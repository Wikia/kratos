# syntax = docker/dockerfile:1-experimental
FROM golang:1.16-alpine AS base

RUN apk -U --no-cache add build-base git gcc bash

WORKDIR /go/src/github.com/ory/kratos

ADD go.mod go.mod
ADD go.sum go.sum
ADD internal/httpclient/go.* internal/httpclient/

ENV GO111MODULE on
ENV CGO_ENABLED 1

RUN go mod download

FROM base as builder

ADD . .

<<<<<<< HEAD
RUN --mount=type=cache,target=/root/.cache/go-build go build -tags sqlite -o /usr/bin/kratos
=======
ARG VERSION
ARG COMMIT
ARG BUILD_DATE
>>>>>>> 3e443b77

RUN go build -tags sqlite \
    -ldflags="-X 'github.com/ory/kratos/driver/config.Version=${VERSION}' -X 'github.com/ory/kratos/driver/config.Date=${BUILD_DATE}' -X 'github.com/ory/kratos/driver/config.Commit=${COMMIT}'" \
    -o /usr/bin/kratos

FROM alpine:3.14.2

RUN addgroup -S ory; \
    adduser -S ory -G ory -D -u 10000 -h /home/ory -s /bin/nologin; \
    chown -R ory:ory /home/ory

# Fandom change - start
RUN apk -U --no-cache add ca-certificates
ADD certs/*.pem /etc/ssl/certs/
RUN update-ca-certificates
# Fandom change - end

COPY --from=builder /usr/bin/kratos /usr/bin/kratos

# By creating the sqlite folder as the ory user, the mounted volume will be owned by ory:ory, which
# is required for read/write of SQLite.
RUN mkdir -p /var/lib/sqlite
RUN chown ory:ory /var/lib/sqlite
VOLUME /var/lib/sqlite

# Exposing the ory home directory to simplify passing in Kratos configuration (e.g. if the file $HOME/.kratos.yaml
# exists, it will be automatically used as the configuration file).
VOLUME /home/ory

# Declare the standard ports used by Kratos (4433 for public service endpoint, 4434 for admin service endpoint)
EXPOSE 4433 4434

USER 10000

ENTRYPOINT ["kratos"]
CMD ["serve"]<|MERGE_RESOLUTION|>--- conflicted
+++ resolved
@@ -18,13 +18,10 @@
 
 ADD . .
 
-<<<<<<< HEAD
 RUN --mount=type=cache,target=/root/.cache/go-build go build -tags sqlite -o /usr/bin/kratos
-=======
 ARG VERSION
 ARG COMMIT
 ARG BUILD_DATE
->>>>>>> 3e443b77
 
 RUN go build -tags sqlite \
     -ldflags="-X 'github.com/ory/kratos/driver/config.Version=${VERSION}' -X 'github.com/ory/kratos/driver/config.Date=${BUILD_DATE}' -X 'github.com/ory/kratos/driver/config.Commit=${COMMIT}'" \
