# syntax = docker/dockerfile:1-experimental
<<<<<<< HEAD
FROM golang:1.16-alpine AS base
=======
FROM golang:1.18-alpine3.15 AS base
>>>>>>> ab16580b

RUN apk --no-cache --update-cache --upgrade --latest add build-base git gcc bash

WORKDIR /go/src/github.com/ory/kratos

ADD go.mod go.mod
ADD go.sum go.sum
ADD internal/httpclient/go.* internal/httpclient/

ENV GO111MODULE on
ENV CGO_ENABLED 1
ENV CGO_CPPFLAGS -DSQLITE_DEFAULT_FILE_PERMISSIONS=0600

RUN go mod download

FROM base as builder

ADD . .

RUN --mount=type=cache,target=/root/.cache/go-build go build -tags sqlite -o /usr/bin/kratos
ARG VERSION
ARG COMMIT
ARG BUILD_DATE

RUN --mount=type=cache,target=/root/.cache/go-build go build -tags sqlite \
    -ldflags="-X 'github.com/ory/kratos/driver/config.Version=${VERSION}' -X 'github.com/ory/kratos/driver/config.Date=${BUILD_DATE}' -X 'github.com/ory/kratos/driver/config.Commit=${COMMIT}'" \
    -o /usr/bin/kratos

FROM alpine:3.15.4

RUN addgroup -S ory; \
    adduser -S ory -G ory -D -u 10000 -h /home/ory -s /bin/nologin; \
    chown -R ory:ory /home/ory

<<<<<<< HEAD
# Fandom change - start
RUN apk -U --no-cache add ca-certificates
ADD certs/*.pem /etc/ssl/certs/
RUN update-ca-certificates
# Fandom change - end

COPY --from=builder /usr/bin/kratos /usr/bin/kratos
=======
COPY --from=base /usr/bin/kratos /usr/bin/kratos
>>>>>>> ab16580b

# By creating the sqlite folder as the ory user, the mounted volume will be owned by ory:ory, which
# is required for read/write of SQLite.
RUN mkdir -p /var/lib/sqlite
RUN chown ory:ory /var/lib/sqlite
VOLUME /var/lib/sqlite

# Exposing the ory home directory to simplify passing in Kratos configuration (e.g. if the file $HOME/.kratos.yaml
# exists, it will be automatically used as the configuration file).
VOLUME /home/ory

# Declare the standard ports used by Kratos (4433 for public service endpoint, 4434 for admin service endpoint)
EXPOSE 4433 4434

USER 10000

ENTRYPOINT ["kratos"]
CMD ["serve"]<|MERGE_RESOLUTION|>--- conflicted
+++ resolved
@@ -1,9 +1,5 @@
 # syntax = docker/dockerfile:1-experimental
-<<<<<<< HEAD
-FROM golang:1.16-alpine AS base
-=======
 FROM golang:1.18-alpine3.15 AS base
->>>>>>> ab16580b
 
 RUN apk --no-cache --update-cache --upgrade --latest add build-base git gcc bash
 
@@ -38,17 +34,13 @@
     adduser -S ory -G ory -D -u 10000 -h /home/ory -s /bin/nologin; \
     chown -R ory:ory /home/ory
 
-<<<<<<< HEAD
 # Fandom change - start
 RUN apk -U --no-cache add ca-certificates
 ADD certs/*.pem /etc/ssl/certs/
 RUN update-ca-certificates
 # Fandom change - end
 
-COPY --from=builder /usr/bin/kratos /usr/bin/kratos
-=======
 COPY --from=base /usr/bin/kratos /usr/bin/kratos
->>>>>>> ab16580b
 
 # By creating the sqlite folder as the ory user, the mounted volume will be owned by ory:ory, which
 # is required for read/write of SQLite.
