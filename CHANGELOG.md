<!-- START doctoc generated TOC please keep comment here to allow auto update -->
<!-- DON'T EDIT THIS SECTION, INSTEAD RE-RUN doctoc TO UPDATE -->
**Table of Contents**

<<<<<<< HEAD
- [ (2021-09-05)](#2021-09-05)
    - [Bug Fixes](#bug-fixes)
=======
- [ (2021-10-20)](#2021-10-20)
  - [Breaking Changes](#breaking-changes)
    - [Bug Fixes](#bug-fixes)
    - [Code Refactoring](#code-refactoring)
>>>>>>> 3e443b77
    - [Documentation](#documentation)
    - [Features](#features)
    - [Reverts](#reverts)
    - [Tests](#tests)
- [0.7.3-alpha.1 (2021-08-28)](#073-alpha1-2021-08-28)
    - [Bug Fixes](#bug-fixes-1)
    - [Code Generation](#code-generation)
    - [Documentation](#documentation-1)
    - [Features](#features-1)
- [0.7.1-alpha.1 (2021-07-22)](#071-alpha1-2021-07-22)
    - [Bug Fixes](#bug-fixes-2)
    - [Code Generation](#code-generation-1)
    - [Documentation](#documentation-2)
    - [Tests](#tests-1)
- [0.7.0-alpha.1 (2021-07-13)](#070-alpha1-2021-07-13)
  - [Breaking Changes](#breaking-changes)
    - [Bug Fixes](#bug-fixes-3)
    - [Code Generation](#code-generation-2)
    - [Code Refactoring](#code-refactoring)
    - [Documentation](#documentation-3)
    - [Features](#features-2)
    - [Tests](#tests-2)
    - [Unclassified](#unclassified)
<<<<<<< HEAD
- [0.6.3-alpha.1 (2021-05-17)](#063-alpha1-2021-05-17)
  - [Breaking Changes](#breaking-changes-1)
    - [Bug Fixes](#bug-fixes-4)
    - [Code Generation](#code-generation-3)
    - [Code Refactoring](#code-refactoring-1)
- [0.6.2-alpha.1 (2021-05-14)](#062-alpha1-2021-05-14)
    - [Code Generation](#code-generation-4)
    - [Documentation](#documentation-4)
- [0.6.1-alpha.1 (2021-05-11)](#061-alpha1-2021-05-11)
    - [Code Generation](#code-generation-5)
    - [Features](#features-3)
- [0.6.0-alpha.2 (2021-05-07)](#060-alpha2-2021-05-07)
    - [Bug Fixes](#bug-fixes-5)
    - [Code Generation](#code-generation-6)
    - [Features](#features-4)
- [0.6.0-alpha.1 (2021-05-05)](#060-alpha1-2021-05-05)
  - [Breaking Changes](#breaking-changes-2)
    - [Bug Fixes](#bug-fixes-6)
    - [Code Generation](#code-generation-7)
    - [Code Refactoring](#code-refactoring-2)
    - [Documentation](#documentation-5)
    - [Features](#features-5)
    - [Tests](#tests-3)
    - [Unclassified](#unclassified-1)
- [0.5.5-alpha.1 (2020-12-09)](#055-alpha1-2020-12-09)
    - [Bug Fixes](#bug-fixes-7)
    - [Code Generation](#code-generation-8)
=======
- [0.7.6-alpha.1 (2021-09-12)](#076-alpha1-2021-09-12)
    - [Code Generation](#code-generation)
- [0.7.5-alpha.1 (2021-09-11)](#075-alpha1-2021-09-11)
    - [Code Generation](#code-generation-1)
- [0.7.4-alpha.1 (2021-09-09)](#074-alpha1-2021-09-09)
    - [Bug Fixes](#bug-fixes-1)
    - [Code Generation](#code-generation-2)
    - [Documentation](#documentation-1)
    - [Features](#features-1)
    - [Tests](#tests-1)
- [0.7.3-alpha.1 (2021-08-28)](#073-alpha1-2021-08-28)
    - [Bug Fixes](#bug-fixes-2)
    - [Code Generation](#code-generation-3)
    - [Documentation](#documentation-2)
    - [Features](#features-2)
- [0.7.1-alpha.1 (2021-07-22)](#071-alpha1-2021-07-22)
    - [Bug Fixes](#bug-fixes-3)
    - [Code Generation](#code-generation-4)
    - [Documentation](#documentation-3)
    - [Tests](#tests-2)
- [0.7.0-alpha.1 (2021-07-13)](#070-alpha1-2021-07-13)
  - [Breaking Changes](#breaking-changes-1)
    - [Bug Fixes](#bug-fixes-4)
    - [Code Generation](#code-generation-5)
    - [Code Refactoring](#code-refactoring-1)
    - [Documentation](#documentation-4)
    - [Features](#features-3)
    - [Tests](#tests-3)
    - [Unclassified](#unclassified-1)
- [0.6.3-alpha.1 (2021-05-17)](#063-alpha1-2021-05-17)
  - [Breaking Changes](#breaking-changes-2)
    - [Bug Fixes](#bug-fixes-5)
    - [Code Generation](#code-generation-6)
    - [Code Refactoring](#code-refactoring-2)
- [0.6.2-alpha.1 (2021-05-14)](#062-alpha1-2021-05-14)
    - [Code Generation](#code-generation-7)
    - [Documentation](#documentation-5)
- [0.6.1-alpha.1 (2021-05-11)](#061-alpha1-2021-05-11)
    - [Code Generation](#code-generation-8)
    - [Features](#features-4)
- [0.6.0-alpha.2 (2021-05-07)](#060-alpha2-2021-05-07)
    - [Bug Fixes](#bug-fixes-6)
    - [Code Generation](#code-generation-9)
    - [Features](#features-5)
- [0.6.0-alpha.1 (2021-05-05)](#060-alpha1-2021-05-05)
  - [Breaking Changes](#breaking-changes-3)
    - [Bug Fixes](#bug-fixes-7)
    - [Code Generation](#code-generation-10)
    - [Code Refactoring](#code-refactoring-3)
>>>>>>> 3e443b77
    - [Documentation](#documentation-6)
    - [Features](#features-6)
    - [Tests](#tests-4)
    - [Unclassified](#unclassified-2)
<<<<<<< HEAD
- [0.5.4-alpha.1 (2020-11-11)](#054-alpha1-2020-11-11)
    - [Bug Fixes](#bug-fixes-8)
    - [Code Generation](#code-generation-9)
    - [Code Refactoring](#code-refactoring-3)
=======
- [0.5.5-alpha.1 (2020-12-09)](#055-alpha1-2020-12-09)
    - [Bug Fixes](#bug-fixes-8)
    - [Code Generation](#code-generation-11)
>>>>>>> 3e443b77
    - [Documentation](#documentation-7)
    - [Features](#features-7)
- [0.5.3-alpha.1 (2020-10-27)](#053-alpha1-2020-10-27)
    - [Bug Fixes](#bug-fixes-9)
    - [Code Generation](#code-generation-10)
    - [Documentation](#documentation-8)
    - [Features](#features-8)
    - [Tests](#tests-5)
<<<<<<< HEAD
- [0.5.2-alpha.1 (2020-10-22)](#052-alpha1-2020-10-22)
    - [Bug Fixes](#bug-fixes-10)
    - [Code Generation](#code-generation-11)
    - [Documentation](#documentation-9)
    - [Tests](#tests-6)
- [0.5.1-alpha.1 (2020-10-20)](#051-alpha1-2020-10-20)
    - [Bug Fixes](#bug-fixes-11)
    - [Code Generation](#code-generation-12)
    - [Documentation](#documentation-10)
    - [Features](#features-9)
    - [Tests](#tests-7)
    - [Unclassified](#unclassified-3)
- [0.5.0-alpha.1 (2020-10-15)](#050-alpha1-2020-10-15)
  - [Breaking Changes](#breaking-changes-3)
    - [Bug Fixes](#bug-fixes-12)
    - [Code Generation](#code-generation-13)
    - [Code Refactoring](#code-refactoring-4)
=======
    - [Unclassified](#unclassified-3)
- [0.5.4-alpha.1 (2020-11-11)](#054-alpha1-2020-11-11)
    - [Bug Fixes](#bug-fixes-9)
    - [Code Generation](#code-generation-12)
    - [Code Refactoring](#code-refactoring-4)
    - [Documentation](#documentation-8)
    - [Features](#features-8)
- [0.5.3-alpha.1 (2020-10-27)](#053-alpha1-2020-10-27)
    - [Bug Fixes](#bug-fixes-10)
    - [Code Generation](#code-generation-13)
    - [Documentation](#documentation-9)
    - [Features](#features-9)
    - [Tests](#tests-6)
- [0.5.2-alpha.1 (2020-10-22)](#052-alpha1-2020-10-22)
    - [Bug Fixes](#bug-fixes-11)
    - [Code Generation](#code-generation-14)
    - [Documentation](#documentation-10)
    - [Tests](#tests-7)
- [0.5.1-alpha.1 (2020-10-20)](#051-alpha1-2020-10-20)
    - [Bug Fixes](#bug-fixes-12)
    - [Code Generation](#code-generation-15)
>>>>>>> 3e443b77
    - [Documentation](#documentation-11)
    - [Features](#features-10)
    - [Tests](#tests-8)
    - [Unclassified](#unclassified-4)
<<<<<<< HEAD
- [0.4.6-alpha.1 (2020-07-13)](#046-alpha1-2020-07-13)
    - [Bug Fixes](#bug-fixes-13)
    - [Code Generation](#code-generation-14)
- [0.4.5-alpha.1 (2020-07-13)](#045-alpha1-2020-07-13)
    - [Bug Fixes](#bug-fixes-14)
    - [Code Generation](#code-generation-15)
- [0.4.4-alpha.1 (2020-07-10)](#044-alpha1-2020-07-10)
    - [Bug Fixes](#bug-fixes-15)
    - [Code Generation](#code-generation-16)
    - [Documentation](#documentation-12)
- [0.4.3-alpha.1 (2020-07-08)](#043-alpha1-2020-07-08)
    - [Bug Fixes](#bug-fixes-16)
    - [Code Generation](#code-generation-17)
- [0.4.2-alpha.1 (2020-07-08)](#042-alpha1-2020-07-08)
    - [Bug Fixes](#bug-fixes-17)
    - [Code Generation](#code-generation-18)
- [0.4.0-alpha.1 (2020-07-08)](#040-alpha1-2020-07-08)
  - [Breaking Changes](#breaking-changes-4)
    - [Bug Fixes](#bug-fixes-18)
    - [Code Generation](#code-generation-19)
    - [Code Refactoring](#code-refactoring-5)
    - [Documentation](#documentation-13)
    - [Features](#features-11)
    - [Unclassified](#unclassified-5)
- [0.3.0-alpha.1 (2020-05-15)](#030-alpha1-2020-05-15)
  - [Breaking Changes](#breaking-changes-5)
    - [Bug Fixes](#bug-fixes-19)
    - [Chores](#chores)
=======
- [0.5.0-alpha.1 (2020-10-15)](#050-alpha1-2020-10-15)
  - [Breaking Changes](#breaking-changes-4)
    - [Bug Fixes](#bug-fixes-13)
    - [Code Generation](#code-generation-16)
    - [Code Refactoring](#code-refactoring-5)
    - [Documentation](#documentation-12)
    - [Features](#features-11)
    - [Tests](#tests-9)
    - [Unclassified](#unclassified-5)
- [0.4.6-alpha.1 (2020-07-13)](#046-alpha1-2020-07-13)
    - [Bug Fixes](#bug-fixes-14)
    - [Code Generation](#code-generation-17)
- [0.4.5-alpha.1 (2020-07-13)](#045-alpha1-2020-07-13)
    - [Bug Fixes](#bug-fixes-15)
    - [Code Generation](#code-generation-18)
- [0.4.4-alpha.1 (2020-07-10)](#044-alpha1-2020-07-10)
    - [Bug Fixes](#bug-fixes-16)
    - [Code Generation](#code-generation-19)
    - [Documentation](#documentation-13)
- [0.4.3-alpha.1 (2020-07-08)](#043-alpha1-2020-07-08)
    - [Bug Fixes](#bug-fixes-17)
    - [Code Generation](#code-generation-20)
- [0.4.2-alpha.1 (2020-07-08)](#042-alpha1-2020-07-08)
    - [Bug Fixes](#bug-fixes-18)
    - [Code Generation](#code-generation-21)
- [0.4.0-alpha.1 (2020-07-08)](#040-alpha1-2020-07-08)
  - [Breaking Changes](#breaking-changes-5)
    - [Bug Fixes](#bug-fixes-19)
    - [Code Generation](#code-generation-22)
>>>>>>> 3e443b77
    - [Code Refactoring](#code-refactoring-6)
    - [Documentation](#documentation-14)
    - [Features](#features-12)
    - [Unclassified](#unclassified-6)
- [0.3.0-alpha.1 (2020-05-15)](#030-alpha1-2020-05-15)
  - [Breaking Changes](#breaking-changes-6)
    - [Bug Fixes](#bug-fixes-20)
    - [Chores](#chores)
    - [Code Refactoring](#code-refactoring-7)
    - [Documentation](#documentation-15)
    - [Features](#features-13)
    - [Unclassified](#unclassified-7)
- [0.2.1-alpha.1 (2020-05-05)](#021-alpha1-2020-05-05)
    - [Chores](#chores-1)
<<<<<<< HEAD
    - [Documentation](#documentation-15)
- [0.2.0-alpha.2 (2020-05-04)](#020-alpha2-2020-05-04)
  - [Breaking Changes](#breaking-changes-6)
    - [Bug Fixes](#bug-fixes-20)
    - [Chores](#chores-2)
    - [Code Refactoring](#code-refactoring-7)
    - [Documentation](#documentation-16)
    - [Features](#features-13)
    - [Unclassified](#unclassified-7)
- [0.1.1-alpha.1 (2020-02-18)](#011-alpha1-2020-02-18)
    - [Bug Fixes](#bug-fixes-21)
    - [Code Refactoring](#code-refactoring-8)
    - [Documentation](#documentation-17)
- [0.1.0-alpha.6 (2020-02-16)](#010-alpha6-2020-02-16)
    - [Bug Fixes](#bug-fixes-22)
    - [Code Refactoring](#code-refactoring-9)
    - [Documentation](#documentation-18)
    - [Features](#features-14)
- [0.1.0-alpha.5 (2020-02-06)](#010-alpha5-2020-02-06)
    - [Documentation](#documentation-19)
    - [Features](#features-15)
- [0.1.0-alpha.4 (2020-02-06)](#010-alpha4-2020-02-06)
    - [Continuous Integration](#continuous-integration)
    - [Documentation](#documentation-20)
- [0.1.0-alpha.3 (2020-02-06)](#010-alpha3-2020-02-06)
    - [Continuous Integration](#continuous-integration-1)
- [0.1.0-alpha.2 (2020-02-03)](#010-alpha2-2020-02-03)
    - [Bug Fixes](#bug-fixes-23)
    - [Documentation](#documentation-21)
    - [Features](#features-16)
    - [Unclassified](#unclassified-8)
- [0.1.0-alpha.1 (2020-01-31)](#010-alpha1-2020-01-31)
    - [Documentation](#documentation-22)
=======
    - [Documentation](#documentation-16)
- [0.2.0-alpha.2 (2020-05-04)](#020-alpha2-2020-05-04)
  - [Breaking Changes](#breaking-changes-7)
    - [Bug Fixes](#bug-fixes-21)
    - [Chores](#chores-2)
    - [Code Refactoring](#code-refactoring-8)
    - [Documentation](#documentation-17)
    - [Features](#features-14)
    - [Unclassified](#unclassified-8)
- [0.1.1-alpha.1 (2020-02-18)](#011-alpha1-2020-02-18)
    - [Bug Fixes](#bug-fixes-22)
    - [Code Refactoring](#code-refactoring-9)
    - [Documentation](#documentation-18)
- [0.1.0-alpha.6 (2020-02-16)](#010-alpha6-2020-02-16)
    - [Bug Fixes](#bug-fixes-23)
    - [Code Refactoring](#code-refactoring-10)
    - [Documentation](#documentation-19)
    - [Features](#features-15)
- [0.1.0-alpha.5 (2020-02-06)](#010-alpha5-2020-02-06)
    - [Documentation](#documentation-20)
    - [Features](#features-16)
- [0.1.0-alpha.4 (2020-02-06)](#010-alpha4-2020-02-06)
    - [Continuous Integration](#continuous-integration)
    - [Documentation](#documentation-21)
- [0.1.0-alpha.3 (2020-02-06)](#010-alpha3-2020-02-06)
    - [Continuous Integration](#continuous-integration-1)
- [0.1.0-alpha.2 (2020-02-03)](#010-alpha2-2020-02-03)
    - [Bug Fixes](#bug-fixes-24)
    - [Documentation](#documentation-22)
    - [Features](#features-17)
    - [Unclassified](#unclassified-9)
- [0.1.0-alpha.1 (2020-01-31)](#010-alpha1-2020-01-31)
    - [Documentation](#documentation-23)
>>>>>>> 3e443b77
- [0.0.3-alpha.15 (2020-01-31)](#003-alpha15-2020-01-31)
    - [Unclassified](#unclassified-10)
- [0.0.3-alpha.14 (2020-01-31)](#003-alpha14-2020-01-31)
    - [Unclassified](#unclassified-11)
- [0.0.3-alpha.13 (2020-01-31)](#003-alpha13-2020-01-31)
    - [Unclassified](#unclassified-12)
- [0.0.3-alpha.11 (2020-01-31)](#003-alpha11-2020-01-31)
    - [Unclassified](#unclassified-13)
- [0.0.3-alpha.10 (2020-01-31)](#003-alpha10-2020-01-31)
    - [Unclassified](#unclassified-14)
- [0.0.3-alpha.7 (2020-01-30)](#003-alpha7-2020-01-30)
    - [Unclassified](#unclassified-15)
- [0.0.3-alpha.5 (2020-01-30)](#003-alpha5-2020-01-30)
    - [Continuous Integration](#continuous-integration-2)
    - [Unclassified](#unclassified-16)
- [0.0.3-alpha.4 (2020-01-30)](#003-alpha4-2020-01-30)
    - [Unclassified](#unclassified-17)
- [0.0.3-alpha.2 (2020-01-30)](#003-alpha2-2020-01-30)
    - [Unclassified](#unclassified-18)
- [0.0.3-alpha.1 (2020-01-30)](#003-alpha1-2020-01-30)
    - [Unclassified](#unclassified-19)
- [0.0.1-alpha.9 (2020-01-29)](#001-alpha9-2020-01-29)
    - [Continuous Integration](#continuous-integration-3)
- [0.0.2-alpha.1 (2020-01-29)](#002-alpha1-2020-01-29)
    - [Unclassified](#unclassified-20)
- [0.0.1-alpha.6 (2020-01-29)](#001-alpha6-2020-01-29)
    - [Continuous Integration](#continuous-integration-4)
- [0.0.1-alpha.5 (2020-01-29)](#001-alpha5-2020-01-29)
    - [Continuous Integration](#continuous-integration-5)
    - [Unclassified](#unclassified-21)
- [0.0.1-alpha.3 (2020-01-28)](#001-alpha3-2020-01-28)
    - [Continuous Integration](#continuous-integration-6)
- [0.0.1-alpha.2 (2020-01-28)](#001-alpha2-2020-01-28)
    - [Continuous Integration](#continuous-integration-7)
- [0.0.1-alpha.1 (2020-01-28)](#001-alpha1-2020-01-28)
<<<<<<< HEAD
    - [Documentation](#documentation-23)
    - [Unclassified](#unclassified-21)

<!-- END doctoc generated TOC please keep comment here to allow auto update -->

# [](https://github.com/ory/kratos/compare/v0.7.3-alpha.1...v) (2021-09-05)
=======
    - [Documentation](#documentation-24)
    - [Unclassified](#unclassified-22)

<!-- END doctoc generated TOC please keep comment here to allow auto update -->

# [](https://github.com/ory/kratos/compare/v0.7.6-alpha.1...v) (2021-10-20)
## Breaking Changes

The SDKs are now generated with tag v0alpha2 to reflect that some signatures have changed in a breaking fashion. Please update your imports from `v0alpha1` to `v0alpha2`.

To support 2FA on non-browser (e.g. native mobile) apps we have added the Ory Session Token as a possible parameter to both `initializeSelfServiceLoginFlowWithoutBrowser` and `submitSelfServiceLoginFlow`. Depending on the SDK generator, the order of the arguments may have changed. In JavaScript:

```patch
- .submitSelfServiceLoginFlow(flow.id, payload)
+ .submitSelfServiceLoginFlow(flow.id, sessionToken, payload)
+ // or if the user has no session yet:
+ .submitSelfServiceLoginFlow(flow.id, undefined, payload)
```

To improve the overall API design we have changed the result of `POST /self-service/settings`. Instead of having flow be a key, the flow is now the response. The updated identity payload stays the same!

```patch
 {
-  "flow": {
-    "id": "flow-id-..."
-    ...
-  },
+  "id": "flow-id-..."
+  ...
   "identity": {
     "id": "identity-id-..."
   }
 }
```

The SMTPS scheme used in courier config url with cleartext/StartTLS/TLS SMTP connection types is now only supporting implicit TLS. For StartTLS and cleartext SMTP, please use the smtp scheme instead.

Example:
- SMTP Cleartext: `smtp://foo:bar@my-mailserver:1234/?disable_starttls=true`
- SMTP with StartTLS: `smtps://foo:bar@my-mailserver:1234/` -> `smtp://foo:bar@my-mailserver:1234/`
- SMTP with implicit TLS: `smtps://foo:bar@my-mailserver:1234/?legacy_ssl=true` -> `smtps://foo:bar@my-mailserver:1234/`

This patch changes the naming and number of prometheus metrics (see: https://github.com/ory/x/pull/379). In short: all metrics will have now `http_` prefix to conform to Prometheus best practices.

>>>>>>> 3e443b77


### Bug Fixes

<<<<<<< HEAD
* Do not panic if cookiemanager returns a nil cookie ([6ea5678](https://github.com/ory/kratos/commit/6ea56785fa0354d8d9479a699304a4b933d6c294)), closes [#1695](https://github.com/ory/kratos/issues/1695)
* Respect return_to in expired flows ([#1697](https://github.com/ory/kratos/issues/1697)) ([394a8de](https://github.com/ory/kratos/commit/394a8de9c0cdd33df91d56008eac12510ff14e07)), closes [#1251](https://github.com/ory/kratos/issues/1251)

### Documentation

* Add e2e quickstart ([2b749d3](https://github.com/ory/kratos/commit/2b749d39fcb0d320d193290966a558ee2c5734d1))
* Browser redirects ([#1700](https://github.com/ory/kratos/issues/1700)) ([a44089a](https://github.com/ory/kratos/commit/a44089a506f5ea9daa406fcb862ad707f569c2bb))
* Mark logout_url always available ([9021805](https://github.com/ory/kratos/commit/9021805c4399beb73f234726f8f5f3bfd312482c))
* Minor improvements ([#1707](https://github.com/ory/kratos/issues/1707)) ([79c132c](https://github.com/ory/kratos/commit/79c132c5a0737ea1632655d8aea0af63c4200d37))

### Features

* Making use of the updated instrumentedsql version ([#1723](https://github.com/ory/kratos/issues/1723)) ([9e6fbdd](https://github.com/ory/kratos/commit/9e6fbdd06a75d7207b4801d1148267b3a1a0a0c7))
* **oidc:** Github-app provider ([#1711](https://github.com/ory/kratos/issues/1711)) ([fb1fe8c](https://github.com/ory/kratos/commit/fb1fe8c468bb6f8275618b84c5fa157a314c345f))

### Tests

* **session:** Resolve incorrect assertion ([0531220](https://github.com/ory/kratos/commit/05312203ab12eec44e59dcd9210160f2781a69b4))


# [0.7.3-alpha.1](https://github.com/ory/kratos/compare/v0.7.1-alpha.1...v0.7.3-alpha.1) (2021-08-28)

This patch resolves a regression issue with Facebook login, a memory leak issue introduced by an external dependency, adds a "requires verification" login hook, and improves performance for some endpoints.

Also, Ory Kratos SDKs are now published in individual [GitHub repositories for every language](https://github.com/ory?q=kratos-client).





### Bug Fixes

* Add new message when refresh parameter is true ([#1560](https://github.com/ory/kratos/issues/1560)) ([0525623](https://github.com/ory/kratos/commit/05256232bf85d68e068eece6c883f46a447ba5bd)), closes [#1117](https://github.com/ory/kratos/issues/1117)
* Add session in spa registration if session cook is configured ([#1657](https://github.com/ory/kratos/issues/1657)) ([639a7dd](https://github.com/ory/kratos/commit/639a7dd52d43c57e9708ed3e7360c17d6efde6a5)), closes [#1604](https://github.com/ory/kratos/issues/1604)
* **docs:** Ensure config reference is updated ([f6b3aa4](https://github.com/ory/kratos/commit/f6b3aa45b1f39ca5e9ee7ef4cd96de1970b2ed71)), closes [#1597](https://github.com/ory/kratos/issues/1597)
* Facebook sign in regression ([#1689](https://github.com/ory/kratos/issues/1689)) ([85337bf](https://github.com/ory/kratos/commit/85337bf65af767d7296b14e8fd21bab5c64d23e2)), closes [#1687](https://github.com/ory/kratos/issues/1687) [#1686](https://github.com/ory/kratos/issues/1686)
* Http context memory leak ([b21bd22](https://github.com/ory/kratos/commit/b21bd224059e8a42da9814237572a118297c5210)):

    Ory Kratos was using `gorilla/sessions` prior to version v1.2 which had a dependency on `gorilla/context`, a deprecated library with known memory management issues. Even though we used `gorilla/context`'s clean up middleware, it appears that `r.Context()` was not properly cleaned up, causing memory leaks.
    
    On average, the memory leak is pretty small, but depending on what gets added to `r.Context()` it could significantly increase the memory leak.
    
    By replacing `gorilla/sessions` with v1.2.1 we:
    
    1. Increased the HTTP API throughput by an estimate of 4 times;
    2. Brought average memory use back down to about 12MB;
    
    Closes https://github.com/ory-corp/cloud/issues/1292

* Outdated label ([#1681](https://github.com/ory/kratos/issues/1681)) ([149101e](https://github.com/ory/kratos/commit/149101ed145dae2b75e5150013efc478f5fd0cc3))
* Register argon2 CLI commands properly ([#1592](https://github.com/ory/kratos/issues/1592)) ([45c28d9](https://github.com/ory/kratos/commit/45c28d99064baf8051521a1078ac2b59bb3206ec))
* Remove session cookie on logout ([#1587](https://github.com/ory/kratos/issues/1587)) ([cdb30bb](https://github.com/ory/kratos/commit/cdb30bb65ac932a17e4924b4efc8952113452513)), closes [#1584](https://github.com/ory/kratos/issues/1584):

    Before, the logout endpoint would invalidate the session cookie, but not remove it. This was a regression introduced in 0.7.0. This patch resolves that issue.

* **sdk:** Use proper annotation for genericError ([#1611](https://github.com/ory/kratos/issues/1611)) ([da214b2](https://github.com/ory/kratos/commit/da214b2933ae2a91d8c5bf6aa8eea613a2078b9d)), closes [#1609](https://github.com/ory/kratos/issues/1609)
* Skip prompt on discord authorization by default ([#1594](https://github.com/ory/kratos/issues/1594)) ([a667255](https://github.com/ory/kratos/commit/a6672554b02378eb2dac7b1af99ea2915395867b)):

    When a value for prompt is not provided, Discord defaults to `prompt="consent"`. This change makes it so that if the request is not forced, prompt is explicitly set to "none".

* Static parameter for warning message in config.baseURL(...) ([#1673](https://github.com/ory/kratos/issues/1673)) ([db54a1b](https://github.com/ory/kratos/commit/db54a1bd0c93d7a5845ee09d0a16cbc3b8f26a4a)), closes [#1672](https://github.com/ory/kratos/issues/1672)
* Update csrf token cookie name ([#1601](https://github.com/ory/kratos/issues/1601)) ([64c90bf](https://github.com/ory/kratos/commit/64c90bf5e5cec6545a81f88ad5fabb29e9e80850)):

    See https://github.com/ory-corp/cloud/issues/1252

* Use eager preloading for list identites endpoint ([#1588](https://github.com/ory/kratos/issues/1588)) ([de5fb3e](https://github.com/ory/kratos/commit/de5fb3e52af9f2d0f1209eed217403a5d7d1ae2d))

### Code Generation

* Pin v0.7.3-alpha.1 release commit ([b5ad53e](https://github.com/ory/kratos/commit/b5ad53eca933438126eda3c6c647d99e05e37695))

### Documentation

* Change model to schema ([#1639](https://github.com/ory/kratos/issues/1639)) ([09c403e](https://github.com/ory/kratos/commit/09c403e55482e91a5bfe9a253e514b7a90826709))
* Fix func naming for Logout flow ([#1676](https://github.com/ory/kratos/issues/1676)) ([bbeb613](https://github.com/ory/kratos/commit/bbeb6132ba82e28057bc14bf35ea99b70f0c4118)):

    rename createSelfServiceLogoutUrlForBrowsers  to createSelfServiceLogoutFlowUrlForBrowsers

* Fix stub error example ([#1642](https://github.com/ory/kratos/issues/1642)) ([9bc2fd0](https://github.com/ory/kratos/commit/9bc2fd088ed9b3e7334713e63bae3c7bbcb922db)), closes [#1568](https://github.com/ory/kratos/issues/1568)
* Fixes incorrect yaml identation ([#1641](https://github.com/ory/kratos/issues/1641)) ([6b58278](https://github.com/ory/kratos/commit/6b582784b49c1d103bbf7a6843cdf197fbd93931))
* Identity traits are visible to user ([#1621](https://github.com/ory/kratos/issues/1621)) ([641eba6](https://github.com/ory/kratos/commit/641eba675bdc583661565a6378776bfad26067c6))
* Make qickstart URLs consistent (playground vs. localhost) ([#1626](https://github.com/ory/kratos/issues/1626)) ([bae1847](https://github.com/ory/kratos/commit/bae1847eba0d925f28a010876e35e3c2093bc8c6)):

    Since the quick-start describes how to run Kratos locally the actual location of the redirect is `http://127.0.0.1:4433/self-service/login/browser`.

* Update docker.md - Outdated information ([#1627](https://github.com/ory/kratos/issues/1627)) ([dc32720](https://github.com/ory/kratos/commit/dc32720de25f52b7deb3e32f7530c7827a6ce5df)), closes [#1619](https://github.com/ory/kratos/issues/1619):

    Kratos does not automatically use a config file that exists at `$HOME/.kratos.yaml`, or any other similar pattern. The documentation in the Docker Images section of the guides could lead developers to believe that the --config flag is unnecessary if they are binding the directory the configuration file is in to $HOME or using a custom docker image to provide the file.


### Features

* Allow multiple webhook body sources ([#1606](https://github.com/ory/kratos/issues/1606)) ([51b1311](https://github.com/ory/kratos/commit/51b131177c9e0db018eced939fef43742c9e86cf)):

    This patch adds support for loading webhooks from the local filesystem, base64 encoded inline string, and remote (http/https) sources. Please note that support for relative/absolute paths without an URI scheme are deprecated and will eventually be removed.

* Require verified address ([#1355](https://github.com/ory/kratos/issues/1355)) ([1cf61cd](https://github.com/ory/kratos/commit/1cf61cdeedbd8bf5b66310793249681ff976baab)), closes [#1328](https://github.com/ory/kratos/issues/1328)


=======
* Add error id ([1442784](https://github.com/ory/kratos/commit/1442784264d1f5032830a0646b853b925bb19c62))
* Add mfa e2e test scenarios and resolve found issues ([436992d](https://github.com/ory/kratos/commit/436992ddf2ace68b247c708fc955fccb95cf6fd2))
* Add middleware earlier [#1775](https://github.com/ory/kratos/issues/1775) ([#1776](https://github.com/ory/kratos/issues/1776)) ([b9d253e](https://github.com/ory/kratos/commit/b9d253ef05ff7cd616111a817d03a17e39f8f4a8))
* Allow refresh and aal upgrade at the same time ([2ec801f](https://github.com/ory/kratos/commit/2ec801f262cd8f6dcdf8121a20897257e3b74ad3))
* API client leaks stack trace with an error ([#1772](https://github.com/ory/kratos/issues/1772)) ([d3aff6d](https://github.com/ory/kratos/commit/d3aff6d3eb11942fbfd6f2de71f4399053075b62)), closes [#1771](https://github.com/ory/kratos/issues/1771)
* Better const handling for internal context ([1e457e3](https://github.com/ory/kratos/commit/1e457e3b3dea9ea9a05c12740578af2d45902aba))
* Correct swagger path for /identities/:id/session endpoint ([#1756](https://github.com/ory/kratos/issues/1756)) ([d614f2a](https://github.com/ory/kratos/commit/d614f2a737eef90ad60a4bdedae248b74131ff35))
* Decoder regression in registration ([febf75a](https://github.com/ory/kratos/commit/febf75ae959a2b67c19fcd1705b591f22ff5314b))
* Deterministic clidoc dates ([e48d90a](https://github.com/ory/kratos/commit/e48d90ad5a178ab3317d89800526c516aad6e274))
* Disable totp per default ([7278589](https://github.com/ory/kratos/commit/7278589ff2460a13302650b5e3fae01d774f9684))
* Docs autogen should not use `time.Now` ([a830f5b](https://github.com/ory/kratos/commit/a830f5b3b535bc375e879c797626b6084b76776e))
* Ensure refresh issues a new session when the identity changes ([a10b385](https://github.com/ory/kratos/commit/a10b385510a0102ede5850f9be30b7deba810acf))
* Ensure return_to works for OIDC flows ([d615734](https://github.com/ory/kratos/commit/d615734c312db6f7fa48fb8c7b4090a80c9e5ce7)), closes [#1773](https://github.com/ory/kratos/issues/1773)
* Explicit validation for return to in new flows ([284cf29](https://github.com/ory/kratos/commit/284cf29a6be82530b55c24a15c465ec9f1b6a210))
* Follow chrome webauthn best practice recommendation ([0a7c812](https://github.com/ory/kratos/commit/0a7c8128bb0b78f8dc236af06ca9be038b201829))
* Githup-app name in config ([#1822](https://github.com/ory/kratos/issues/1822)) ([1b50963](https://github.com/ory/kratos/commit/1b50963525ceaceea9afb8d1236d728de3107a8e))
* Handle return errors on the frontend and break early ([0e8d481](https://github.com/ory/kratos/commit/0e8d481cc220777aa56faf2e716da15537fa27fc)):

    Closes https://github.com/ory-corp/cloud/issues/1426

* Identity credential identifiers are now unique per method ([57fd99a](https://github.com/ory/kratos/commit/57fd99ac05d29fc0362f14e5910641944232d61e))
* **link:** Resolve incorrect response types when opening API recovery link in browser ([35ea8db](https://github.com/ory/kratos/commit/35ea8db300c2d3eeaf7d8f0e29c604ecc455cd2b))
* **login:** Properly handle refresh ([8dc7059](https://github.com/ory/kratos/commit/8dc7059222fa12dd0bca0183f42306b5169addb6))
* **lookup:** Ensure correct fields are set ([5ed4c55](https://github.com/ory/kratos/commit/5ed4c5572f9cbb35461e45dfc6b7c5eb4bce7434))
* **lookup:** Resolve reuse scenarios ([dbfe475](https://github.com/ory/kratos/commit/dbfe475ba5f0d2b9d4b0b67d0d8e7cb99e89ad5d))
* **lookup:** Set up codes correctly ([2f373f3](https://github.com/ory/kratos/commit/2f373f344326fbd5dbebf6233dbf5b56252b7e95))
* OIDC provider field in spec ([#1809](https://github.com/ory/kratos/issues/1809)) ([11b25de](https://github.com/ory/kratos/commit/11b25deb46b73c7d0ab95a77ff2ab60c032c1942))
* **oidc:** Ensure nested keys work on login ([71583c5](https://github.com/ory/kratos/commit/71583c57f1334bee1e5c9be1fae6a1b241ea3d6d))
* Omitempty for VerifiedAt and StateChangedAt ([#1736](https://github.com/ory/kratos/issues/1736)) ([bf2ec6e](https://github.com/ory/kratos/commit/bf2ec6e6ae8d656ea6dcac037dedd3603ad12915)):

    Closes https://github.com/ory/sdk/issues/95
    
    

* Panic when recovering deactivated user ([0a49f27](https://github.com/ory/kratos/commit/0a49f2714991a3f397dc5c721fe22d11846d3db5)), closes [#1794](https://github.com/ory/kratos/issues/1794) [#1826](https://github.com/ory/kratos/issues/1826)
* Properly open recovery endpoints in browser if flow was initiated via API ([23c12e5](https://github.com/ory/kratos/commit/23c12e55d24591ca69c9178017355a9262fa35eb))
* Remove duplicate schema error ([4e69123](https://github.com/ory/kratos/commit/4e691238da3bf3ee8d9a92d4d9507b27fce20199))
* Remove initial_value again as it was not useful outside of booleans ([0cc984b](https://github.com/ory/kratos/commit/0cc984b85baff3db500fb656bd541cfa0396df98))
* Remove obsolete openapi patch ([11618ec](https://github.com/ory/kratos/commit/11618ecc6681a9108ee70a3e0d1ab3d21e33f9db))
* Remove unnecessary cmd reference ([351760e](https://github.com/ory/kratos/commit/351760ece01d421687179b8e3f6f48a720247a1d))
* Replace 302 with 303 ([2e2b0f8](https://github.com/ory/kratos/commit/2e2b0f840450c6d23f3e51e5885d0908685ef3f6))
* Resolve clidoc generation issue ([1aaaa03](https://github.com/ory/kratos/commit/1aaaa035f863852799575e1f65e9d9ed276a3160))
* Resolve merge issues ([1dc7497](https://github.com/ory/kratos/commit/1dc74976c785afca8079379cd5060116b5f3d831))
* Resolve openapi issues and regenerate clients ([f7d60c0](https://github.com/ory/kratos/commit/f7d60c02392d2ad664c73ee4ff6bb108a4cb04e2))
* Resolve swagger regression ([02b9d47](https://github.com/ory/kratos/commit/02b9d470df012ae9818a8516a5549aee83c0963d))
* Run format on ts files ([f55f6f6](https://github.com/ory/kratos/commit/f55f6f69bf0df88d001fda791b330bdcbf5d92b2))
* **test:** OIDC storategy test ([#1836](https://github.com/ory/kratos/issues/1836)) ([b877dbe](https://github.com/ory/kratos/commit/b877dbecaf84e2d102bcceff4ad85c5b4efe18c5))
* **totp:** Reorder QR ([d096df7](https://github.com/ory/kratos/commit/d096df734ba8cf7dcfb872af03a19550d320c8b7))
* Typo ([8c4d8a2](https://github.com/ory/kratos/commit/8c4d8a2284f7a52a2dca7e7fd5e686756d410647))
* **ui:** Use correct type for anchor ([a6595e4](https://github.com/ory/kratos/commit/a6595e49c38a302f4a603dd46f5a0764680a24b1))
* Use parallelism of 1 in go test ([8736334](https://github.com/ory/kratos/commit/8736334bf11fc9a742e2972aa97ee56c407c7c0c))
* **webauthn:** Support react-based webauth ([b6123b4](https://github.com/ory/kratos/commit/b6123b4840547b295be44272e76454462a0f60c4))
* X-session-token must not be mandatory ([05d73be](https://github.com/ory/kratos/commit/05d73beed26f1be31c6f2a62499c7c71d7d54bec))

### Code Refactoring

* **courier:** Support SMTP schemes for implicit TLS, explicit StartTLS, and cleartext SMTP ([#1831](https://github.com/ory/kratos/issues/1831)) ([4cb082c](https://github.com/ory/kratos/commit/4cb082ce1e15ddd1d992a2def9e7d6410142cc02)), closes [#1770](https://github.com/ory/kratos/issues/1770) [#1769](https://github.com/ory/kratos/issues/1769)
* Improved prometheus metrics ([#1830](https://github.com/ory/kratos/issues/1830)) ([0be993b](https://github.com/ory/kratos/commit/0be993bebeb9e50d90806ad13f60bb8d72c3b2d3)), closes [#1735](https://github.com/ory/kratos/issues/1735):

    This will add new prometheus metrics for Kratos that are more useful for alerting and increase overall observability.

* **login:** Rename forced -> refresh ([8d1e54b](https://github.com/ory/kratos/commit/8d1e54bd79cf617985602997f1121e168f58c389))
* **login:** Support 2FA for non-browser SDKs ([df4846d](https://github.com/ory/kratos/commit/df4846d3867599f49e58b6b4d59b338916f37cbf))
* Move expired error into top-level flow module ([01a2602](https://github.com/ory/kratos/commit/01a26025375f1d958a7e345c61fb6ba5e3403efe))
* Move node identifiers to node package ([b0a86dc](https://github.com/ory/kratos/commit/b0a86dc6e5005017a9a0fa2120560f668ab2432f))
* Revert decision to return 422 errors and streamline 401/403 ([8aa5318](https://github.com/ory/kratos/commit/8aa53187f1e78d693463a47fcd9aedab30d1b55f))
* Sdk API is no v0alpha2 ([3f06738](https://github.com/ory/kratos/commit/3f067386e32ad3baeec48fd21dd51659a5725970))
* **session:** CreateAndIssueCookie is now UpsertAndIssueCookie ([a6d134d](https://github.com/ory/kratos/commit/a6d134de7710c7e92e51f735f13b7757eb7011e5))
* **session:** CreateSession is now UpsertSession ([3ec81a2](https://github.com/ory/kratos/commit/3ec81a2cc401ff18052abd2a9ba060e665f0baa2))
* **settings:** Change settings success response ([12f98f2](https://github.com/ory/kratos/commit/12f98f2884294669bbb7eab7e8ed73a5372386f6))

### Documentation

* Add 2fa credentials ([f7899a7](https://github.com/ory/kratos/commit/f7899a761aaf59d2cfddc2c330a805456cfca947))
* Add 2fa guide ([b4eed76](https://github.com/ory/kratos/commit/b4eed76305ecf1de3461525fd2ea748ec94da53c))
* Add a commandline example for the logout ([#1753](https://github.com/ory/kratos/issues/1753)) ([81ba264](https://github.com/ory/kratos/commit/81ba2647a66fca99b7ed2e56a67deec75ac06b89))
* Add admin ui guide ([ac88060](https://github.com/ory/kratos/commit/ac88060ed7390f0a34db637880c1660b8c45b352))
* Add advanced custom UI documentation ([5e3a2cd](https://github.com/ory/kratos/commit/5e3a2cdbedf0005c89db717d1136c56ab3304ede))
* Add image assets ([6bc93ca](https://github.com/ory/kratos/commit/6bc93ca79283bd993b0176dda11ad9d5860a5e4f))
* Add missing angle bracket ([#1799](https://github.com/ory/kratos/issues/1799)) ([4270140](https://github.com/ory/kratos/commit/427014052ef905c2003e2cd0133d57bf83819776))
* Add ory sessions as a concept ([626c0c9](https://github.com/ory/kratos/commit/626c0c90bd2d683048618452ba421e40be92f587))
* Add powershell to deps ([#1853](https://github.com/ory/kratos/issues/1853)) ([e945336](https://github.com/ory/kratos/commit/e94533690b658c4afba81e694a052579f0ffff42)), closes [#1848](https://github.com/ory/kratos/issues/1848)
* **credentials:** Add AAL explanation ([c1f501e](https://github.com/ory/kratos/commit/c1f501e9ec3ba203fb252fbd56cb87843d667b17))
* Enhance error return values ([3799c24](https://github.com/ory/kratos/commit/3799c24fbc0397876df4f1c530e325bd1212d750))
* Fix invalid syntax ([#1819](https://github.com/ory/kratos/issues/1819)) ([8cd6428](https://github.com/ory/kratos/commit/8cd6428e40610fa40b9c59414beb3d5c614dddaa))
* Fix the flow links used for rendering ([#1752](https://github.com/ory/kratos/issues/1752)) ([131d2c2](https://github.com/ory/kratos/commit/131d2c284d4191ee979077937ea3b48fce772f3c))
* Remove obsolete file ([b7f9052](https://github.com/ory/kratos/commit/b7f905278edf4aed1e2984aa3d2d94a41368d6d8))
* Update generated docs ([72afb81](https://github.com/ory/kratos/commit/72afb81be8bfaa36236087ec7715bca1804aa62c))
* Update quickstart curl examples ([#1778](https://github.com/ory/kratos/issues/1778)) ([6c677c4](https://github.com/ory/kratos/commit/6c677c49df8fa8d48e7c0bbf91bbd18874f4c514))
* Use correct link ([f007919](https://github.com/ory/kratos/commit/f007919b7bd86c1d1b20b3625709e01b5f123302)), closes [#1793](https://github.com/ory/kratos/issues/1793)

### Features

* Add `intended_for_someone_else` error code ([572a131](https://github.com/ory/kratos/commit/572a1315aec7d1103c8d4fb9c128644ea2af6d3b))
* Add aal fallback for existing sessions ([a5c7b11](https://github.com/ory/kratos/commit/a5c7b1143bca7029bf94fc42fe638534961a06bc))
* Add authenticators after set up ([035c276](https://github.com/ory/kratos/commit/035c276152a22a2c9c7159b1cf89dbe7724728dd))
* Add DeleteCredentialsType to identity struct including tests ([b12bf52](https://github.com/ory/kratos/commit/b12bf523e4213e49f545206c457a1739f493d385))
* Add e2e tests for react native 2fa ([a3ac253](https://github.com/ory/kratos/commit/a3ac253bdb9c42df6dce9288a2e7c2dada24d255))
* Add error ids for csrf-related errors ([dc2adbf](https://github.com/ory/kratos/commit/dc2adbf52f7ee845778ee5c3c943b9e10c41e181))
* Add error ids for redirect-related errors ([246a045](https://github.com/ory/kratos/commit/246a0453e65e70635331c95ff02ec9133ae81e46))
* Add error ids for session-related errors ([087d907](https://github.com/ory/kratos/commit/087d90731185b71cd88cc6451ce360d6c1dada34))
* Add explicit return_to to flow objects and API parameters ([50d04ea](https://github.com/ory/kratos/commit/50d04eaa455932a9a5cc31f812f66518e1d4ad3b)), closes [#1605](https://github.com/ory/kratos/issues/1605) [#1121](https://github.com/ory/kratos/issues/1121):

    This patch adds a `return_to` field to the flow objects which contains the original `?return_to=...` value. It uses the Flow's `request_url` for that purpose.

* Add ids for user-facing errors for login, registration, settings ([787558b](https://github.com/ory/kratos/commit/787558b48fd7405ac61a48d3c18c7252ac1aaf19)):

    This patch adds a new field `id` to JSON error payloads. This helps tremendously in implementing better client-side (native / SPA) apps as the API now returns error IDs like `no_active_session`, `orbidden_return_to`, `no_verified_address` and more. UIs can use these IDs to decide what to do next in the application - for example redirecting to a particular endpoint or showing an error message.

* Add initial value to bool checkboxes ([63dba73](https://github.com/ory/kratos/commit/63dba737376dbe2f15c5afb5df22c593328c6483))
* Add internal context to login and registration ([723e6ee](https://github.com/ory/kratos/commit/723e6eee731d34f85bc4346a1040f2f121662ae9))
* Add internal context to settings flow ([afb6895](https://github.com/ory/kratos/commit/afb6895daa8743edbf4fca957b2a156e676ef63a))
* Add lookup node to disable lookup ([d0836be](https://github.com/ory/kratos/commit/d0836beb53709c88eb9ed78df39e95a3204c7cec)):

    See https://github.com/ory/cloud/issues/12

* Add lookup to config ([14119b6](https://github.com/ory/kratos/commit/14119b623941b6f5e795ef0d369ee9e3adb73207))
* Add lookup to identity ([ead3833](https://github.com/ory/kratos/commit/ead3833e254b4939f2b86b34e954580960cc7ea1))
* Add lookup to migrations ([dac4f75](https://github.com/ory/kratos/commit/dac4f759a0b92c1eebca177c3c931fb3146e7dee))
* Add MFA enforcment option to whoami and settings ([554d725](https://github.com/ory/kratos/commit/554d72552702818c8f1fc45fd1daf9d93c0d2cad))
* Add mfa for non-browser ([4096fd3](https://github.com/ory/kratos/commit/4096fd3fbdb430fd325b38fe9102defa31dd1b6d))
* Add missing migrations ([ccc64d8](https://github.com/ory/kratos/commit/ccc64d87935c6b5ad506dce6a5f903d56541f864))
* Add option to disable recovery codes ([9d3daa6](https://github.com/ory/kratos/commit/9d3daa656a5361ef8a90fe3511f9c1a6e9015969)):

    Closes https://github.com/ory/cloud/issues/12

* Add schema patch for new initial_value field ([131e380](https://github.com/ory/kratos/commit/131e3803ff6d04af9ec668286c8e6fcf88467214)):

    The field sets a node input's initial value. This is primarily used for fields which are e.g. checkboxes or buttons (active/inactive). If this field is set on a button, it implies that clicking the button should trigger the "value" to be set.

* Add script type and discriminator for attributes ([de0af95](https://github.com/ory/kratos/commit/de0af955904894d97997cf598686b6d33cd88bd4)):

    See https://github.com/ory/sdk/issues/72

* Add smtp headers config option ([#1747](https://github.com/ory/kratos/issues/1747)) ([7ffe0e9](https://github.com/ory/kratos/commit/7ffe0e9766e930615dbb6833e650b73a8975a544)), closes [#1725](https://github.com/ory/kratos/issues/1725)
* Add support for onclick javascript in ui nodes ([7cc7efa](https://github.com/ory/kratos/commit/7cc7efa00ff0e8107f1369573bfdf766fcfc0e93))
* Add totp strategy for settings flow ([d1d6617](https://github.com/ory/kratos/commit/d1d6617013fbcc37eaf48cf19061b86955fc5d5e)):

    This patch allows adding a TOTP device in the settings, and also removing it when no longer needed.

* Add webauthn identity credential ([f8b9582](https://github.com/ory/kratos/commit/f8b95828ea41d29c7f3577cc7772168135bc5514))
* Adding Dockle Container Linter ([#1852](https://github.com/ory/kratos/issues/1852)) ([3c0d519](https://github.com/ory/kratos/commit/3c0d519dd47657c6adca3d64bca8b3ed02cb7a8f))
* Adjust to new aal error handling ([b8956bc](https://github.com/ory/kratos/commit/b8956bc0fc8a45e88dd51f79608f9d6c34e2b6f3))
* API to return access, refresh, id tokens from social sign in ([#1818](https://github.com/ory/kratos/issues/1818)) ([198991a](https://github.com/ory/kratos/commit/198991a9ce25fbaccc927be3bd3f6b1593771bec)), closes [#1518](https://github.com/ory/kratos/issues/1518) [#397](https://github.com/ory/kratos/issues/397):

    This patch introduces the new `include_credential` query parameter to the `GET /identities` endpoint which allows administrators to receive the initial access, refresh, and ID tokens from Social Sign In (OpenID Connect / OAuth 2.0) flows.
    
    These tokens can be stored in an encrypted format (XChaCha20Poly1305 or AES-GCM) in the database if an appropriate encryption secret is set. To get started easily these values are not encrypted per default.
    
    For more information head [over to the docs](https://kratos/docs/guides/retrieve-social-sign-in-access-refresh-id-token).

* Auto-generate list of messages ([cf46339](https://github.com/ory/kratos/commit/cf46339b9a07cd72b4d01e40c2df72e6c8104e9b)), closes [#1784](https://github.com/ory/kratos/issues/1784)
* Endpoint to list all identity schemas ([#1703](https://github.com/ory/kratos/issues/1703)) ([aa23d5d](https://github.com/ory/kratos/commit/aa23d5d5af28d8a7789b4a0c7e97197c7758ad98)), closes [#1699](https://github.com/ory/kratos/issues/1699)
* Generate sdks and update versions ([c9d22d9](https://github.com/ory/kratos/commit/c9d22d91f5fe49b5f2818160ade58bfd265f03e5))
* Identity schema validation on startup ([#1779](https://github.com/ory/kratos/issues/1779)) ([99db3f0](https://github.com/ory/kratos/commit/99db3f03afd4b2525cbce54133a1abd1d49d2886)), closes [#701](https://github.com/ory/kratos/issues/701)
* **identity:** Add AAL constants ([882573d](https://github.com/ory/kratos/commit/882573df5621446e799b17ca0ab09d3934e44437))
* Implement AAL for login and sessions ([45467e0](https://github.com/ory/kratos/commit/45467e0caba7ed31e2ebde71a8b32ecd5f8db7c2))
* Implement endpoint for invalidating all sessions for a given identity ([#1740](https://github.com/ory/kratos/issues/1740)) ([dbd1689](https://github.com/ory/kratos/commit/dbd1689c11fd0a3d999ea09b553dd4a14a7a6972)), closes [#655](https://github.com/ory/kratos/issues/655):

    This PR introduces endpoint to destroy all sessions for a given identity which effectively logouts user from all devices/sessions. This is useful when for some security concern we want to make sure there are no "old" sessions active or other "staff" related actions (such as force logout after password change etc.).

* Implement lookup code settings and login ([8f3ce7b](https://github.com/ory/kratos/commit/8f3ce7b33390fcae85e605193806364ca9d099c9))
* Improve detection of AAL errors and return 422 instead of 403 ([e2bfbea](https://github.com/ory/kratos/commit/e2bfbea1541aca983eb835d3da2b5fe70ac4b7a5))
* Improve labels for totp and lookup ([b92e00e](https://github.com/ory/kratos/commit/b92e00e345da1f8ab76750e3f0ae1301977bbae0))
* Improve session device annotations ([87907b8](https://github.com/ory/kratos/commit/87907b8d29dc9cd7140535e81ea62c2d7f8e41c3))
* In docker debug support with delve ([#1789](https://github.com/ory/kratos/issues/1789)) ([37325a1](https://github.com/ory/kratos/commit/37325a18d9430130d0062674433fa0d3f9a59eb3))
* Introduce cve scanning ([#1798](https://github.com/ory/kratos/issues/1798)) ([ade13ea](https://github.com/ory/kratos/commit/ade13ea082ee11e9c1005de3ccb3ae6b5f02bb49))
* **logout:** Add logout token to browser response ([#1758](https://github.com/ory/kratos/issues/1758)) ([d3f1177](https://github.com/ory/kratos/commit/d3f1177a9a82dc2c4f930f15c6ec87c3ec5a1d53))
* Mark recovery email address verified ([#1665](https://github.com/ory/kratos/issues/1665)) ([e3efc5d](https://github.com/ory/kratos/commit/e3efc5d0673106115a236e38b5d76d6672d64d20)), closes [#1662](https://github.com/ory/kratos/issues/1662)
* Mark required fiels as required ([34cd5e8](https://github.com/ory/kratos/commit/34cd5e8e638be3d48ed8174112417bc36400e8cb)):

    Closes https://github.com/ory-corp/cloud/issues/1328
    Closes https://github.com/ory/kratos/issues/400
    Closes https://github.com/ory/kratos/issues/1058
    See https://ory-community.slack.com/archives/C012RJ2MQ1H/p1631825476159000

* Natively support social sign in for single-page apps ([1a1a350](https://github.com/ory/kratos/commit/1a1a350a9f0df85195505690fc52086eddf78371))
* **persistence:** Add new columns for mfa ([6184fe3](https://github.com/ory/kratos/commit/6184fe385cf87b260117290089b06445e5b6b205))
* Potentially add arm64 docker support ([68112de](https://github.com/ory/kratos/commit/68112defb97db1c6f4b8bf65e2e522b22e27d280))
* Proper enum and type assertions for openapi ([c4d8516](https://github.com/ory/kratos/commit/c4d8516fb93c2127c6d0c28a914ed7b8f8646832))
* Publish webauthn as loadable script instead of eval ([2717c59](https://github.com/ory/kratos/commit/2717c5958ab3f088821fdf96fdf6d44d48fea310))
* Redirect on login if session aal is not matched ([8feff8d](https://github.com/ory/kratos/commit/8feff8daaf4ac744fab22627d9bdab45740570d5))
* Respect webauthn in session aal ([869b4a5](https://github.com/ory/kratos/commit/869b4a5a812b840196eaf1e591aeb685d7f0e904))
* **session:** Respect 2fa enforcement in whoami ([3a82c88](https://github.com/ory/kratos/commit/3a82c8806931a2b4cd05142a6dae8040a76658bc))
* Sign in with apple ([#1833](https://github.com/ory/kratos/issues/1833)) ([16ed123](https://github.com/ory/kratos/commit/16ed123adba06167f70eb952ae3877d4476f8c71)), closes [#1782](https://github.com/ory/kratos/issues/1782):

    Adds an adapter and configuration options for enabling Social Sign In with Apple.

* Sort totp nodes ([5c9a494](https://github.com/ory/kratos/commit/5c9a49487f45af5b7edf069edf9c3d37ef293cd5))
* Stubable time in text package ([22e4ed1](https://github.com/ory/kratos/commit/22e4ed15e2eecb51b393762077872b19f6f2acd2))
* Support apple m1 ([54b4fb6](https://github.com/ory/kratos/commit/54b4fb698c6a087afef8821fa8300798e484ae18))
* Support setting the identity state via the admin API ([#1805](https://github.com/ory/kratos/issues/1805)) ([29c060b](https://github.com/ory/kratos/commit/29c060bd348733eeafee98d5f255c737a8cbcad0)), closes [#1767](https://github.com/ory/kratos/issues/1767)
* Support strategy return to ui for settings ([74670bb](https://github.com/ory/kratos/commit/74670bb4b0cc45626537e5ac63283fd14f05dee1))
* Support webauthn for mfa ([e8f4d3c](https://github.com/ory/kratos/commit/e8f4d3cb899d44c777b094f2ae4d84ff68532bf9))
* **totp:** Add width and height to QR code ([a648ba3](https://github.com/ory/kratos/commit/a648ba3de9a0ba707ce39c37fa5d5e38c4da74d3))
* **totp:** Support account name setting from schema ([19a6bcc](https://github.com/ory/kratos/commit/19a6bcc9d8940acb2a5f0eb4a6cc7f28801a2f92))
* Treat lookup as aal2 in session ([3269028](https://github.com/ory/kratos/commit/3269028d46d0ef23de3f905c325d514f24db43b8))
* Use discriminators for ui node types in spec ([59e808e](https://github.com/ory/kratos/commit/59e808e8dc6339da59bbe08ebbcf7b840e3fdd50))
* Use initial_value in lookup strategy ([efe272f](https://github.com/ory/kratos/commit/efe272f06966edc4858602d94740b6ed36c12e57))

### Reverts

* 3745014 ([d493d10](https://github.com/ory/kratos/commit/d493d1049f90ca6ee7b85931e3652aa9fdeb0254))

### Tests

* Aal in login.NewFlow ([5986e38](https://github.com/ory/kratos/commit/5986e38e6ab9eec1761e4c723c807dc0ef2a3dfa))
* AcceptToRedirectOrJSON ([2ca153f](https://github.com/ory/kratos/commit/2ca153f027599c18583ce0ebacb5ed577b56ddf3))
* Add credentials test ([58b388c](https://github.com/ory/kratos/commit/58b388c70d5ff32822e8ac5f3a394e683273ac6a))
* Add expired test to login handler ([3bdb8ab](https://github.com/ory/kratos/commit/3bdb8abb558c0f8c4b33f712678f5da02d0ef4ee))
* Add identity change test to settings submit ([5eb090b](https://github.com/ory/kratos/commit/5eb090b2564192deb77e64dd74a07b96c381391d))
* Add initial spa e2e test ([20617f6](https://github.com/ory/kratos/commit/20617f628ac84981c3b47ce9e9ab193b8ff426d0))
* Add initial totp integration tests ([c9d456b](https://github.com/ory/kratos/commit/c9d456bf03cb33baf0745fe9a511f84b4c9427e3))
* Add login tests ([a71cadd](https://github.com/ory/kratos/commit/a71cadde91bdaf960caf30dcfa957a2646da86a2))
* Add migrations tests for new tables ([3c96ab0](https://github.com/ory/kratos/commit/3c96ab059af9bf6002b341c5db51d1b3ca5da655))
* Add react app to e2e tests ([1214eee](https://github.com/ory/kratos/commit/1214eeee24b06e6e72c55cfed2176860ecbf3c13))
* Add schema test for totp config ([c4f05ba](https://github.com/ory/kratos/commit/c4f05ba60af1d7ca31b4cf54097cbefa88085704))
* Add session amr test ([eedb60b](https://github.com/ory/kratos/commit/eedb60bec9bebfb0a4ffb67dd484d2e6b466e776))
* Add settings tests ([6959565](https://github.com/ory/kratos/commit/6959565212dc5e7296aad7f1365a944379dd5d6d))
* Add test for TOTPIssuer ([14731c4](https://github.com/ory/kratos/commit/14731c4e7809c2202c9298422c005358b7b26fc3))
* Add test for ui error page ([3977a9c](https://github.com/ory/kratos/commit/3977a9c4d6f98ef6d8f7f4c88d55b46579401ba8))
* Add TestEnsureInternalContext ([152bfc7](https://github.com/ory/kratos/commit/152bfc7294078081ca9f8fc6dd194db6d2e699ad))
* Add totp registry tests ([817e3ec](https://github.com/ory/kratos/commit/817e3ecb213454e4ce3f987ce8a8714301ee8165))
* Add totp settings tests ([c5a0d0f](https://github.com/ory/kratos/commit/c5a0d0f8435690786eaf719bb1376f7da15a6203))
* Add TOTP to profile ([7431e9f](https://github.com/ory/kratos/commit/7431e9fcf4e9c9853ec4d378221c7a3744b3b239))
* Add update session test ([47bd057](https://github.com/ory/kratos/commit/47bd057da0fbf849d643c27c6eb75ef09c5075fb))
* Additional checks for flow hydration ([a40d7fe](https://github.com/ory/kratos/commit/a40d7fe4340ff61c3fa9ac0a70dc5f7e4641a15e))
* Amr persistence ([b0b2d81](https://github.com/ory/kratos/commit/b0b2d8174ca46e066e8eb912a24d9e6efeea0ce8))
* Check if internal context is validated in store ([a23d851](https://github.com/ory/kratos/commit/a23d8518fc65f645cae9c196ff70df4efca67266))
* CheckAAL ([03b37e7](https://github.com/ory/kratos/commit/03b37e7675e369817d2bb226047ec9f26b18a456))
* Complete TOTP login integration tests ([6e503cf](https://github.com/ory/kratos/commit/6e503cff28428e707b3812cd2bf8e44ccc487b89))
* **e2e:** Add checkboxes to schemas ([0c91f0c](https://github.com/ory/kratos/commit/0c91f0c89081726e7451d5411a6adeb631ae2edb))
* **e2e:** Add config for proxy to simplify cy.visit logic ([7d87985](https://github.com/ory/kratos/commit/7d8798560947227d64a35d2dd69623bc1a1ddc8f))
* **e2e:** Add mfa profile ([a60d157](https://github.com/ory/kratos/commit/a60d157bfeb79cb527bf73b3fc38e1ba5388cbed))
* **e2e:** Add modd to build ([48cd8ae](https://github.com/ory/kratos/commit/48cd8aeb851d02e2fd31e73e044befb45242e953))
* **e2e:** Add more helpers and ts defs ([21b35b0](https://github.com/ory/kratos/commit/21b35b025a21b1f6ab3ac8be79339f1734b3033a))
* **e2e:** Add more helpers for various flows and proxy settings ([755ac60](https://github.com/ory/kratos/commit/755ac60cb1a54cd188ab07d9448598d738c5e866))
* **e2e:** Add more routes to registry ([30423c9](https://github.com/ory/kratos/commit/30423c92ba27709e003e88e58072b78ef3e2aa04))
* **e2e:** Add more typings for cypress helpers ([60bd63f](https://github.com/ory/kratos/commit/60bd63f31d6b639af19048cc3d1e392b885213e0))
* **e2e:** Add plugin for using got ([8fafc40](https://github.com/ory/kratos/commit/8fafc40dff8a0d9d5d678b59ecf4c13755906a4f))
* **e2e:** Add proxy capabilities for react native app ([b5668df](https://github.com/ory/kratos/commit/b5668df755e186f12c0e543715bc2e16011583a6))
* **e2e:** Add recovery tests for SPA ([b6014ee](https://github.com/ory/kratos/commit/b6014eee8b507abf6e3b4324097b3015f722cbe3))
* **e2e:** Add spa as allowed redirect url ([2625d16](https://github.com/ory/kratos/commit/2625d1689d47fb1cdbe34708be27f2317cdc7bea))
* **e2e:** Add SPA tests for login and refactor tests to typescript ([d9a25df](https://github.com/ory/kratos/commit/d9a25df1ba34cbefd416dccfdb2f5fc93e0290b9))
* **e2e:** Add SPA tests for logout and refactor tests to typescript ([b0c6776](https://github.com/ory/kratos/commit/b0c67769e4afcdbc05d2c1966e38faa18404a5db))
* **e2e:** Add SPA tests for registration and refactor tests to typescript ([a61ed1e](https://github.com/ory/kratos/commit/a61ed1edb41df64f58e23f8c88894fb742fd275d))
* **e2e:** Add support functions and type definitions ([c82d68d](https://github.com/ory/kratos/commit/c82d68db36563b16623a63be9efaf6b25322f855))
* **e2e:** Clean up helper ([4806add](https://github.com/ory/kratos/commit/4806add17a5dd0ea8c8fded644a6c240b17861b3))
* **e2e:** Complete SPA tests for all mfa flows ([2196129](https://github.com/ory/kratos/commit/219612903bd4dce208e2074e4595980c1cb60711))
* **e2e:** Default and empty values and required fields ([72f2c5f](https://github.com/ory/kratos/commit/72f2c5fbd8227e19d62f26aeddfb1bd14d7c768b))
* **e2e:** Ensure advanced types work in forms also ([287269c](https://github.com/ory/kratos/commit/287269c9992390b52ff380b31eda3bb7ad205f09))
* **e2e:** Ensure correct app ([a9ff545](https://github.com/ory/kratos/commit/a9ff5457cb48a90668b62e54d0b08cb1e9108994))
* **e2e:** Finalize mobile tests ([acf5c3d](https://github.com/ory/kratos/commit/acf5c3d649e51edfd9e1e3755222d9c7161a92e7))
* **e2e:** Force port ([a49eda8](https://github.com/ory/kratos/commit/a49eda8e0405954d62058d8c1410a62f72bfb7ae))
* **e2e:** Homogenize profiles ([7798e19](https://github.com/ory/kratos/commit/7798e193aa3cce0347e5ca018e09685b6fda0ba2))
* **e2e:** Hot reload ory kratos on changes ([841da09](https://github.com/ory/kratos/commit/841da091689f9a3fceb5509490d7a2f4828b926f))
* **e2e:** Implement recovery tests for SPA ([3dea57f](https://github.com/ory/kratos/commit/3dea57ff986702b9a31621198794e1cc94e4881e))
* **e2e:** Implement required verification tests for SPA ([fb55f34](https://github.com/ory/kratos/commit/fb55f3475f25ab3aa6f7b1765ec5b9f13ef72b15))
* **e2e:** Improve stability for login tests ([43df22b](https://github.com/ory/kratos/commit/43df22bdd52305b2b5d98a0db1c09751bd3ebb4f))
* **e2e:** Improve stability for registration tests ([a1c59a3](https://github.com/ory/kratos/commit/a1c59a349cab3819e5f869dc89eba3c05100f1b8))
* **e2e:** Migrate email tests to new proxy set up ([54d8cd6](https://github.com/ory/kratos/commit/54d8cd65b8b19f7a643bf9d4060906b818fc91d6))
* **e2e:** Migrate settings tests to typescript and add SPA tests ([566336d](https://github.com/ory/kratos/commit/566336d910f0b3deb4675e1413bfd0182bde6a79))
* **e2e:** Move config to lower level and publish as package ([c21fa26](https://github.com/ory/kratos/commit/c21fa2688e560bb9c714d2078dbc9a72a1da125f))
* **e2e:** Move registration tests to new proxy set up ([eddeb85](https://github.com/ory/kratos/commit/eddeb8510ca4cb13d0644d7083d436778828d0bd))
* **e2e:** Port mobile test to typescript ([db42346](https://github.com/ory/kratos/commit/db4234694723b7dc965c9e2cf4ba792bad0374e9))
* **e2e:** Port remaining e2e tests to typescript ([5853d1a](https://github.com/ory/kratos/commit/5853d1a64b3f7b20af79cc6ebbc381de0d213139))
* **e2e:** Potentially resolve webauthn startup issues ([eae6f5d](https://github.com/ory/kratos/commit/eae6f5d1e9dc08dc8f7152a9c441e029dd4351f3))
* **e2e:** Prototype typescript implementation ([2e869cf](https://github.com/ory/kratos/commit/2e869cff7b1cb87e15013a86b54fda16a01e0267))
* **e2e:** Recreate identities per flow ([1a560a3](https://github.com/ory/kratos/commit/1a560a37c13240d9ae16d34188a6221f589ebbbc))
* **e2e:** Refactor and add support for SPA app ([7609219](https://github.com/ory/kratos/commit/7609219448effde35844675533e71583babe1d14))
* **e2e:** Remove wait condition ([af10b03](https://github.com/ory/kratos/commit/af10b03ebca03cdb5654c116efbd3c23b47c7594))
* **e2e:** Resolve flaky test ([de7cc59](https://github.com/ory/kratos/commit/de7cc59f07a6b77e3bbf3d98a7b2104b60ce708c))
* **e2e:** Resolve flaky test issues ([1627745](https://github.com/ory/kratos/commit/162774567d44336c8999ee0c1362adb191855d0c))
* **e2e:** Resolve next not starting ([2a2a3cb](https://github.com/ory/kratos/commit/2a2a3cb016e820f651f3cf6cd33123672e5977cb))
* **e2e:** Resolve regressions ([af9aedc](https://github.com/ory/kratos/commit/af9aedc8d29678f480b1b6bad128aefbacd6a373))
* **e2e:** Revert proxy changes ([293d920](https://github.com/ory/kratos/commit/293d92084a7614ae0cd7d5326dc82a209a0841be))
* **e2e:** Temporarily add totp to default profile ([8ffac9d](https://github.com/ory/kratos/commit/8ffac9d138656eb2322913992b350cea31ed7e87))
* **e2e:** Update e2e profiles to new proxy set up ([a3204cf](https://github.com/ory/kratos/commit/a3204cf9b85e274441c02592288a4f322481e894))
* Ensure aal and amr is set on recovery ([5cbab54](https://github.com/ory/kratos/commit/5cbab54fe5780689f0b64700567ac4632eb04c0b)), closes [#1322](https://github.com/ory/kratos/issues/1322)
* Ensure aal2 can not be used for oidc ([cbbcdd2](https://github.com/ory/kratos/commit/cbbcdd2e86c2d4da14c478637105eb8a36ae06c0))
* Ensure aal2 can not be used for password ([d9d39f0](https://github.com/ory/kratos/commit/d9d39f0bdda0725989a0a8261a449cf1a71afb6b))
* Ensure authenticated_at after all upgrade ([80408b4](https://github.com/ory/kratos/commit/80408b4c90229c61138411be8534fc577b8f0f33))
* Ensure redirect_url in password strategy ([9eafc10](https://github.com/ory/kratos/commit/9eafc10189ca88724fa6d75748299c2dd2c470b1))
* ErrStrategyAsksToReturnToUI behavior ([f739018](https://github.com/ory/kratos/commit/f7390184b02d526bb6e3ff496abc4522afc39d5a))
* Finalize webauthn tests ([97e59e6](https://github.com/ory/kratos/commit/97e59e61ee8be263199c3749e27dd81344777166))
* Fix regressions in the tests ([246c580](https://github.com/ory/kratos/commit/246c580222acd193eea784a6cbfd1e75181a484f))
* Fix tests in cmd/serve ([#1755](https://github.com/ory/kratos/issues/1755)) ([b704d08](https://github.com/ory/kratos/commit/b704d08382a9059157c2a649872e88943d66a99f))
* ID methods of node attributes ([ff9ff04](https://github.com/ory/kratos/commit/ff9ff048ddfa13ae73571064a36b33a867727392))
* Login form submission with AAL ([4d54fbb](https://github.com/ory/kratos/commit/4d54fbb37349126418274de8e21473c2ff81f785))
* **lookup:** Add secret_disable to snapshots ([68d6a87](https://github.com/ory/kratos/commit/68d6a876a4f1a0fd74789798397bd325a68d71d6))
* **lookup:** Ensure context is cleaned up after use ([8a210c4](https://github.com/ory/kratos/commit/8a210c41696d1865cce4c589a7cb3e52283fe24d))
* **lookup:** Refresh and reuse scenarios ([89736ed](https://github.com/ory/kratos/commit/89736ed9ba8667314313ca549a6377faddcc3d80))
* **migration:** Resolve mysql migration issue with empty array ([71a5649](https://github.com/ory/kratos/commit/71a5649a52036e29b351b6b4ee220ec7ce3aed05))
* Move to cupaloy for snapshots ([0cce70f](https://github.com/ory/kratos/commit/0cce70f47712da44d891c6d2890e818da6d9971b))
* Properly refresh mobile session ([c31915d](https://github.com/ory/kratos/commit/c31915de32e4b3db4af8ca8f3b5ecb0adf01a510))
* Registry regression ([25c88b5](https://github.com/ory/kratos/commit/25c88b55577b016aa77d2df3c595410633d0eefe))
* Remove todo items ([f60050e](https://github.com/ory/kratos/commit/f60050e0e30b1bf5441c95ada5777743719d65f1))
* Resolve flaky config test ([147c670](https://github.com/ory/kratos/commit/147c6704a9d38b5687eb8aba5661f24f99e577e3))
* Resolve flaky config test ([#1832](https://github.com/ory/kratos/issues/1832)) ([db98d01](https://github.com/ory/kratos/commit/db98d010639bfc387ef927c4f80ff6cd0ebc9588))
* Resolve flaky example tests ([#1817](https://github.com/ory/kratos/issues/1817)) ([0e700d8](https://github.com/ory/kratos/commit/0e700d89c0aaa99b9eec7ce070b7974373377f03))
* Resolve flaky tests ([2bd9100](https://github.com/ory/kratos/commit/2bd910037efd20ab1829784ee087c533e5e8b177))
* Resolve migratest regressions ([e9a1ed1](https://github.com/ory/kratos/commit/e9a1ed188a8f2556e1f60d1c171506dc0dd931d4))
* Resolve regressions ([1a93b2f](https://github.com/ory/kratos/commit/1a93b2fba1fc41a6ba314253387af9770fd36f5a))
* Resolve regressions ([64850ed](https://github.com/ory/kratos/commit/64850ed3277185ebf68b50449721c903c01eab89))
* Resolve remaining regressions ([f02804c](https://github.com/ory/kratos/commit/f02804c567a532a30eaa228b0ba784b7f7fb0d9a))
* Resolve remaining regressions ([0224c22](https://github.com/ory/kratos/commit/0224c22ebda566c69363ae09dea9d42368c86f48))
* Resolve remaining regressions ([1fa2aa5](https://github.com/ory/kratos/commit/1fa2aa5b60d0b81e2035ae18c60d199b060a4c1f))
* Resolve time locality issues ([53b8b2a](https://github.com/ory/kratos/commit/53b8b2a22e5bad12dabf90c7bcbaf05b13a73a55))
* Restructure session struct tests ([50d3f66](https://github.com/ory/kratos/commit/50d3f66f82cb4e85a213fd86dc20bfadafefae23))
* Session AAL handling ([6fea3e5](https://github.com/ory/kratos/commit/6fea3e5aec6556697092c9a9d12295ed7e4d408b))
* Session activate ([c86fa03](https://github.com/ory/kratos/commit/c86fa03d3b2390403dcb14ef93307adc61ac7c79))
* **sql:** Fix incorrect UUID ([ea2894e](https://github.com/ory/kratos/commit/ea2894ed0f12de011fd5ce304dd614579ea5e96c))
* Temporarily enable lookup globally ([458f559](https://github.com/ory/kratos/commit/458f559ec816e64c6c9f53ecacdb4ae30fc9f8f7))
* **totp:** Ensure context is cleaned up after use ([1905883](https://github.com/ory/kratos/commit/19058830c0541f717360d3f599760b2a5cf47c4e))
* Upgrade cypress to 8.x ([c8a1dfc](https://github.com/ory/kratos/commit/c8a1dfcae3d42555b1215ad7eaa03a521bdcb1da))
* Use different return handler ([e489a43](https://github.com/ory/kratos/commit/e489a439e56dcd4218cf81284beaca0ef2ecd35e))
* Various aal combinations for newflow ([b095b99](https://github.com/ory/kratos/commit/b095b990224cbbd5ffa272b8f443b3345634d353))
* Webauth settings flow ([4c82772](https://github.com/ory/kratos/commit/4c82772ae28643ce69a5778c37f3c67644ef6f4c))
* Webauthn aal2 login ([60ace8b](https://github.com/ory/kratos/commit/60ace8b36c033ac4f9cd7e8cd929921e2e882946))
* Webauthn credentials ([c3e1184](https://github.com/ory/kratos/commit/c3e1184e719cd2041df8894edd4bd921bf2c3b00))
* Webauthn credentials counter ([f7701f6](https://github.com/ory/kratos/commit/f7701f629d5553e229546b00d3c345a8d74dd627))
* **webauthn:** Ensure context is cleaned up after use ([7a8055b](https://github.com/ory/kratos/commit/7a8055be357a64a1f4074fe28b249fbaf05cf519))

### Unclassified

* Correct session godoc ([7108e65](https://github.com/ory/kratos/commit/7108e65447c37cc6f2937083a2a61442e0a43cb8))


# [0.7.6-alpha.1](https://github.com/ory/kratos/compare/v0.7.5-alpha.1...v0.7.6-alpha.1) (2021-09-12)

Resolves further issues in the SDK and release pipeline.





### Code Generation

* Pin v0.7.6-alpha.1 release commit ([8b0d1ee](https://github.com/ory/kratos/commit/8b0d1ee66f1ee2b9f37cd178ac2bcbd8980d6f1d))


# [0.7.5-alpha.1](https://github.com/ory/kratos/compare/v0.7.4-alpha.1...v0.7.5-alpha.1) (2021-09-11)

Primarily resolves issues in the SDK pipeline.





### Code Generation

* Pin v0.7.5-alpha.1 release commit ([3a741a5](https://github.com/ory/kratos/commit/3a741a5ed5cff78e0e060bc98f8526537e8719d7))


# [0.7.4-alpha.1](https://github.com/ory/kratos/compare/v0.7.3-alpha.1...v0.7.4-alpha.1) (2021-09-09)

This release adds the GitHub-app provider, improves SQL instrumentation, resolves an expired flow bug, and resolves documentation issues.





### Bug Fixes

* Corret sdk annotations for enums ([6152363](https://github.com/ory/kratos/commit/6152363cda20992a9b894e618c3a438f30808a97))
* Do not panic if cookiemanager returns a nil cookie ([6ea5678](https://github.com/ory/kratos/commit/6ea56785fa0354d8d9479a699304a4b933d6c294)), closes [#1695](https://github.com/ory/kratos/issues/1695)
* Respect return_to in expired flows ([#1697](https://github.com/ory/kratos/issues/1697)) ([394a8de](https://github.com/ory/kratos/commit/394a8de9c0cdd33df91d56008eac12510ff14e07)), closes [#1251](https://github.com/ory/kratos/issues/1251)

### Code Generation

* Pin v0.7.4-alpha.1 release commit ([67ff8a9](https://github.com/ory/kratos/commit/67ff8a947b5b339648aeb4c22aba89205c61382b))

### Documentation

* Add e2e quickstart ([2b749d3](https://github.com/ory/kratos/commit/2b749d39fcb0d320d193290966a558ee2c5734d1))
* Browser redirects ([#1700](https://github.com/ory/kratos/issues/1700)) ([a44089a](https://github.com/ory/kratos/commit/a44089a506f5ea9daa406fcb862ad707f569c2bb))
* Mark logout_url always available ([9021805](https://github.com/ory/kratos/commit/9021805c4399beb73f234726f8f5f3bfd312482c))
* Minor improvements ([#1707](https://github.com/ory/kratos/issues/1707)) ([79c132c](https://github.com/ory/kratos/commit/79c132c5a0737ea1632655d8aea0af63c4200d37))

### Features

* Making use of the updated instrumentedsql version ([#1723](https://github.com/ory/kratos/issues/1723)) ([9e6fbdd](https://github.com/ory/kratos/commit/9e6fbdd06a75d7207b4801d1148267b3a1a0a0c7))
* **oidc:** Github-app provider ([#1711](https://github.com/ory/kratos/issues/1711)) ([fb1fe8c](https://github.com/ory/kratos/commit/fb1fe8c468bb6f8275618b84c5fa157a314c345f))

### Tests

* **session:** Resolve incorrect assertion ([0531220](https://github.com/ory/kratos/commit/05312203ab12eec44e59dcd9210160f2781a69b4))


# [0.7.3-alpha.1](https://github.com/ory/kratos/compare/v0.7.1-alpha.1...v0.7.3-alpha.1) (2021-08-28)

This patch resolves a regression issue with Facebook login, a memory leak issue introduced by an external dependency, adds a "requires verification" login hook, and improves performance for some endpoints.

Also, Ory Kratos SDKs are now published in individual [GitHub repositories for every language](https://github.com/ory?q=kratos-client).





### Bug Fixes

* Add new message when refresh parameter is true ([#1560](https://github.com/ory/kratos/issues/1560)) ([0525623](https://github.com/ory/kratos/commit/05256232bf85d68e068eece6c883f46a447ba5bd)), closes [#1117](https://github.com/ory/kratos/issues/1117)
* Add session in spa registration if session cook is configured ([#1657](https://github.com/ory/kratos/issues/1657)) ([639a7dd](https://github.com/ory/kratos/commit/639a7dd52d43c57e9708ed3e7360c17d6efde6a5)), closes [#1604](https://github.com/ory/kratos/issues/1604)
* **docs:** Ensure config reference is updated ([f6b3aa4](https://github.com/ory/kratos/commit/f6b3aa45b1f39ca5e9ee7ef4cd96de1970b2ed71)), closes [#1597](https://github.com/ory/kratos/issues/1597)
* Facebook sign in regression ([#1689](https://github.com/ory/kratos/issues/1689)) ([85337bf](https://github.com/ory/kratos/commit/85337bf65af767d7296b14e8fd21bab5c64d23e2)), closes [#1687](https://github.com/ory/kratos/issues/1687) [#1686](https://github.com/ory/kratos/issues/1686)
* Http context memory leak ([b21bd22](https://github.com/ory/kratos/commit/b21bd224059e8a42da9814237572a118297c5210)):

    Ory Kratos was using `gorilla/sessions` prior to version v1.2 which had a dependency on `gorilla/context`, a deprecated library with known memory management issues. Even though we used `gorilla/context`'s clean up middleware, it appears that `r.Context()` was not properly cleaned up, causing memory leaks.
    
    On average, the memory leak is pretty small, but depending on what gets added to `r.Context()` it could significantly increase the memory leak.
    
    By replacing `gorilla/sessions` with v1.2.1 we:
    
    1. Increased the HTTP API throughput by an estimate of 4 times;
    2. Brought average memory use back down to about 12MB;
    
    Closes https://github.com/ory-corp/cloud/issues/1292

* Outdated label ([#1681](https://github.com/ory/kratos/issues/1681)) ([149101e](https://github.com/ory/kratos/commit/149101ed145dae2b75e5150013efc478f5fd0cc3))
* Register argon2 CLI commands properly ([#1592](https://github.com/ory/kratos/issues/1592)) ([45c28d9](https://github.com/ory/kratos/commit/45c28d99064baf8051521a1078ac2b59bb3206ec))
* Remove session cookie on logout ([#1587](https://github.com/ory/kratos/issues/1587)) ([cdb30bb](https://github.com/ory/kratos/commit/cdb30bb65ac932a17e4924b4efc8952113452513)), closes [#1584](https://github.com/ory/kratos/issues/1584):

    Before, the logout endpoint would invalidate the session cookie, but not remove it. This was a regression introduced in 0.7.0. This patch resolves that issue.

* **sdk:** Use proper annotation for genericError ([#1611](https://github.com/ory/kratos/issues/1611)) ([da214b2](https://github.com/ory/kratos/commit/da214b2933ae2a91d8c5bf6aa8eea613a2078b9d)), closes [#1609](https://github.com/ory/kratos/issues/1609)
* Skip prompt on discord authorization by default ([#1594](https://github.com/ory/kratos/issues/1594)) ([a667255](https://github.com/ory/kratos/commit/a6672554b02378eb2dac7b1af99ea2915395867b)):

    When a value for prompt is not provided, Discord defaults to `prompt="consent"`. This change makes it so that if the request is not forced, prompt is explicitly set to "none".

* Static parameter for warning message in config.baseURL(...) ([#1673](https://github.com/ory/kratos/issues/1673)) ([db54a1b](https://github.com/ory/kratos/commit/db54a1bd0c93d7a5845ee09d0a16cbc3b8f26a4a)), closes [#1672](https://github.com/ory/kratos/issues/1672)
* Update csrf token cookie name ([#1601](https://github.com/ory/kratos/issues/1601)) ([64c90bf](https://github.com/ory/kratos/commit/64c90bf5e5cec6545a81f88ad5fabb29e9e80850)):

    See https://github.com/ory-corp/cloud/issues/1252

* Use eager preloading for list identites endpoint ([#1588](https://github.com/ory/kratos/issues/1588)) ([de5fb3e](https://github.com/ory/kratos/commit/de5fb3e52af9f2d0f1209eed217403a5d7d1ae2d))

### Code Generation

* Pin v0.7.3-alpha.1 release commit ([b5ad53e](https://github.com/ory/kratos/commit/b5ad53eca933438126eda3c6c647d99e05e37695))

### Documentation

* Change model to schema ([#1639](https://github.com/ory/kratos/issues/1639)) ([09c403e](https://github.com/ory/kratos/commit/09c403e55482e91a5bfe9a253e514b7a90826709))
* Fix func naming for Logout flow ([#1676](https://github.com/ory/kratos/issues/1676)) ([bbeb613](https://github.com/ory/kratos/commit/bbeb6132ba82e28057bc14bf35ea99b70f0c4118)):

    rename createSelfServiceLogoutUrlForBrowsers  to createSelfServiceLogoutFlowUrlForBrowsers

* Fix stub error example ([#1642](https://github.com/ory/kratos/issues/1642)) ([9bc2fd0](https://github.com/ory/kratos/commit/9bc2fd088ed9b3e7334713e63bae3c7bbcb922db)), closes [#1568](https://github.com/ory/kratos/issues/1568)
* Fixes incorrect yaml identation ([#1641](https://github.com/ory/kratos/issues/1641)) ([6b58278](https://github.com/ory/kratos/commit/6b582784b49c1d103bbf7a6843cdf197fbd93931))
* Identity traits are visible to user ([#1621](https://github.com/ory/kratos/issues/1621)) ([641eba6](https://github.com/ory/kratos/commit/641eba675bdc583661565a6378776bfad26067c6))
* Make qickstart URLs consistent (playground vs. localhost) ([#1626](https://github.com/ory/kratos/issues/1626)) ([bae1847](https://github.com/ory/kratos/commit/bae1847eba0d925f28a010876e35e3c2093bc8c6)):

    Since the quick-start describes how to run Kratos locally the actual location of the redirect is `http://127.0.0.1:4433/self-service/login/browser`.

* Update docker.md - Outdated information ([#1627](https://github.com/ory/kratos/issues/1627)) ([dc32720](https://github.com/ory/kratos/commit/dc32720de25f52b7deb3e32f7530c7827a6ce5df)), closes [#1619](https://github.com/ory/kratos/issues/1619):

    Kratos does not automatically use a config file that exists at `$HOME/.kratos.yaml`, or any other similar pattern. The documentation in the Docker Images section of the guides could lead developers to believe that the --config flag is unnecessary if they are binding the directory the configuration file is in to $HOME or using a custom docker image to provide the file.


### Features

* Allow multiple webhook body sources ([#1606](https://github.com/ory/kratos/issues/1606)) ([51b1311](https://github.com/ory/kratos/commit/51b131177c9e0db018eced939fef43742c9e86cf)):

    This patch adds support for loading webhooks from the local filesystem, base64 encoded inline string, and remote (http/https) sources. Please note that support for relative/absolute paths without an URI scheme are deprecated and will eventually be removed.

* Require verified address ([#1355](https://github.com/ory/kratos/issues/1355)) ([1cf61cd](https://github.com/ory/kratos/commit/1cf61cdeedbd8bf5b66310793249681ff976baab)), closes [#1328](https://github.com/ory/kratos/issues/1328)


>>>>>>> 3e443b77
# [0.7.1-alpha.1](https://github.com/ory/kratos/compare/v0.7.0-alpha.1...v0.7.1-alpha.1) (2021-07-22)

This release addresses regressions introduced in Ory Kratos v0.7.0 and resolves some bugs and documentation inconsistencies.





### Bug Fixes

* Automatic tagging for node ui ([fe5056e](https://github.com/ory/kratos/commit/fe5056e11d1f8e4355cafa72ed1ff953077181cc)), closes [#1537](https://github.com/ory/kratos/issues/1537)
* Bump kratos ui image for quickstart ([aedbb5a](https://github.com/ory/kratos/commit/aedbb5a259ea8ee63fb06c36fb1c7af78bb63ffc)), closes [#1537](https://github.com/ory/kratos/issues/1537)
* Cleanup lint errors and add doc to x ([#1545](https://github.com/ory/kratos/issues/1545)) ([3cfd784](https://github.com/ory/kratos/commit/3cfd7845730685a4493c2b5d1974b79d873eea86))
* Correct meta schema ([8d4f3ff](https://github.com/ory/kratos/commit/8d4f3ff22d4ade6ae3f923c33303002e5f534cff))
* Do not reset link method ([#1573](https://github.com/ory/kratos/issues/1573)) ([835fb31](https://github.com/ory/kratos/commit/835fb3127bc10b1642b4a7573722e5dce63fedc7))
* Do not set csrf cookies on /sessions/whoami ([#1580](https://github.com/ory/kratos/issues/1580)) ([36bbd43](https://github.com/ory/kratos/commit/36bbd434114d120006d49785787a3c94c7f103f9))
* Export extensionschemas ([#1553](https://github.com/ory/kratos/issues/1553)) ([6af7638](https://github.com/ory/kratos/commit/6af76387caf37160ded75d83dc09ba0bc177a895))
* Generate CSRF token on validation creation ([#1549](https://github.com/ory/kratos/issues/1549)) ([6612c5f](https://github.com/ory/kratos/commit/6612c5f62e5cc242a808032def5714715ce49d11)), closes [#1547](https://github.com/ory/kratos/issues/1547)
* Identity extension meta schema ([#1554](https://github.com/ory/kratos/issues/1554)) ([ba5ca64](https://github.com/ory/kratos/commit/ba5ca642d01917b43d49e009bf140ae13b4f1313)):

    Up until now the extension meta schema was only applied to top level keys. This fix now recursively checks the extension schema on any depth.

* Remove domain alias config constraint ([#1542](https://github.com/ory/kratos/issues/1542)) ([c6145db](https://github.com/ory/kratos/commit/c6145dbfb278369c8e3ad6eae7e8574ed49ba193))
* Resolve wrong openapi types ([b07927c](https://github.com/ory/kratos/commit/b07927cd23cbfce23f3b0676303a2d0ca564143b))
* Update identity state openapi spec ([0217737](https://github.com/ory/kratos/commit/0217737f5a2860e299ccec4387a2cc83aaac1557))
* Use legacy ssl in quickstart config ([6c13c2b](https://github.com/ory/kratos/commit/6c13c2bedd45c10713907e24976658d4a4b88de6)), closes [#1569](https://github.com/ory/kratos/issues/1569)

### Code Generation

* Pin v0.7.1-alpha.1 release commit ([4fe76af](https://github.com/ory/kratos/commit/4fe76af1302d45ddf4cf3c2c5949311c9cf1f8b8))

### Documentation

* Add instruction for creating user  ([#1541](https://github.com/ory/kratos/issues/1541)) ([c2a1b6d](https://github.com/ory/kratos/commit/c2a1b6df95bcb5dfe2b238be5903f483b9e701b5)), closes [#1530](https://github.com/ory/kratos/issues/1530)
* Clarify flags in schema which are not available in config file ([e5ea5fe](https://github.com/ory/kratos/commit/e5ea5fee31eb2f70dc7c33565f791da9e2e87cc2)), closes [#1514](https://github.com/ory/kratos/issues/1514)
* Fix formatting of Email and Phone Verification Flow tab content ([#1536](https://github.com/ory/kratos/issues/1536)) ([0bfac67](https://github.com/ory/kratos/commit/0bfac67a06ef0d96ffd6a487c90edb44d3a40710))
* Fix typo ([#1543](https://github.com/ory/kratos/issues/1543)) ([b25bae7](https://github.com/ory/kratos/commit/b25bae7f2cdcbb60384808041744edd718a2a814))
* Fix typo ([#1544](https://github.com/ory/kratos/issues/1544)) ([547788d](https://github.com/ory/kratos/commit/547788de74794a1dcf43e5190cdfc9d2e1a2dc92))
* Update csrf pitfall flow section ([#1558](https://github.com/ory/kratos/issues/1558)) ([cc7ed4b](https://github.com/ory/kratos/commit/cc7ed4b5f65d2971a45d5d0ec6188908d070d915)), closes [#1557](https://github.com/ory/kratos/issues/1557)

### Tests

* Longer wait time for e2e boot ([3a85a33](https://github.com/ory/kratos/commit/3a85a33ad8a8eec2ebf57d5a47937499141b6bc0))


# [0.7.0-alpha.1](https://github.com/ory/kratos/compare/v0.6.3-alpha.1...v0.7.0-alpha.1) (2021-07-13)

About two months ago we released Ory Kratos v0.6. Today, we are excited to announce the next iteration of Ory Kratos v0.7! This release includes 215 commits from 24 contributors with over 770 files and more than 100.000 lines of code changed!

Ory Kratos v0.7 brings massive developer experience improvements:

- A reworked, tested, and standardized SDK based on OpenAPI 3.0.3 ([#1477](https://github.com/ory/kratos/pull/1477), [#1424](https://github.com/ory/kratos/issues/1424));
- Native support of Single-Page-Apps (ReactJS, AngularJS, ...) for all self-service flows ([#1367](https://github.com/ory/kratos/pull/1367));
- Sign in with Yandex, VK, Auth0, Slack;
- An all-new, secure logout flow ([#1433](https://github.com/ory/kratos/pull/1433));
- Important security updates to the self-service GET APIs ([#1458](https://github.com/ory/kratos/pull/1458), [#1282](https://github.com/ory/kratos/issues/1282));
- Built-in support for TLS ([#1466](https://github.com/ory/kratos/pull/1466));
- Improved documentation and Go Module structure;
- Resolving a case-sensitivity bug in self-service recovery and verification flows;
- Improved performance for listing identities;
- Support for Instant tracing ([#1429](https://github.com/ory/kratos/pull/1429));
- Improved control for SMTPS, supporting SSL and STARTTLS ([#1430](https://github.com/ory/kratos/pull/1430));
- Ability to run Ory Kratos in networks without outbound requests ([#1445](https://github.com/ory/kratos/pull/1445));
- Improved control over HTTP Cookie behavior ([#1531](https://github.com/ory/kratos/pull/1531));
- Several smaller user experience improvements and bug fixes;
- Improved e2e test pipeline.

In the next iteration of Ory Kratos, we will focus on providing a NextJS example application for the SPA integration as well as the long-awaited MFA flows!

Please be aware that upgrading to Ory Kratos 0.7 requires you to apply SQL migrations. Make sure to back up your database before migration!

For more details on breaking changes and patch notes, see below.



## Breaking Changes

Prior to this change it was not possible to specify the verification/recovery link lifetime. Instead, it was bound to the flow expiry. This patch changes that and adds the ability to configure the lifespan of the link individually:

```patch
 selfservice:
   methods:
     link:
       enabled: true
       config:
+        # Defines how long a recovery link is valid for (default 1h)
+        lifespan: 15m
```

This is a breaking change because the link strategy no longer respects the recovery / verification flow expiry time and, unless set, will default to one hour.

This change introduces a better SDK. As part of this change, several breaking changes with regards to the SDK have been introduced. We recommend reading this section carefully to understand the changes and how they might affect you.

Before, the SDK was structured into tags `public` and `admin`. This stems from the fact that we have two ports in Ory Kratos - one administrative and one public port.

While serves as a good overview when working with Ory Kratos, it does not express:

- What module the API belongs to (e.g. self-service, identity, ...)
- What maturity the API has (e.g. experimental, alpha, beta, ...)
- What version the API has (e.g. v0alpha0, v1beta0, ...)

This patch replaces the current `admin` and `public` tags with a versioned approach indicating the maturity of the API used. For example, `initializeSelfServiceSettingsForBrowsers` would no longer be under the `public` tag but instead under the `v0alpha1` tag:

```patch
import {
  Configuration,
- PublicApi
+ V0Alpha1
} from '@ory/kratos-client';

- const kratos = new PublicApi(new Configuration({ basePath: config.kratos.public }));
+ const kratos = new V0Alpha1(new Configuration({ basePath: config.kratos.public }));
```

To avoid confusion when setting up the SDK, and potentially using the wrong endpoints in your codebase and ending up with strange 404 errors, Ory Kratos now redirects you to the correct port, given that `serve.(public|admin).base_url` are configured correctly. This is a significant improvement towards a more robust API experience!

Further, all administrative functions require, in the Ory SaaS, authorization using e.g. an Ory Personal Access Token. In the open source, we do not know what developers use to protect their APIs. As such, we believe that it is ok to have admin and public functions under one common API and differentiate with an `admin` prefix. Therefore, the following patches should be made in your codebase:

```patch
import {
- AdminApi,
+ V0Alpha1,
  Configuration
} from '@ory/kratos-client';

-const kratos = new AdminApi(new Configuration({ basePath: config.kratos.admin }));
+const kratos = new V0Alpha1(new Configuration({ basePath: config.kratos.admin }));

-kratos.createIdentity({
+kratos.adminCreateIdentity({
  schema_id: 'default',
  traits: { /* ... */ }
})
```

Further, we have introduced a [style guide for writing SDKs annotations](https://www.ory.sh/docs/ecosystem/contributing#openapi-spec-and-go-swagger) governing how naming conventions should be chosen.

We also streamlined how credentials are used. We now differentiate between:

- Per-request credentials such as the Ory Session Token / Cookie
    ```
    - public getSelfServiceRegistrationFlow(id: string, cookie?: string, options?: any) {}
    + public getSelfServiceSettingsFlow(id: string, xSessionToken?: string, cookie?: string, options?: any) {}
    ```
- Global credentials such as the Ory (SaaS) Personal Access Token.
    ```typescript
    const kratos = new V0Alpha0(new Configuration({ basePath: config.kratos.admin, accessToken: 'some-token' }));

    kratosAdmin.adminCreateIdentity({
      schema_id: 'default',
      traits: { /* ... */ },
    });
    ```

This patch introduces CSRF countermeasures for fetching all self-service flows. This ensures that users can not accidentally leak sensitive information when copy/pasting e.g. login URLs (see #1282). If a self-service flow for browsers is requested, the CSRF cookie must be included in the call, regardless if it is a client-side browser app or a server-side browser app calling. This **does not apply** for API-based flows.

As part of this change, the following endpoints have been removed:

- `GET <ory-kratos-admin>/self-service/login/flows`;
- `GET <ory-kratos-admin>/self-service/registration/flows`;
- `GET <ory-kratos-admin>/self-service/verification/flows`;
- `GET <ory-kratos-admin>/self-service/recovery/flows`;
- `GET <ory-kratos-admin>/self-service/settings/flows`.

Please ensure that your server-side applications use the public port (e.g. `GET <ory-kratos-public>/self-service/login/flows`) for fetching self-service flows going forward.

If you use the SDKs, upgrading is easy by adding the `cookie` header when fetching the flows. This is only required when **using browser flows on the server side**.

The following example illustrates a ExpressJS (NodeJS) server-side application fetching the self-service flows.

```patch
app.get('some-route', (req: Request, res: Response) => {
-   kratos.getSelfServiceLoginFlow(flow).then((flow) => /* ... */ )
+   kratos.getSelfServiceLoginFlow(flow, req.header('cookie')).then((flow) => /* ... */ )

-   kratos.getSelfServiceRecoveryFlow(flow).then((flow) => /* ... */ )
+   kratos.getSelfServiceRecoveryFlow(flow, req.header('cookie')).then((flow) => /* ... */ )

-   kratos.getSelfServiceRegistrationFlow(flow).then((flow) => /* ... */ )
+   kratos.getSelfServiceRegistrationFlow(flow, req.header('cookie')).then((flow) => /* ... */ )

-   kratos.getSelfServiceVerificationFlow(flow).then((flow) => /* ... */ )
+   kratos.getSelfServiceVerificationFlow(flow, req.header('cookie')).then((flow) => /* ... */ )

-   kratos.getSelfServiceSettingsFlow(flow).then((flow) => /* ... */ )
+   kratos.getSelfServiceSettingsFlow(flow, undefined, req.header('cookie')).then((flow) => /* ... */ )
})
```

For concrete details, check out [the changes in the NodeJS app](https://github.com/ory/kratos-selfservice-ui-node/commit/e7fa292968111e06401fcfc9b1dd0e8e285a4d87).

This patch refactors the logout functionality for browsers and APIs. It adds increased security and DoS-defenses to the logout flow.

Previously, calling `GET /self-service/browser/flows/logout` would remove the session cookie and redirect the user to the logout endpoint. Now you have to make a call to `GET /self-service/logout/browser` which returns a JSON response including a `logout_url` URL to be used for logout. The call to `/self-service/logout/browser` must be made using AJAX with cookies enabled or by including the Ory Session Cookie in the `X-Session-Cookie` HTTP Header. You may also use the SDK method `createSelfServiceLogoutUrlForBrowsers` to do that.

Additionally, the endpoint `DELETE /sessions` has been moved to `DELETE /self-service/logout/api`. Payloads and responses stay equal. The SDK method `revokeSession` has been renamed to `submitSelfServiceLogoutFlowWithoutBrowser`.

We listened to your feedback and have improved the naming of the SDK method `initializeSelfServiceRecoveryForNativeApps` to better match what it does: `initializeSelfServiceRecoveryWithoutBrowser`. As in the previous release you may still use the old SDK if you do not want to deal with the SDK breaking changes for now.

We listened to your feedback and have improved the naming of the SDK method `initializeSelfServiceVerificationForNativeApps` to better match what it does: `initializeSelfServiceVerificationWithoutBrowser`. As in the previous release you may still use the old SDK if you do not want to deal with the SDK breaking changes for now.

We listened to your feedback and have improved the naming of the SDK method `initializeSelfServiceSettingsForNativeApps` to better match what it does: `initializeSelfServiceSettingsWithoutBrowser`. As in the previous release you may still use the old SDK if you do not want to deal with the SDK breaking changes for now.

We listened to your feedback and have improved the naming of the SDK method `initializeSelfServiceregistrationForNativeApps` to better match what it does: `initializeSelfServiceregistrationWithoutBrowser`. As in the previous release you may still use the old SDK if you do not want to deal with the SDK breaking changes for now.

We listened to your feedback and have improved the naming of the SDK method `initializeSelfServiceLoginForNativeApps` to better match what it does: `initializeSelfServiceLoginWithoutBrowser`. As in the previous release you may still use the old SDK if you do not want to deal with the SDK breaking changes for now.



### Bug Fixes

* Add json detection to setting error subbranches ([fb83dcb](https://github.com/ory/kratos/commit/fb83dcb8ae7463079ddb33c04673cf4556f6058c))
* Add verification success message ([#1526](https://github.com/ory/kratos/issues/1526)) ([126698c](https://github.com/ory/kratos/commit/126698c0b531ca304bb323c825cbeb86b5814f31)), closes [#1450](https://github.com/ory/kratos/issues/1450)
* Cache migration status ([5be2f14](https://github.com/ory/kratos/commit/5be2f149cd79ddfbe8496eccf5d5aacb6a9a0b8e)), closes [#1337](https://github.com/ory/kratos/issues/1337)
* Change SMTP config validation from URI to a Regex pattern ([#1436](https://github.com/ory/kratos/issues/1436)) ([5ab1e8f](https://github.com/ory/kratos/commit/5ab1e8f17bcbc229fada2c584b2c1f576b819761)), closes [#1435](https://github.com/ory/kratos/issues/1435)
* Check filesystem before fallback to bundled templates ([#1401](https://github.com/ory/kratos/issues/1401)) ([22d999e](https://github.com/ory/kratos/commit/22d999e78eb4f67d2f3ba07e62fd28ffb3331d6d))
* Continue button for oidc registration step ([2aad5ac](https://github.com/ory/kratos/commit/2aad5ac8f7055f39f4f434d26fbca74cdbe75337)), closes [#1422](https://github.com/ory/kratos/issues/1422) [#1320](https://github.com/ory/kratos/issues/1320):

    When signing up with an OIDC provider and the traits model is missing some fields, the submit button shows all OIDC options. Instead, it should show just one option called "Continue".

* Deprecate sessionCookie ([#1428](https://github.com/ory/kratos/issues/1428)) ([eccad74](https://github.com/ory/kratos/commit/eccad741a1702181d4b207aad954a950906a808b)), closes [#1426](https://github.com/ory/kratos/issues/1426)
* Do not cache incomplete migrations ([#1434](https://github.com/ory/kratos/issues/1434)) ([154c26f](https://github.com/ory/kratos/commit/154c26f6da4bb7040deabdc352c90cdae42c69fe))
* Do not run network migrations when booting ([12bbab9](https://github.com/ory/kratos/commit/12bbab9d3cf788998cd4a9be50ac8c7a9d2232bd)), closes [#1399](https://github.com/ory/kratos/issues/1399)
* Format test files ([0468aa1](https://github.com/ory/kratos/commit/0468aa19ebfb0f68de5d9d1e59180d953f197cc0))
* Improve identity list performance ([f76886f](https://github.com/ory/kratos/commit/f76886fe7436f71fbef00081888a2f8d0106ba98)), closes [#1412](https://github.com/ory/kratos/issues/1412)
* Incorrect openapi specification for verification submission  ([#1431](https://github.com/ory/kratos/issues/1431)) ([ecb0a01](https://github.com/ory/kratos/commit/ecb0a01f61441aa97751943b5e9ddcc28f783d91)), closes [#1368](https://github.com/ory/kratos/issues/1368)
* Link t docker guide ([953c6d6](https://github.com/ory/kratos/commit/953c6d60f6b6d82ac1406e84c2d87119e63dac48))
* Mark ui node message as optional ([#1365](https://github.com/ory/kratos/issues/1365)) ([7b8d59f](https://github.com/ory/kratos/commit/7b8d59f48ed14a6d0672238645d8675d4bf7fd77)), closes [#1361](https://github.com/ory/kratos/issues/1361) [#1362](https://github.com/ory/kratos/issues/1362)
* Mark verified_at as omitempty ([77b258e](https://github.com/ory/kratos/commit/77b258e57a3d53fe437838a5e9c57805e9c970aa)):

    Closes https://github.com/ory/sdk/issues/46

* Panic if contextualizer is not set ([760035a](https://github.com/ory/kratos/commit/760035a6c5efa08561b93daff57ebb4655032b2a))
* Panic on error in issue session ([5fbd855](https://github.com/ory/kratos/commit/5fbd8557e1f907dd400bfcd26c187db16dc344ba)), closes [#1384](https://github.com/ory/kratos/issues/1384)
* Prometheus metrics fix ([#1299](https://github.com/ory/kratos/issues/1299)) ([ac5d00d](https://github.com/ory/kratos/commit/ac5d00d472a87ab51e7c6834e2cb59f107fc3b3b))
* Recovery email case sensitive ([#1357](https://github.com/ory/kratos/issues/1357)) ([bce14c4](https://github.com/ory/kratos/commit/bce14c487450bd668859f362b98704644fa4c72a)), closes [#1329](https://github.com/ory/kratos/issues/1329)
* Remove changelog ([7affb7a](https://github.com/ory/kratos/commit/7affb7a25bc84082e0ad8096e6c0e4b3933ac5f6))
* Remove obsolete ADD for corp module ([#1455](https://github.com/ory/kratos/issues/1455)) ([0fa3a53](https://github.com/ory/kratos/commit/0fa3a539fbe1ae498434b200c3b636de10d73a7c))
* Remove typing from node.attribute.value ([63a5e08](https://github.com/ory/kratos/commit/63a5e08afab76dafbfe13e6126e165af28492aad)):

    Closes https://github.com/ory/sdk/issues/75
    Closes https://github.com/ory/sdk/issues/74
    Closes https://github.com/ory/sdk/issues/72

* Rename client package for external consumption ([cba8b00](https://github.com/ory/kratos/commit/cba8b00c8b755cc0bdc7818bc9d7390ff3532ce1))
* Resolve build issues on release ([7c265a8](https://github.com/ory/kratos/commit/7c265a8b909dcc07ceeeda546a748ad28ab0c746))
* Resolve driver issues ([47b1c8d](https://github.com/ory/kratos/commit/47b1c8dce57a023e89a2b178bc8a033496ef4ff2))
* Resolve network regression ([8f96b1f](https://github.com/ory/kratos/commit/8f96b1fe4d0846a3ad97a45bc972ece04109289d))
* Resolve network regressions ([8fc52c0](https://github.com/ory/kratos/commit/8fc52c034ed9978c2a04cc66bccc9b795c9bbefa))
* Testhelper regressions ([bf3b04f](https://github.com/ory/kratos/commit/bf3b04fd2c7f9162073cb584d6fb0d59e868ecbf))
* Use correct url in submitSelfServiceVerificationFlow ([ab8a600](https://github.com/ory/kratos/commit/ab8a600080ac0d6a6235806b74c5b9e3dc1c2d60))
* Use local schema URL for sorting UI nodes ([#1449](https://github.com/ory/kratos/issues/1449)) ([a003885](https://github.com/ory/kratos/commit/a0038853f30cd7d139d42d1d4601c8cf49d03934))
* Use session cookie path settings for csrf cookie ([#1493](https://github.com/ory/kratos/issues/1493)) ([c6d08ed](https://github.com/ory/kratos/commit/c6d08edae32fd94877fb58355d3c711460c7d1a2)), closes [#1292](https://github.com/ory/kratos/issues/1292):

    This PR adds configuration option for CSRF cookies and improves the domain alias logic as well as adding tests for it.

* Use STARTTLS for smtps connections ([#1430](https://github.com/ory/kratos/issues/1430)) ([c21bb80](https://github.com/ory/kratos/commit/c21bb80a749df7b224a8ac3f15fa62523a78d805)), closes [#781](https://github.com/ory/kratos/issues/781)
* Version schema ([#1359](https://github.com/ory/kratos/issues/1359)) ([8c4bac7](https://github.com/ory/kratos/commit/8c4bac71674e45e440d916c6c947ed018a8ea29a)), closes [#1331](https://github.com/ory/kratos/issues/1331) [#1101](https://github.com/ory/kratos/issues/1101) [ory/hydra#2427](https://github.com/ory/hydra/issues/2427)

### Code Generation

* Pin v0.7.0-alpha.1 release commit ([53a0e38](https://github.com/ory/kratos/commit/53a0e38c2b5d7003786a8386a9c4cf129acc06aa))

### Code Refactoring

* Corp package ([#1402](https://github.com/ory/kratos/issues/1402)) ([0202dc5](https://github.com/ory/kratos/commit/0202dc57aacc0d48e4c1ee4e68c91654451f63fa))
* Finalize SDK refactoring ([e772641](https://github.com/ory/kratos/commit/e772641f9bcfa462aa5111cf1329a479e3cdff99)), closes [kratos#1424](https://github.com/kratos/issues/1424) [#1424](https://github.com/ory/kratos/issues/1424)
* Identity SDKs ([d8658dc](https://github.com/ory/kratos/commit/d8658dc887a76d82e3cf23386c03b5ebf7053189)), closes [#1477](https://github.com/ory/kratos/issues/1477)
* Improve session sdk ([7207af4](https://github.com/ory/kratos/commit/7207af4cdf6c78dd3f0fd42b6727d7e320d252e6))
* Introduce DefaultContextualizer in corp package ([#1390](https://github.com/ory/kratos/issues/1390)) ([944d045](https://github.com/ory/kratos/commit/944d045aa7fc59eadfdd18951f0d4937b1ea79df)), closes [#1363](https://github.com/ory/kratos/issues/1363)
* Move cleansql to separate package ([7c203dc](https://github.com/ory/kratos/commit/7c203dc8219afe07f180143f832158615b51f60a))
* Openapi.json -> api.json ([6df0de5](https://github.com/ory/kratos/commit/6df0de5d0b4c952576bf9e14c18d521934edd9bb))
* Self-service error APIs ([65c482f](https://github.com/ory/kratos/commit/65c482fba62c2782b03a3b840124eac062499266))

### Documentation

* Add docs for registration SPA flow ([84458f1](https://github.com/ory/kratos/commit/84458f1a9dfe8be6a97bddd832fcc508b60b8498))
* Add go sdk examples ([e948fad](https://github.com/ory/kratos/commit/e948faddce3a1f52df964c701f6ba2a28f5dfe03))
* Add kratos quickstart config notes ([#1490](https://github.com/ory/kratos/issues/1490)) ([2f8094c](https://github.com/ory/kratos/commit/2f8094c50eaf7e1cd964067172adcad407713764))
* Add replit instructions ([8ab8607](https://github.com/ory/kratos/commit/8ab8607dee433f6e708ade296a6c26d0a87d0aae))
* Add tested and running go sdk examples ([3b56bb5](https://github.com/ory/kratos/commit/3b56bb5fd37d0e7d4479967aa0b5721a68a267f2))
* Correct CII badge ([#1447](https://github.com/ory/kratos/issues/1447)) ([048aec3](https://github.com/ory/kratos/commit/048aec39295f0a3534df5e43e3cd7684d4fbd758))
* Fix broken link ([9eaf764](https://github.com/ory/kratos/commit/9eaf764b28f3ca1dae2816d4c0a985c4866c409b))
* Fix building from source ([#1473](https://github.com/ory/kratos/issues/1473)) ([af54d5b](https://github.com/ory/kratos/commit/af54d5bb9e36f90d272d293817f0d6d7eb2e79a8))
* Fix typo in "Sign in/up with ID & assword" ([#1383](https://github.com/ory/kratos/issues/1383)) ([f39739d](https://github.com/ory/kratos/commit/f39739d94e97f20b94630b957371d11294dc8300))
* Mark login endpoints as experimental ([6faf0f6](https://github.com/ory/kratos/commit/6faf0f65bb05bbafdee6b1274a719695fd5b4173))
* Refactor documentation and adopt changes for [#1477](https://github.com/ory/kratos/issues/1477) ([f5e96cd](https://github.com/ory/kratos/commit/f5e96cd5054e734c319ed32992357fcd73ac44a1)), closes [#1472](https://github.com/ory/kratos/issues/1472)
* Remove changelog from docs folder ([5a7e3d8](https://github.com/ory/kratos/commit/5a7e3d83a5fb7f3e6945f37d42abca14d2982e72))
* Resolve build issues ([b51bb55](https://github.com/ory/kratos/commit/b51bb555d829ab020e593a764cbce4c5ba4885a2))
* Resolve typos and docs react issues ([2d640e4](https://github.com/ory/kratos/commit/2d640e4b9b556fd866c29c83564cb1c7702ab9ff))
* Update docs for all flows ([d29ea69](https://github.com/ory/kratos/commit/d29ea69f6bb908b529502030942b1ced52227372))
* Update documentation for plaintext templates ([#1369](https://github.com/ory/kratos/issues/1369)) ([419784d](https://github.com/ory/kratos/commit/419784dd0d4ddc338830ed0d77a7d99f8f440777)), closes [#1351](https://github.com/ory/kratos/issues/1351)
* Update error documentation ([7d83609](https://github.com/ory/kratos/commit/7d8360973a3359bec321a60f4f3a4202ac7d2430))
* Update login flow documentation ([a27de91](https://github.com/ory/kratos/commit/a27de91e9e06f8501ae9cb70446ed0aae5a39f71))
* Update path ([f0384d9](https://github.com/ory/kratos/commit/f0384d9c11085230fd16290c524d22fac6002870))
* Update README.md Go instructions ([#1464](https://github.com/ory/kratos/issues/1464)) ([8db4b4a](https://github.com/ory/kratos/commit/8db4b4a966c5c418cf9d9169b66d7dacff256113))
* Update remaining self service documentation ([bcc6284](https://github.com/ory/kratos/commit/bcc62846297a67216e01e8c31d375d376c1b7cef))
* Update sdk use ([bcb8c06](https://github.com/ory/kratos/commit/bcb8c06ee324c639e548fc06315d9e952f470582))
* Update settings documentation ([258ceaf](https://github.com/ory/kratos/commit/258ceaf84e6ee15b8eee2f203f456f73e7d406d5))
* Use correct path ([#1333](https://github.com/ory/kratos/issues/1333)) ([e401135](https://github.com/ory/kratos/commit/e401135cf415d7e3e6a8ca463dd47e46fe399b33))

### Features

* Add examples for usage of go sdk ([870c2bd](https://github.com/ory/kratos/commit/870c2bd316a3e5b7ce9d526ebf369e41dbea2630))
* Add GetContextualizer ([ac32717](https://github.com/ory/kratos/commit/ac3271742c9c2b968b08dd2b35a5d120c5befcd9))
* Add helper for starting kratos e2e ([#1469](https://github.com/ory/kratos/issues/1469)) ([b9c7674](https://github.com/ory/kratos/commit/b9c7674c30df8200bcd7223c2fa6b058e833bb8a))
* Add instana as possible tracing provider ([#1429](https://github.com/ory/kratos/issues/1429)) ([abe48a9](https://github.com/ory/kratos/commit/abe48a97ee75567979a70f00dd73ff698efcc75d)), closes [#1385](https://github.com/ory/kratos/issues/1385)
* Add redoc ([#1502](https://github.com/ory/kratos/issues/1502)) ([492266d](https://github.com/ory/kratos/commit/492266de9c9b7b775a7b21b5890361380d911da4))
* Add vk and yandex providers to oidc providers and documentation ([#1339](https://github.com/ory/kratos/issues/1339)) ([22a3ef9](https://github.com/ory/kratos/commit/22a3ef98181eb5922cc0f1c016d42ce46732d0a2)), closes [#1234](https://github.com/ory/kratos/issues/1234)
* Anti-CSRF measures when fetching flows ([#1458](https://github.com/ory/kratos/issues/1458)) ([5171557](https://github.com/ory/kratos/commit/51715572ea08f654d1e97d760b9c3d3a9113aa3d)), closes [#1282](https://github.com/ory/kratos/issues/1282)
* Configurable recovery/verification link lifetime ([f80d4e3](https://github.com/ory/kratos/commit/f80d4e3bf7df603b73589dbc6805c69d049921e0))
* Disable HaveIBeenPwned validation when HaveIBeenPwnedEnabled is set to false ([#1445](https://github.com/ory/kratos/issues/1445)) ([44002f4](https://github.com/ory/kratos/commit/44002f4fa93b40a6bb18f1e759bb416d082cec08)), closes [#316](https://github.com/ory/kratos/issues/316):

    This patch introduces an option to disable HaveIBeenPwned checks in environments where outbound network calls are disabled.

* **identities:** Add a state to identities ([#1312](https://github.com/ory/kratos/issues/1312)) ([d22954e](https://github.com/ory/kratos/commit/d22954e2fdb7b2dd5206651b6dd5cf96185a33ba)), closes [#598](https://github.com/ory/kratos/issues/598)
* Improve contextualization in serve/daemon ([f83cd35](https://github.com/ory/kratos/commit/f83cd355422fb4b422f703406473bda914d8419c))
* Include Credentials Metadata in admin api ([#1274](https://github.com/ory/kratos/issues/1274)) ([c8b6219](https://github.com/ory/kratos/commit/c8b62190fca53db4e1b3a4ddb5253fbd2fd46002)), closes [#820](https://github.com/ory/kratos/issues/820)
* Include Credentials Metadata in admin api Missing changes in handler ([#1366](https://github.com/ory/kratos/issues/1366)) ([a71c220](https://github.com/ory/kratos/commit/a71c2208dedac45d32dab578e62a5e3105c8dee0))
* Natively support SPA for login flows ([6ff67af](https://github.com/ory/kratos/commit/6ff67afa8b0fc0a95cec44d3dda2cbc1987b51dd)), closes [#1138](https://github.com/ory/kratos/issues/1138) [#668](https://github.com/ory/kratos/issues/668):

    This patch adds the long-awaited capabilities for natively working with SPAs and AJAX requests. Previously, requests to the `/self-service/login/browser` endpoint would always end up in a redirect. Now, if the `Accept` header is set to `application/json`, the login flow will be returned as JSON instead. Accordingly, changes to the error and submission flow have been made to support `application/json` content types and SPA / AJAX requests.

* Natively support SPA for recovery flows ([5461244](https://github.com/ory/kratos/commit/5461244943286081e13c304a3b38413b8ee6fdf2)):

    This patch adds the long-awaited capabilities for natively working with SPAs and AJAX requests. Previously, requests to the `/self-service/recovery/browser` endpoint would always end up in a redirect. Now, if the `Accept` header is set to `application/json`, the registration flow will be returned as JSON instead. Accordingly, changes to the error and submission flow have been made to support `application/json` content types and SPA / AJAX requests.

* Natively support SPA for registration flows ([57d3c57](https://github.com/ory/kratos/commit/57d3c5786a88f0648e7fa57f181f060a057ec19f)), closes [#1138](https://github.com/ory/kratos/issues/1138) [#668](https://github.com/ory/kratos/issues/668):

    This patch adds the long-awaited capabilities for natively working with SPAs and AJAX requests. Previously, requests to the `/self-service/registration/browser` endpoint would always end up in a redirect. Now, if the `Accept` header is set to `application/json`, the registration flow will be returned as JSON instead. Accordingly, changes to the error and submission flow have been made to support `application/json` content types and SPA / AJAX requests.

* Natively support SPA for settings flows ([ea4395e](https://github.com/ory/kratos/commit/ea4395ed25d5668e4ce365336cd7a5e13e0ba1cc)):

    This patch adds the long-awaited capabilities for natively working with SPAs and AJAX requests. Previously, requests to the `/self-service/settings/browser` endpoint would always end up in a redirect. Now, if the `Accept` header is set to `application/json`, the registration flow will be returned as JSON instead. Accordingly, changes to the error and submission flow have been made to support `application/json` content types and SPA / AJAX requests.

* Natively support SPA for verification flows ([c151500](https://github.com/ory/kratos/commit/c1515009dcd1b5946a93733feedb01753de91c3d)):

    This patch adds the long-awaited capabilities for natively working with SPAs and AJAX requests. Previously, requests to the `/self-service/verification/browser` endpoint would always end up in a redirect. Now, if the `Accept` header is set to `application/json`, the registration flow will be returned as JSON instead. Accordingly, changes to the error and submission flow have been made to support `application/json` content types and SPA / AJAX requests.

* Protect logout against CSRF ([#1433](https://github.com/ory/kratos/issues/1433)) ([1a7a74c](https://github.com/ory/kratos/commit/1a7a74c3fe425f139a87bb68fbc07f8862c00e58)), closes [#142](https://github.com/ory/kratos/issues/142)
* Sign in with Auth0 ([#1352](https://github.com/ory/kratos/issues/1352)) ([f618a53](https://github.com/ory/kratos/commit/f618a53fb971ad16121aa8728cfec54253bb3f44)), closes [#609](https://github.com/ory/kratos/issues/609)
* Support api in settings error ([23105db](https://github.com/ory/kratos/commit/23105dbb836d920b8766536b65de58932f53d6f6))
* Support reading session token from X-Session-Token HTTP header ([dcaefd9](https://github.com/ory/kratos/commit/dcaefd94a0b2cf819424f2e10b3bdae63b256726))
* Team id in slack oidc ([#1409](https://github.com/ory/kratos/issues/1409)) ([e4d021a](https://github.com/ory/kratos/commit/e4d021a037a6b44f8bd66372e9c260c640e87b9d)), closes [#1408](https://github.com/ory/kratos/issues/1408)
* TLS support for public and admin endpoints ([#1466](https://github.com/ory/kratos/issues/1466)) ([7f44f81](https://github.com/ory/kratos/commit/7f44f819a5989a699e403e02c69541369573078f)), closes [#791](https://github.com/ory/kratos/issues/791)
* Update openapi specs and regenerate ([cac507e](https://github.com/ory/kratos/commit/cac507eb5b1f39d003d72e57912dbbfe6f92deb1))

### Tests

* Add tests for cookie behavior of API and browser endpoints ([d1b1521](https://github.com/ory/kratos/commit/d1b15217867cfb92a615c793b26fad288f5e5742))
* **e2e:** Greatly improve test performance ([#1421](https://github.com/ory/kratos/issues/1421)) ([2ffad9e](https://github.com/ory/kratos/commit/2ffad9ee751471451e2151719a2e70d5f89437b0)):

    Instead of running the individual profiles as separate Cypress instances, we now use one singular instance which updates the Ory Kratos configuration depending on the test context. This ensures that hot-reloading is properly working while also signficantly reducing the amount of time spent on booting up the service dependencies.

* **e2e:** Resolve flaky test issues related to timeouts and speed ([b083791](https://github.com/ory/kratos/commit/b083791858bc26a02250d7f5a4e8883cd7392a58))
* **e2e:** Resolve recovery regression ([72c47d6](https://github.com/ory/kratos/commit/72c47d65415efbb53d5d680bd9d78156d577b67f))
* **e2e:** Resolve test config regressions ([eb9c4f9](https://github.com/ory/kratos/commit/eb9c4f98f2e30ac420ed1e3f18a3f0d9ff23846e))
* Remove obsolete console.log ([3ecc869](https://github.com/ory/kratos/commit/3ecc869ebfef5c97334ae4334fb4af98ca9baf97))
* Resolve e2e regressions ([b0d3b82](https://github.com/ory/kratos/commit/b0d3b82f301942bebe3c0027c8b3160749f907af))
* Resolve migratest panic ([89d05ae](https://github.com/ory/kratos/commit/89d05ae0c376c4ea1f23708cccf95c9754a29c94))
* Resolve mobile regressions ([868e82e](https://github.com/ory/kratos/commit/868e82e3d7aec4cde80d7c1d0ce4601e40695f27))
* Resolve oidc regressions ([2403082](https://github.com/ory/kratos/commit/2403082701ac5d667706afd893a6d406496f67fa))

### Unclassified

* add CoC shield (#1439) ([826ed1a](https://github.com/ory/kratos/commit/826ed1a6deafdc2631a5c72f0bfacc91b06a3435)), closes [#1439](https://github.com/ory/kratos/issues/1439)
* u ([b03549b](https://github.com/ory/kratos/commit/b03549b6340ec0bf4f9d741ce145ca90bbc09968))
* u ([318a31d](https://github.com/ory/kratos/commit/318a31d400b97653b4f377c67df4ae0afea189d9))
* Format ([eca7aff](https://github.com/ory/kratos/commit/eca7aff2be96c673dd6be5dc36ab1f4850cc44f0))
* Format ([5cc9fc3](https://github.com/ory/kratos/commit/5cc9fc3a6e91a96225d016d60c8da5cef647ac18))
* Format ([e525805](https://github.com/ory/kratos/commit/e525805246431075d26c3f47596ae93f6580d8ee))
* Format ([4a692ac](https://github.com/ory/kratos/commit/4a692acc7db160068ed7d81461b173bc957e4736))
* Format ([169c0cd](https://github.com/ory/kratos/commit/169c0cd8d424babef69a52ddf65e2b75ded09a46))


# [0.6.3-alpha.1](https://github.com/ory/kratos/compare/v0.6.2-alpha.1...v0.6.3-alpha.1) (2021-05-17)

This release addresses some minor bugs and improves the SDK experience. Please be aware that the Ory Kratos SDK v0.6.3+ have breaking changes compared to Ory Kratos SDK v0.6.2. If you do not wish to update your code, you can keep using the Ory Kratos v0.6.2 SDK and upgrade to v0.6.3+ SDKs at a later stage, as only naming conventions have changed!



## Breaking Changes

Unfortunately, some method signatures have changed in the SDKs. Below is a list of changed entries:

- Error `genericError` was renamed to `jsonError` and now includes more information and better typing for errors;
- The following functions have been renamed:
   - `initializeSelfServiceLoginViaAPIFlow` -> `initializeSelfServiceLoginForNativeApps`
   - `initializeSelfServiceLoginViaBrowserFlow` -> `initializeSelfServiceLoginForBrowsers`
   - `initializeSelfServiceRegistrationViaAPIFlow` -> `initializeSelfServiceRegistrationForNativeApps`
   - `initializeSelfServiceRegistrationViaBrowserFlow` -> `initializeSelfServiceRegistrationForBrowsers`
   - `initializeSelfServiceSettingsViaAPIFlow` -> `initializeSelfServiceSettingsForNativeApps`
   - `initializeSelfServiceSettingsViaBrowserFlow` -> `initializeSelfServiceSettingsForBrowsers`
   - `initializeSelfServiceRecoveryViaAPIFlow` -> `initializeSelfServiceRecoveryForNativeApps`
   - `initializeSelfServiceRecoveryViaBrowserFlow` -> `initializeSelfServiceRecoveryForBrowsers`
   - `initializeSelfServiceVerificationViaAPIFlow` -> `initializeSelfServiceVerificationForNativeApps`
   - `initializeSelfServiceVerificationViaBrowserFlow` -> `initializeSelfServiceVerificationForBrowsers`
- Some type names have changed, for example `traits` -> `identityTraits`.



### Bug Fixes

* Improve settings oas definition ([867abfc](https://github.com/ory/kratos/commit/867abfc813b08142786f71bfe28e373d4754c959))
* Properly handle CSRF for API flows in recovery and verification strategies ([461c829](https://github.com/ory/kratos/commit/461c829dc4d7f7b70620abee2263efba78ce463a)), closes [#1141](https://github.com/ory/kratos/issues/1141)
* **session:** Use specific headers before bearer use ([82c0b54](https://github.com/ory/kratos/commit/82c0b545b29b30fcf3521d9621ec5c5f1a23dc96))
* Use correct api spec path ([5f41f87](https://github.com/ory/kratos/commit/5f41f87bea2919cdf4e9f55c6ad938c5bc08b619))
* Use correct openapi path for validation ([#1340](https://github.com/ory/kratos/issues/1340)) ([a0f5673](https://github.com/ory/kratos/commit/a0f5673d6aa4e60bab06ef699dce231f0bf4aeff))

### Code Generation

* Pin v0.6.3-alpha.1 release commit ([5edf952](https://github.com/ory/kratos/commit/5edf9524d812795ac5712e4a9541b34359234724))

### Code Refactoring

* Improve SDK experience ([71b8511](https://github.com/ory/kratos/commit/71b8511ae1f6f77b2996a01a55accc99d171cfaf)):

    This patch resolves UX issues in the auto-generated SDKs by using consistent naming and introducing a test suite for the Ory SaaS.



# [0.6.2-alpha.1](https://github.com/ory/kratos/compare/v0.6.1-alpha.1...v0.6.2-alpha.1) (2021-05-14)

Resolves an issue in the Go SDK.





### Code Generation

* Pin v0.6.2-alpha.1 release commit ([99c1b1d](https://github.com/ory/kratos/commit/99c1b1d674df3bd8263f7cbf1ed2bdfae6281f69))

### Documentation

* Update link to example email template. ([#1326](https://github.com/ory/kratos/issues/1326)) ([28a1723](https://github.com/ory/kratos/commit/28a17234b557cabf17b592ee68041aec695f6d20))


# [0.6.1-alpha.1](https://github.com/ory/kratos/compare/v0.6.0-alpha.2...v0.6.1-alpha.1) (2021-05-11)

This release primarily addresses issues in the SDK CI pipeline.





### Code Generation

* Pin v0.6.1-alpha.1 release commit ([1df82da](https://github.com/ory/kratos/commit/1df82daaf3f9cfd3a470d7c9bf8d96abbd52b872))

### Features

* Allow changing password validation API DNS name ([#1009](https://github.com/ory/kratos/issues/1009)) ([ced85e8](https://github.com/ory/kratos/commit/ced85e8091b06d864cc55c9975f8b006f6be1ce4))


# [0.6.0-alpha.2](https://github.com/ory/kratos/compare/v0.6.0-alpha.1...v0.6.0-alpha.2) (2021-05-07)

This release addresses issues with the SDK pipeline and also closes a bug related to email sending.





### Bug Fixes

* Update node image ([eef307e](https://github.com/ory/kratos/commit/eef307e6bc33c9ec36ed9138f99c19f72c7be575))

### Code Generation

* Pin v0.6.0-alpha.2 release commit ([a3658ba](https://github.com/ory/kratos/commit/a3658badb848656b61d54b3ee35114972afc1f35))

### Features

* Fix unexpected emails when update profile ([#1300](https://github.com/ory/kratos/issues/1300)) ([7b24485](https://github.com/ory/kratos/commit/7b2448566f82e69d555997654ee410f9b4ff3939)), closes [#1221](https://github.com/ory/kratos/issues/1221)


# [0.6.0-alpha.1](https://github.com/ory/kratos/compare/v0.5.5-alpha.1...v0.6.0-alpha.1) (2021-05-05)

Today Ory Kratos v0.6 has been released! We are extremely happy with this release where we made many changes that pave the path for exciting future additions such as integrating 2FA more easily! We would like to thank the awesome community for the many contributions.

Kratos v0.6 includes an insane amount of work spread over the last five months - 480 commits and over 4200 files changed. The team at Ory would like to thank all the amazing contributors that made this release possible!

Here is a summary of the most important changes:

- Ory Kratos now support highly customizable web hooks - contributed by [@dadrus](https://github.com/dadrus) and [@martinei](https://github.com/martinei);
- Ory Kratos Courier can now be run as a standalone task using `kratos courier watch -c your/config.yaml`. To use the mail courier as a background task of the server run `kratos serve --watch-courier` - contributed by [@mattbonnell](https://github.com/mattbonnell);
- Reworked migrations to ensure stable migrations in production systems - backward compatibility is ensured and tested;
- Upgraded to Go 1.16 and removed all static file packers, greatly improving build time;
- Refactored our SDK pipeline from Swagger 2.0 to OpenAPI Spec 3.0. Ory's SDKs are now properly typed and bugs can easily be addressed using a patch process. Due to this, we had to move away from go-swagger client generation for the Go SDK and replace it with openapi-generator. This, unfortunately, introduced breaking changes in the Go SDK APIs. If you have problems migrating, or have a tutorial on how to migrate, please share it with the community on GitHub!
- Created reliable health and status checks by ensuring that e.g. migrations have completed;
- Made resilient CLI client commands e.g. kratos identities list;
- Better support for cookies in multi-domain setups called [domain aliasing](https://www.ory.sh/kratos/docs/guides/configuring-cookies);
- A new, [dynamically generated FAQ](https://www.ory.sh/kratos/docs/next/faq);
- Enhanced GitHub and Google claims parsing;
- Faster and more resilient CI/CD pipeline;
- Improvements for running Ory Kratos in secure Kubernetes environments;
- Better Helm Charts for Ory Kratos;
- Support for BCrypt hashing, which is now the default hashing implementation. Existing Argon2id hashes will be automatically translated to BCrypt hashes when the user signs in the next time. We recommend using Argon2id in use cases where password hashing is required to take at least 2 seconds. For regular web workloads (200ms) BCrypt is recommended - contributed by [@seremenko-wish](https://github.com/seremenko-wish);
- The Argon2 memory configuration is now human readable: `hashers.argon2.memory: 131072` ->  `hashers.argon2.memory: 131072B` (supports kb, mb, kib, mib, ...).
- Add possibility to keep track of the return_to URLs for verification_flows after sign up using the new `after_verification_return_to` query parameter (e.g. `http://foo.com/registration?after_verification_return_to=verification_callback`) - contributed by [@mattbonnell](https://github.com/mattbonnell);
- Emails are now populated at delivery time, offering more flexibility in terms of templating;
- Emails contain a plaintext variant for email clients that do not display HTML emails - contributed by [@mattbonnell](https://github.com/mattbonnell);
- Mitigation for password hash timing attacks by adding a random delay to login attempts where the user does not exist;
- Resolving SDKs issues for whoami requests;
- Simplified database schema for faster processing, significantly reducing the amount of data stored and latency as several JOINS have been removed;
- Support for binding the HTTP server on UNIX sockets - contributed by [@sloonz](https://github.com/sloonz);

There are even more contributions by [@NickUfer](https://github.com/NickUfer) and [harnash](https://github.com/harnash). In total, [33 people contributed to this release](https://github.com/ory/kratos/graphs/contributors?from=2020-12-09&to=2021-05-04&type=c)! Thank you all!

*IMPORTANT:* Please be aware that the database schema has changed significantly. Applying migrations might, depending on the size of your tables, take a long time. If your database does not support online schema migrations, you will experience downtimes. Please test the migration process before applying it to production!

The probably biggest and most significant change is the refactoring of how self-service flows work and what their payloads look like. This took the most amount of time and introduces the biggest breaking changes in our APIs. We did this refactoring to support several flows planned for Ory Kratos 0.7:

1. Displaying QR codes (images) in login, registration, settings flows - necessary for TOTP 2FA;
2. Asking the login/registration/... UI to render JavaScript - necessary for CAPTCHA, WebAuthN, and more;
3. Refactoring the form submission API to use one endpoint per flow instead of one endpoint per flow per method. This allows us to process several registration/settings/login/... methods such as password + 2FA in one Go.

[Check out how we migrated the NodeJS app](https://github.com/ory/kratos-selfservice-ui-node/commit/53ad90b6c82cde48994feebcc75d754ba74929ec) from the Ory Kratos 0.5 to Ory Kratos 0.6 SDK.

Let's take a look into how these payloads have changed (the flows have identical configuration):

**Ory Kratos v0.5**

*Login*

```json
{
  "id": "ee6e1565-d3c3-4f3a-a6ff-0ba6b3a6481b",
  "type": "browser",
  "expires_at": "2020-09-13T10:49:54.8295242Z",
  "issued_at": "2020-09-13T10:39:54.8295242Z",
  "request_url": "http://127.0.0.1:4433/self-service/login/browser",
  "methods": {
    "password": {
      "method": "password",
      "config": {
        "action": "http://127.0.0.1:4433/self-service/login/methods/password?flow=ee6e1565-d3c3-4f3a-a6ff-0ba6b3a6481b",
        "method": "POST",
        "fields": [
          {
            "name": "identifier",
            "type": "text",
            "required": true,
            "value": ""
          },
          {
            "name": "password",
            "type": "password",
            "required": true
          },
          {
            "name": "csrf_token",
            "type": "hidden",
            "required": true,
            "value": "lNrB8sW2fZY6xnnA91V7ISYrUVcJbmRCOoGHjsnsfI7MsIL5RTbuWFm5TRv1azQW+7IRCfnt2Ch6pC42/45sJQ=="
          }
        ]
      }
    }
  },
  "forced": false
}
```

*Registration*

```json
{
  "id": "2b1f8c5d-e830-4068-97b8-35f776df9217",
  "type": "browser",
  "expires_at": "2020-09-13T10:53:15.1774019Z",
  "issued_at": "2020-09-13T10:43:15.1774019Z",
  "request_url": "http://127.0.0.1:4433/self-service/registration/browser",
  "active": "password",
  "messages": null,
  "methods": {
    "password": {
      "method": "password",
      "config": {
        "action": "http://127.0.0.1:4433/self-service/registration/methods/password?flow=2b1f8c5d-e830-4068-97b8-35f776df9217",
        "method": "POST",
        "fields": [
          {
            "name": "csrf_token",
            "type": "hidden",
            "required": true,
            "value": "1IlHWNjkAZxuYhO82WPgNTgujKsUSaW87j6og/20i2uM4wRTWGSSUg0dJ2fbXa8C5bfM9eTKGdauGwE7y9abwA=="
          },
          {
            "name": "password",
            "type": "password",
            "required": true,
            "messages": [
              {
                "id": 4000005,
                "text": "The password can not be used because the password has been found in at least 23597311 data breaches and must no longer be used..",
                "type": "error",
                "context": {
                  "reason": "the password has been found in at least 23597311 data breaches and must no longer be used."
                }
              }
            ]
          },
          {
            "name": "traits.email",
            "type": "text",
            "value": "foo@ory.sh"
          },
          {
            "name": "traits.name.first",
            "type": "text",
            "value": "Ory"
          },
          {
            "name": "traits.name.last",
            "type": "text",
            "value": "Corp"
          }
        ]
      }
    }
  }
}
```

**Ory Kratos v0.6**

*Login*

As you can see below, the input name `identifier` has changed to `password_identifier`.

```json
{
  "id": "07016811-917d-4788-bb9c-fc297897af6c",
  "type": "browser",
  "expires_at": "2021-04-28T08:37:53.924337873Z",
  "issued_at": "2021-04-28T08:27:53.924337873Z",
  "request_url": "http://127.0.0.1:4433/self-service/login/browser",
  "ui": {
    "action": "http://127.0.0.1:4433/self-service/login?flow=07016811-917d-4788-bb9c-fc297897af6c",
    "method": "POST",
    "nodes": [
      {
        "type": "input",
        "group": "default",
        "attributes": {
          "name": "csrf_token",
          "type": "hidden",
          "value": "IuiHo8fajl6Nwi2CfR33bmC7ZI+geYY44oinK/npkS9gaeV6DlkzS0voYZuyGawsCruvlawFl/pY6/Ph6d9JVg==",
          "required": true,
          "disabled": false
        },
        "messages": null,
        "meta": {}
      },
      {
        "type": "input",
        "group": "password",
        "attributes": {
          "name": "password_identifier",
          "type": "text",
          "value": "",
          "required": true,
          "disabled": false
        },
        "messages": null,
        "meta": {
          "label": {
            "id": 1070004,
            "text": "ID",
            "type": "info"
          }
        }
      },
      {
        "type": "input",
        "group": "password",
        "attributes": {
          "name": "password",
          "type": "password",
          "required": true,
          "disabled": false
        },
        "messages": null,
        "meta": {
          "label": {
            "id": 1070001,
            "text": "Password",
            "type": "info"
          }
        }
      },
      {
        "type": "input",
        "group": "password",
        "attributes": {
          "name": "method",
          "type": "submit",
          "value": "password",
          "disabled": false
        },
        "messages": null,
        "meta": {
          "label": {
            "id": 1010001,
            "text": "Sign in",
            "type": "info",
            "context": {}
          }
        }
      }
    ]
  },
  "forced": false
}
```

*Registration*

```json
{
  "id": "f0c0830a-f5b2-4c2d-a37f-2e70152a4f7c",
  "type": "browser",
  "expires_at": "2021-04-28T08:54:12.951178972Z",
  "issued_at": "2021-04-28T08:44:12.951178972Z",
  "request_url": "http://127.0.0.1:4433/self-service/registration/browser",
  "ui": {
    "action": "http://127.0.0.1:4433/self-service/registration?flow=f0c0830a-f5b2-4c2d-a37f-2e70152a4f7c",
    "method": "POST",
    "nodes": [
      {
        "type": "input",
        "group": "default",
        "attributes": {
          "name": "csrf_token",
          "type": "hidden",
          "value": "408SIAOvpKxW/WbcYfKue26MlLTMbON7T7JT1yhiSemhznD5yiwZuZDXKsWu9vU5BIxfrsAQ8rn10QcdOFSRkA==",
          "required": true,
          "disabled": false
        },
        "messages": null,
        "meta": {}
      },
      {
        "type": "input",
        "group": "password",
        "attributes": {
          "name": "traits.email",
          "type": "email",
          "disabled": false
        },
        "messages": null,
        "meta": {
          "label": {
            "id": 1070002,
            "text": "E-Mail",
            "type": "info"
          }
        }
      },
      {
        "type": "input",
        "group": "password",
        "attributes": {
          "name": "password",
          "type": "password",
          "required": true,
          "disabled": false
        },
        "messages": null,
        "meta": {
          "label": {
            "id": 1070001,
            "text": "Password",
            "type": "info"
          }
        }
      },
      {
        "type": "input",
        "group": "password",
        "attributes": {
          "name": "traits.name.first",
          "type": "text",
          "disabled": false
        },
        "messages": null,
        "meta": {
          "label": {
            "id": 1070002,
            "text": "First Name",
            "type": "info"
          }
        }
      },
      {
        "type": "input",
        "group": "password",
        "attributes": {
          "name": "traits.name.last",
          "type": "text",
          "disabled": false
        },
        "messages": null,
        "meta": {
          "label": {
            "id": 1070002,
            "text": "Last Name",
            "type": "info"
          }
        }
      },
      {
        "type": "input",
        "group": "password",
        "attributes": {
          "name": "method",
          "type": "submit",
          "value": "password",
          "disabled": false
        },
        "messages": null,
        "meta": {
          "label": {
            "id": 1040001,
            "text": "Sign up",
            "type": "info",
            "context": {}
          }
        }
      }
    ]
  }
}
```

These changes are analogous to settings, recovery, verification as well!

We hope you enjoy these new features as much as we do, even if we were not able to deliver 2FA in time for 0.6!

On the last note, Ory Platform, a SaaS is launching in May as early access. It includes Ory Kratos as a managed service and we plan on adding all the other Ory open source technology soon. In our view, Ory is a 10x improvement to the existing "IAM" ecosystem:

1. The major components of Ory Platform are and will remain Apache 2.0 licensed open source. We are *not changing our approach or commitment to open source*. The SaaS model allows us to keep commercialization and open source in harmony;
2. Affordable pricing - Ory does not charge on a per identity basis;
3. Supporting migrations from the Ory Platform (SaaS) to the open-source and vice versa;
4. Offering a planet-scale service with ultra-low latencies no matter where your users are;
5. The largest set of features and APIs of any Identity Product, including Identity and Credentials Management (Ory Kratos), Permissions and Access Control (Ory Keto), Zero-Trust Networking (Ory Oathkeeper), OAuth2, and OpenID Connect (Ory Hydra) plus integrations with Stripe, Mailchimp, Salesforce, and much more.
6. Data aggregation for threat mitigation, auditing, and other use cases (e.g. integration with Snowflake, AWS RedShift, GCP BigQuery, ...)
7. All the advantages of the open source projects - headless, fully customizable, strong security, built with a community;
If you wish to become a part of the preview, please write a short email to [sales@ory.sh](mailto:sales@ory.sh). Early access adopters are also eligible for Ory Hypercare - helping you integrate with Ory fast and designing your security architecture following industry best practices.

Thank you for being a part of our community!



## Breaking Changes

BCrypt is now the default hashing alogrithm. If you wish to continue using Argon2id please set `hashers.algorithm` to `argon2`.

This implies a significant breaking change in the verification flow payload. Please consult the new ui documentation. In essence, the login flow's `methods` key was replaced with a generic `ui` key which provides information for the UI that needs to be rendered.

To apply this patch you must apply SQL migrations. These migrations will drop the flow method table implying that all verification flows that are ongoing will become invalid. We recommend purging the flow table manually as well after this migration has been applied, if you have users doing at least one self-service flow per minute.

This implies a significant breaking change in the recovery flow payload. Please consult the new ui documentation. In essence, the login flow's `methods` key was replaced with a generic `ui` key which provides information for the UI that needs to be rendered.

To apply this patch you must apply SQL migrations. These migrations will drop the flow method table implying that all recovery flows that are ongoing will become invalid. We recommend purging the flow table manually as well after this migration has been applied, if you have users doing at least one self-service flow per minute.

This implies a significant breaking change in the settings flow payload. Please consult the new ui documentation. In essence, the login flow's `methods` key was replaced with a generic `ui` key which provides information for the UI that needs to be rendered.

To apply this patch you must apply SQL migrations. These migrations will drop the flow method table implying that all settings flows that are ongoing will become invalid. We recommend purging the flow table manually as well after this migration has been applied, if you have users doing at least one self-service flow per minute.

This implies a significant breaking change in the registration flow payload. Please consult the new ui documentation. In essence, the login flow's `methods` key was replaced with a generic `ui` key which provides information for the UI that needs to be rendered.

To apply this patch you must apply SQL migrations. These migrations will drop the flow method table implying that all registration flows that are ongoing will become invalid. We recommend purging the flow table manually as well after this migration has been applied, if you have users doing at least one self-service flow per minute.

This implies a significant breaking change in the login flow payload. Please consult the new ui documentation. In essence, the login flow's `methods` key was replaced with a generic `ui` key which provides information for the UI that needs to be rendered.

To apply this patch you must apply SQL migrations. These migrations will drop the flow method table implying that all login flows that are ongoing will become invalid. We recommend purging the flow table manually as well after this migration has been applied, if you have users doing at least one self-service flow per minute.

This change introduces a new feature: UI Nodes. Previously, all self-service flows (login, registration, ...) included form fields (e.g. `methods.password.config.fields`). However, these form fields lacked support for other types of UI elements such as links (for e.g. "Sign in with Google"), images (e.g. QR codes), javascript (e.g. WebAuthn), or text (e.g. recovery codes). With this patch, these new features have been introduced. Please be aware that this introduces significant breaking changes which you will need to adopt to in your UI. Please refer to the most recent documentation to see what has changed. Conceptionally, most things stayed the same - you do however need to update how you access and render the form fields.

Please be also aware that this patch includes SQL migrations which **purge existing self-service forms** from the database. This means that users will need to re-start the login/registration/... flow after the SQL migrations have been applied! If you wish to keep these records, make a back up of your database prior!

This change introduces a new feature: UI Nodes. Previously, all self-service flows (login, registration, ...) included form fields (e.g. `methods.password.config.fields`). However, these form fields lacked support for other types of UI elements such as links (for e.g. "Sign in with Google"), images (e.g. QR codes), javascript (e.g. WebAuthn), or text (e.g. recovery codes). With this patch, these new features have been introduced. Please be aware that this introduces significant breaking changes which you will need to adopt to in your UI. Please refer to the most recent documentation to see what has changed. Conceptionally, most things stayed the same - you do however need to update how you access and render the form fields.

Please be also aware that this patch includes SQL migrations which **purge existing self-service forms** from the database. This means that users will need to re-start the login/registration/... flow after the SQL migrations have been applied! If you wish to keep these records, make a back up of your database prior!

The configuration value for `hashers.argon2.memory` is now a string representation of the memory amount including the unit of measurement. To convert the value divide your current setting (KB) by 1024 to get a result in MB or 1048576 to get a result in GB. Example: `131072` would now become `128MB`.

Co-authored-by: aeneasr <3372410+aeneasr@users.noreply.github.com>
Co-authored-by: aeneasr <aeneas@ory.sh>

Please run SQL migrations when applying this patch.

The following configuration keys were updated:

```patch
selfservice.methods.password.config.max_breaches
```
- `password.max_breaches` -> `selfservice.methods.password.config.max_breaches`
- `password.ignore_network_errors` -> `selfservice.methods.password.config.ignore_network_errors`

After battling with [spf13/viper](https://github.com/spf13/viper) for several years we finally found a viable alternative with [knadh/koanf](https://github.com/knadh/koanf). The complete internal configuration infrastructure has changed, with several highlights:

1. Configuration sourcing works from all sources (file, env, cli flags) with validation against the configuration schema, greatly improving developer experience when changing or updating configuration.
2. Configuration reloading has improved significantly and works flawlessly on Kubernetes.
3. Performance increased dramatically, completely removing the need for a cache layer between the configuration system and ORY Hydra.
4. It is now possible to load several config files using the `--config` flag.
5. Configuration values are now sent to the tracer (e.g. Jaeger) if tracing is enabled.

Please be aware that ORY Kratos might complain about an invalid configuration, because the validation process has improved significantly.



### Bug Fixes

* Add include stub go files ([6d725b1](https://github.com/ory/kratos/commit/6d725b1461a26d99c8b179be8ca219ba83ba0f17))
* Add index to migration status ([8c6ec27](https://github.com/ory/kratos/commit/8c6ec2741535c090aae16f02a744f56c15923e2b))
* Add node_modules to format tasks ([e5f6b36](https://github.com/ory/kratos/commit/e5f6b36caeff080905d15566cf55f8fe4905dbc0))
* Add titles to identity schema ([73c15d2](https://github.com/ory/kratos/commit/73c15d23840aa83d2c99c013cad52ad7df285f18))
* Adopt to new go-swagger changes ([5c45bd9](https://github.com/ory/kratos/commit/5c45bd9f354bfe19b8cbcd7eb4eaebf22c441f42))
* Allow absolute file URLs as config values ([#1069](https://github.com/ory/kratos/issues/1069)) ([4bb4f67](https://github.com/ory/kratos/commit/4bb4f679d1fe0a49edb0c0189bb7a2188d4f850d))
* Allow hashtag in ui urls ([#1040](https://github.com/ory/kratos/issues/1040)) ([7591f07](https://github.com/ory/kratos/commit/7591f07f7d48376a03e9eacfdb6f4a93fd26c0d5))
* Avoid unicode-escaping ampersand in recovery URL query string ([#1212](https://github.com/ory/kratos/issues/1212)) ([d172368](https://github.com/ory/kratos/commit/d17236870af490f043d87e220179b35c9eb2dd4e))
* Bcrypt regression in credentials counting ([23fc13b](https://github.com/ory/kratos/commit/23fc13ba778e0045ca30c00d673ebd6c2f2b7fb7))
* Broken make quickstart-dev task ([#980](https://github.com/ory/kratos/issues/980)) ([999828a](https://github.com/ory/kratos/commit/999828ae036f20bde6d12fe89851e1fde9bdaca6)), closes [#965](https://github.com/ory/kratos/issues/965)
* Broken make sdk task ([#977](https://github.com/ory/kratos/issues/977)) ([5b01c7a](https://github.com/ory/kratos/commit/5b01c7a368c5bcfaa3af218d42f15288f51ab3e4)), closes [#950](https://github.com/ory/kratos/issues/950)
* Call contextualized test helpers ([e1f3f78](https://github.com/ory/kratos/commit/e1f3f7835696b039409c9d05f63665aba7a179ae))
* **cmd:** Make HTTP calls resilient ([e8ed61f](https://github.com/ory/kratos/commit/e8ed61fc3e806453f78b8fa629e96ff7b320bf95))
* Code integer parsing bit size ([#1178](https://github.com/ory/kratos/issues/1178)) ([31e9632](https://github.com/ory/kratos/commit/31e9632bcd6ec3bdeabe862a4cce89021c6dd361)):

    In some cases we had a wrong bitsize of `64`, while the var was later cast to `int`. Replaced with a bitsize of `0`, which is the value to cast to `int`.

* Contextualize identity persister ([f8640c0](https://github.com/ory/kratos/commit/f8640c04f0c5873c39c8af4652d16bfbd347b79e))
* Convert all identifiers to lower case on login ([#815](https://github.com/ory/kratos/issues/815)) ([d64b575](https://github.com/ory/kratos/commit/d64b5757c710c436d6789dbdb33ed04dc11cbdf9)), closes [#814](https://github.com/ory/kratos/issues/814)
* Courier adress ([#1198](https://github.com/ory/kratos/issues/1198)) ([ebe4e64](https://github.com/ory/kratos/commit/ebe4e643150f7603a1e3a3cf6f909135097b3f49)), closes [#1194](https://github.com/ory/kratos/issues/1194)
* Courier message dequeue race condition ([#1024](https://github.com/ory/kratos/issues/1024)) ([5396a82](https://github.com/ory/kratos/commit/5396a82c34eef5d42444b5c4371bd4f820fe3eb0)), closes [#652](https://github.com/ory/kratos/issues/652) [#732](https://github.com/ory/kratos/issues/732):

    Fixes the courier message dequeuing race condition by modifying `*sql.Persister.NextMessages(ctx context.Context, limit uint8)` to retrieve only messages with status `MessageStatusQueued` and update the status of the retrieved messages to `MessageStatusProcessing` within a transaction. On message send failure, the message's status is reset to `MessageStatusQueued`, so that the message can be dequeued in a subsequent `NextMessages` call. On message send success, the status is updated to `MessageStatusSent` (no change there).

* Define credentials types as sql template and resolve crdb issue ([a2d6eeb](https://github.com/ory/kratos/commit/a2d6eeb2928c9750741237f559197fd80494310d))
* Dereference pointer types from new flow structures ([#1019](https://github.com/ory/kratos/issues/1019)) ([efedc92](https://github.com/ory/kratos/commit/efedc920e592bd6e963726e6b123ddc40df93a59))
* Do not include smtp in tracing ([#1268](https://github.com/ory/kratos/issues/1268)) ([bbfcbf9](https://github.com/ory/kratos/commit/bbfcbf9ce595d842a53a3ea21c286d5899eeb28f))
* Do not publish version at public endpoint ([3726ed4](https://github.com/ory/kratos/commit/3726ed4d145a949b25f5b5da5f58d4f448a2a90f))
* Do not reset registration method ([554bb0b](https://github.com/ory/kratos/commit/554bb0b4e62e4ac2a321fa4dbf89ffdf37b188df))
* Do not return system errors for missing identifiers ([1fcc855](https://github.com/ory/kratos/commit/1fcc8557bfee0f7ba562a635670b61dc9acb3530)), closes [#1286](https://github.com/ory/kratos/issues/1286)
* Export mailhog dockertest runner ([1384148](https://github.com/ory/kratos/commit/138414873ad319c6c32c6cc64a73547540dffc74))
* Fix random delay norm distribution math ([#1131](https://github.com/ory/kratos/issues/1131)) ([bd9d28f](https://github.com/ory/kratos/commit/bd9d28fe354710957f4ebaf71d1fffeae3968364))
* Fork audit logger from root logger ([68a09e7](https://github.com/ory/kratos/commit/68a09e7f3dc3ded9a477bb309c68ac8c4e2c2836))
* Gitlab oidc flow ([#1159](https://github.com/ory/kratos/issues/1159)) ([0bb3eb6](https://github.com/ory/kratos/commit/0bb3eb6db1144a09f4ac356cc45e1644d862bb70)), closes [#1157](https://github.com/ory/kratos/issues/1157)
* Give specific message instead of only 404 when method is disabled ([#1025](https://github.com/ory/kratos/issues/1025)) ([2f62041](https://github.com/ory/kratos/commit/2f62041a62588f5b3b062092c57053facb858e62)):

    Enabled strategies are not only used for handlers but also in other areas
    (e.g. populating the flow methods). So we should keep the logic to get
    enabled strategies and add new functions for getting all strategies.

* **hashing:** Make bcrypt default hashing algorithm ([04abe77](https://github.com/ory/kratos/commit/04abe774ada1ef4bf318658fcf84c1d39a2a922d))
* Ignore unset domain aliases ([ada6997](https://github.com/ory/kratos/commit/ada6997ff3dc7e48fd098e40267db5f231a5201f))
* Improve cli error output ([43e9678](https://github.com/ory/kratos/commit/43e967887280b57639565dabd92a07f02fbddeb5))
* Improve error stack trace ([4351773](https://github.com/ory/kratos/commit/43517737109088eda3b1d7f5b42f78bd5eb701d2))
* Improve error tracing ([#1005](https://github.com/ory/kratos/issues/1005)) ([456fd25](https://github.com/ory/kratos/commit/456fd254485fc80b9ae02dfca672a9fea8ae0134))
* Improve test contextualization ([2f92a70](https://github.com/ory/kratos/commit/2f92a7066d72535d32146a98207996fda45e0b96))
* Initialize randomdelay with seeded source ([9896289](https://github.com/ory/kratos/commit/9896289216f10b808a8c78b86d9c27b8d74379de))
* Insert credentials type constants as part of migrations ([#865](https://github.com/ory/kratos/issues/865)) ([92b79b8](https://github.com/ory/kratos/commit/92b79b86762edddf2ad6529b98b3383b641148d5)), closes [#861](https://github.com/ory/kratos/issues/861)
* Linking a connection may result in system error ([#990](https://github.com/ory/kratos/issues/990)) ([be02a70](https://github.com/ory/kratos/commit/be02a70c3cd60adbcc13559e1cb5dc01a8572da4)), closes [#694](https://github.com/ory/kratos/issues/694)
* Marking whoami auhorization parameter as 'in header' ([#1244](https://github.com/ory/kratos/issues/1244)) ([62d8b85](https://github.com/ory/kratos/commit/62d8b85223a0535b07620b08d35c6c3f6b127642)), closes [#1215](https://github.com/ory/kratos/issues/1215)
* Move schema loaders to correct file ([029781f](https://github.com/ory/kratos/commit/029781f69448e8abc85607a03b4bd2055158cf2c))
* Move to new transaction-safe migrations ([#1063](https://github.com/ory/kratos/issues/1063)) ([2588fb4](https://github.com/ory/kratos/commit/2588fb489d76939aeec2986d30fde9075b373831)):

    This patch introduces a new SQL transaction model for running SQL migrations. This fix is particularly targeted at CockroachDB which has limited support for mixing DDL and DML statements. 
    
    Previously it could happen that migrations failure needed manual intervention. This has now been resolved. The new migration model is compatible with the old one and should work without a problem.

* Pass down context to registry ([0879446](https://github.com/ory/kratos/commit/08794461ed95965a9e5460ded2b4c04ab0f5e2e8))
* Re-enable SDK generation ([1d5854d](https://github.com/ory/kratos/commit/1d5854d6298e3d21f85a8fa01d3004166c4b3f50))
* Record cypress runs ([db35d8f](https://github.com/ory/kratos/commit/db35d8ff6bb44dc9e9acf131cb0a14a7f4a7d160))
* Rehydrate settings form on successful submission ([3457e1a](https://github.com/ory/kratos/commit/3457e1a46f48ed79eabff76f8af08b82f12ecc89)), closes [#1305](https://github.com/ory/kratos/issues/1305)
* Remove absolete 'make pack' from Dockerfile ([#1172](https://github.com/ory/kratos/issues/1172)) ([b8eb908](https://github.com/ory/kratos/commit/b8eb908529cc72a3147ad28e4eeee71850a8e431))
* Remove continuity cookies on errors ([85eea67](https://github.com/ory/kratos/commit/85eea6748be6ae8cdfc10cabaa6b677e4efd63eb))
* Remove include stubs ([1764e3a](https://github.com/ory/kratos/commit/1764e3a08a24db82dc391a77fdea09a91faffb5f))
* Remove obsolete clihelpers ([230fd13](https://github.com/ory/kratos/commit/230fd138d1bc7ec57647ea8eeca8e17baaacce0a))
* Remove record from bash script ([84a9315](https://github.com/ory/kratos/commit/84a9315a824cacd29d30b98b65725343af22732d))
* Remove stray non-ctx configs ([#1053](https://github.com/ory/kratos/issues/1053)) ([1fe137e](https://github.com/ory/kratos/commit/1fe137e0d6314bd0af47a29c00e2f72564e71cef))
* Remove trailing double-dot from error ([59581e3](https://github.com/ory/kratos/commit/59581e3fede0fd43028a5f064c350c3cc833b5b0))
* Remove unused sql migration ([1445d1d](https://github.com/ory/kratos/commit/1445d1d1b4b0b5e8ef3426a98ced9573063d8646))
* Remove unused var ([30a8cee](https://github.com/ory/kratos/commit/30a8cee22238d9f400e6d315a9bc99f710945f81))
* Remove verify hook ([98cfec6](https://github.com/ory/kratos/commit/98cfec6d72c2e7bf2db2e8dd6f8875e885923ba8)), closes [#1302](https://github.com/ory/kratos/issues/1302):

    The verify hook is automatically used when verification is enabled and has been removed as a configuration option.

* Replace jwt module ([#1254](https://github.com/ory/kratos/issues/1254)) ([3803c8c](https://github.com/ory/kratos/commit/3803c8ce43e35c51a9c1d7ab55bc662c398cf0d8)), closes [#1250](https://github.com/ory/kratos/issues/1250)
* Resolve build and release issues ([fb582aa](https://github.com/ory/kratos/commit/fb582aa06ad55ca3fd4e2b083e1e9bbb4ba7c715))
* Resolve clidoc issues ([599e9f7](https://github.com/ory/kratos/commit/599e9f773a743f811329cc57cea2748831105e58))
* Resolve compile issues ([63063c1](https://github.com/ory/kratos/commit/63063c15c17f4d3aca96b106275a3478a8ed717e))
* Resolve contextualized table issues ([5a4f0d9](https://github.com/ory/kratos/commit/5a4f0d92800df7fb5ca0df18203a6d73416814e1))
* Resolve crdb migration issue ([9f6edfd](https://github.com/ory/kratos/commit/9f6edfd1f544d5f85e5f5558a08672f40e928136))
* Resolve double hook invokation for registration ([032322c](https://github.com/ory/kratos/commit/032322c66fb6925d8f1473746cb4bfd800d60590))
* Resolve incorrect field types on oidc sign up completion ([f88b6ab](https://github.com/ory/kratos/commit/f88b6abe202605739092a8230fbdebaebcd4407a))
* Resolve lint issues ([0348825](https://github.com/ory/kratos/commit/03488250bcdbfda6ef6a536b4de6117fa8924dc8))
* Resolve lint issues ([75a995b](https://github.com/ory/kratos/commit/75a995b3f69778655611929b65ae22bd77c5370b))
* Resolve linting issues and disable nancy ([c8396f6](https://github.com/ory/kratos/commit/c8396f6007831240d83f77433876c5971a2191ef))
* Resolve mail queue issues ([b968bc4](https://github.com/ory/kratos/commit/b968bc4ed8962d421175adbcaa2dba6eaeea2245))
* Resolve merge regressions ([9862ac7](https://github.com/ory/kratos/commit/9862ac72e0877df4cf17c93e140c354e1ddbd0e7))
* Resolve oidc e2e regressions ([f28087a](https://github.com/ory/kratos/commit/f28087aaf133c116a81213f787dc6f2e982564c0))
* Resolve oidc regressions and e2e tests ([f5091fa](https://github.com/ory/kratos/commit/f5091fac161db0b1401b340a002278bc26891251))
* Resolve potential fsnotify leaks ([3159c0a](https://github.com/ory/kratos/commit/3159c0abe109ea4e3832770278c4e9bc4ca3b3e1))
* Resolve regressions and test failures ([8bae356](https://github.com/ory/kratos/commit/8bae3565ea5410b60c3e638a49f5454fac8e63d3))
* Resolve regressions in cookies and payloads ([9e34bf2](https://github.com/ory/kratos/commit/9e34bf2f6a2f3b007069a5415643c448798207a6))
* Resolve settings sudo regressions ([4b611f3](https://github.com/ory/kratos/commit/4b611f34755369eafcbafa2fc16da13ea3b82370))
* Resolve test regressions ([e3fb028](https://github.com/ory/kratos/commit/e3fb0281dd9be123271d11f2934cfb08fdc470b7))
* Resolve ui issues with nested form objects ([8e744b9](https://github.com/ory/kratos/commit/8e744b931954283cf5f5cbf3ebaca3fa94e035ed))
* Resolve update regression ([d0d661a](https://github.com/ory/kratos/commit/d0d661aaffcba8b039738b773c891ee6e8f6449e))
* Return delay instead of sleeping to improve tests ([27b977e](https://github.com/ory/kratos/commit/27b977ebbaa25b95caa7e3e4536a09ea0bfa61c3))
* Revert generator changes ([c18b97f](https://github.com/ory/kratos/commit/c18b97f333a638d4b4495678013c55faca4b04d0))
* Run correct error handler for registration hooks ([0d80447](https://github.com/ory/kratos/commit/0d80447102d5092e310ca728012f083147c0c5c9))
* Simplify data breaches password error reason ([#1136](https://github.com/ory/kratos/issues/1136)) ([33d29bf](https://github.com/ory/kratos/commit/33d29bf72af03aea77f1d318c19f5087a506719f)):

    This PR simplifies the error reason given when a password has appeared in data breaches to not include the actual number and rather just show "this password has appeared in data breaches and must not be used".

* Support form and json formats in decoder ([d420fe6](https://github.com/ory/kratos/commit/d420fe6e8a491b20063d4bfeaa0a841058087d32))
* Update openapi definitions for signup ([eb0b69d](https://github.com/ory/kratos/commit/eb0b69d50ce834b170186a39bbc9cda4d3366c36))
* Update quickstart node image ([c19b2f4](https://github.com/ory/kratos/commit/c19b2f4c57307e27ce289d44eff34f5aec1341da)):

    See https://github.com/ory/kratos/discussions/1301

* Update to new goreleaser config ([4c2a1b7](https://github.com/ory/kratos/commit/4c2a1b7f5a0059a6e0c28779808ffb27e8910553))
* Update to new healthx ([6ec987a](https://github.com/ory/kratos/commit/6ec987ae81ef0c05f2c4d1eb836c40f9d15950b2))
* Use equalfold ([1c0e52e](https://github.com/ory/kratos/commit/1c0e52ec36ff95b53e3537c5ef457f1c818d7f6b))
* Use new TB interface ([d75a378](https://github.com/ory/kratos/commit/d75a378e700a206753f2cb17032315f2981960e7))
* Use numerical User ID instead of name to avoid k8s security warnings ([#1151](https://github.com/ory/kratos/issues/1151)) ([468a12e](https://github.com/ory/kratos/commit/468a12e56f22cfdf7bd05d68159cc735e75211b2)):

    Our docker image scanner does not allow running processes inside
    container using non-numeric User spec (to determine if we are trying
    to run docker image as root).

* Use remote dependencies ([1e56457](https://github.com/ory/kratos/commit/1e56457d49e1cde69baa41e3111ca113aa49ee3c))

### Code Generation

* Pin v0.6.0-alpha.1 release commit ([507d13a](https://github.com/ory/kratos/commit/507d13a8ec9cd89c9933fc8814a8a99921da69fb))

### Code Refactoring

* Adapt new sdk in testhelpers ([6e15f6f](https://github.com/ory/kratos/commit/6e15f6f86c0f146e846a384ffd6eac78406178bc))
* Add nid everywhere ([407fd95](https://github.com/ory/kratos/commit/407fd95889f416f0d76d6f3f43644a6fafa13b44))
* Contextualize everything ([7ebc3a9](https://github.com/ory/kratos/commit/7ebc3a9a1a2cd85d28c5a9adf2c0c8c10cbd072e)):

    This patch contextualizes all configuration and DBAL models.

* Do not use prefixed node names ([fc42ece](https://github.com/ory/kratos/commit/fc42ece24107dcb6e6a416cc54a2fb5de524fd94))
* Improve Argon2 tooling ([#961](https://github.com/ory/kratos/issues/961)) ([3151187](https://github.com/ory/kratos/commit/315118720419194be8baf5e5e64d7bf190179568)), closes [#955](https://github.com/ory/kratos/issues/955):

    This adds a load testing CLI that allows to adjust the hasher parameters under simulated load.

* Move faker to exportable module ([09f8ae5](https://github.com/ory/kratos/commit/09f8ae5755c9978574e91676bf5df6a23a2feb78))
* Move migratest helpers to ory/x ([7eca67e](https://github.com/ory/kratos/commit/7eca67eb9ec3e4ab065af7221911a74ed16c7c48))
* Move password config to selfservice ([cd0e0eb](https://github.com/ory/kratos/commit/cd0e0ebb0de372ff31c982ef023fe1979addb05a))
* Move to go 1.16 embed ([43c4a13](https://github.com/ory/kratos/commit/43c4a13c25be4a3a23a1ffdbecfaa0f9eda1a11d)):

    This patch replaces packr and pkged with the Go 1.16 embed feature.

* Remove password node attribute prefix ([e27fae4](https://github.com/ory/kratos/commit/e27fae4b0d7a91ff3964804963d4885178b80803))
* Remove profile node attribute prefix ([a3ff6f7](https://github.com/ory/kratos/commit/a3ff6f7eec45b1a9a1e7eb8569793fbc6a047d4f))
* Rename config structs and interfaces ([4a2f419](https://github.com/ory/kratos/commit/4a2f41977439354415118df3e37dd0cde8dac1aa))
* Rename form to container ([5da155a](https://github.com/ory/kratos/commit/5da155a07d3737cefabaf98c4ff650115f662480))
* Replace flow's forms with new ui node module ([647eb1e](https://github.com/ory/kratos/commit/647eb1e66850c67e539d0338cca6cb8ae476ee55))
* Replace flow's forms with new ui node module ([f74a5c2](https://github.com/ory/kratos/commit/f74a5c25af60936b59caee0866a21637a5c0ae6f))
* Replace login flow methods with ui container ([d4ca364](https://github.com/ory/kratos/commit/d4ca364fd8905cfb205ee047a9cb831064a6b9d0))
* Replace recovery flow methods with ui container ([cac0456](https://github.com/ory/kratos/commit/cac04562f2e4e77875275fcfd82c039d787607fb))
* Replace registration flow methods with ui container ([3f6388d](https://github.com/ory/kratos/commit/3f6388d03f91cfad17bd74ebca4d924b4b546668))
* Replace settings flow methods with ui container ([0efd17e](https://github.com/ory/kratos/commit/0efd17e76ba0a0cbd46916a7644b7bdf19bd4ab4))
* Replace verification flow methods with ui container ([dbf2668](https://github.com/ory/kratos/commit/dbf2668747922c93dd967961cd843354afbecfde))
* Replace viper with koanf config management ([5eb1bc0](https://github.com/ory/kratos/commit/5eb1bc0bff7c5d0f83c604484b8e845701112cad))
* Update RegisterFakes calls ([6268310](https://github.com/ory/kratos/commit/626831069ab4f971094ba0bc0b43ac9ff618d91d))
* Use underscore in webhook auth types ([26829d2](https://github.com/ory/kratos/commit/26829d21911cccd4a87c8693b6089af661c1bfe3))

### Documentation

* Add docker to docs main ([8ce8b78](https://github.com/ory/kratos/commit/8ce8b785e2246557253420ea97cf6b7d5ee75d58))
* Add docker to sidebar ([ed38c88](https://github.com/ory/kratos/commit/ed38c88bdbadcdcd2527a2b5270390251742bbe4))
* Add dotnet sdk ([#1183](https://github.com/ory/kratos/issues/1183)) ([32d874a](https://github.com/ory/kratos/commit/32d874a04bb384259aeb544a3fcd6b3a8b23acdd))
* Add faq sidebar ([#1105](https://github.com/ory/kratos/issues/1105)) ([10697aa](https://github.com/ory/kratos/commit/10697aa4ab5dc3e2ab90d1c037dfbe3492bf2bdf))
* Add log docs to schema config ([4967f11](https://github.com/ory/kratos/commit/4967f11d8df177ebdae855eb745e90d21ce38e9f))
* Add more HA docs ([cbb2e27](https://github.com/ory/kratos/commit/cbb2e27f8919a8991c4797a3f1c192ec364f0dd3))
* Add Rust and Dart SDKs ([6d96952](https://github.com/ory/kratos/commit/6d969528e13350ef099669510d3d37df1c007c82)):

    We now support for Rust and Dart SDKs!

* Add SameSite help ([2df6729](https://github.com/ory/kratos/commit/2df6729b4acc70532024658e8874682de64b06b3))
* Add shell-session language ([d16db87](https://github.com/ory/kratos/commit/d16db87802ae2f230a02e4deed189f473588552c))
* Add ui node docs ([e48a07d](https://github.com/ory/kratos/commit/e48a07d03c19a0677d3a56f9e57294b358f24501))
* Adding double colons ([#1187](https://github.com/ory/kratos/issues/1187)) ([fc712f4](https://github.com/ory/kratos/commit/fc712f4530066c429242491c19d1534ffb267b0c))
* Bcrypt is default and add 72 char warning ([29ae53a](https://github.com/ory/kratos/commit/29ae53a96b4472ff549b34241894d72d439c8ea1))
* Better import identities examples ([#997](https://github.com/ory/kratos/issues/997)) ([2e2880a](https://github.com/ory/kratos/commit/2e2880ac057b5c98cd69481c4f6f36b564b5871d))
* Change forum to discussions readme ([#1220](https://github.com/ory/kratos/issues/1220)) ([ae39956](https://github.com/ory/kratos/commit/ae399561ea6ed89aaadd4128bc564254984520e8))
* Describe more about Kratos login/browser flow on quickstart doc ([#1047](https://github.com/ory/kratos/issues/1047)) ([fe725ad](https://github.com/ory/kratos/commit/fe725ad12b5aed5faa8f95bec24ed3aa82512de8))
* Docker file links ([#1182](https://github.com/ory/kratos/issues/1182)) ([4d9b6a3](https://github.com/ory/kratos/commit/4d9b6a3fd5de81310016a811126e40a263ecd27c))
* Document hash timing attack mitigation ([ec86993](https://github.com/ory/kratos/commit/ec869930a9c0e6f6f56c2614835894e0a6a3eaab))
* Explain how to use `after_verification_return_to` ([7e1546b](https://github.com/ory/kratos/commit/7e1546be1fd20baca10507d642d4f209eb88dcbc))
* FAQ improvements ([#1135](https://github.com/ory/kratos/issues/1135)) ([44d0bc9](https://github.com/ory/kratos/commit/44d0bc968a7c0ba5c0793b2349820fa8133bada3))
* FAQ item & minor changes ([#1174](https://github.com/ory/kratos/issues/1174)) ([11cf630](https://github.com/ory/kratos/commit/11cf630082b56c80d12f5915f8e34aa03a7e8c54))
* Fix broken link ([#1037](https://github.com/ory/kratos/issues/1037)) ([6b9aae8](https://github.com/ory/kratos/commit/6b9aae8af5aa3bd614c99b32e341fbd533caf116))
* Fix failing build ([0de328f](https://github.com/ory/kratos/commit/0de328ff0053605e6bded589a79d3ab938d55b31))
* Fix formatting ([#966](https://github.com/ory/kratos/issues/966)) ([687251a](https://github.com/ory/kratos/commit/687251a24e796322b43f8aed6b1fb3d7900e3271))
* Fix identity state bullets ([#1095](https://github.com/ory/kratos/issues/1095)) ([f476334](https://github.com/ory/kratos/commit/f476334c4693277656ad88e768f66b59cbcba126))
* Fix known/unknown email account recovery ([#1211](https://github.com/ory/kratos/issues/1211)) ([e208ca5](https://github.com/ory/kratos/commit/e208ca50ba4f03d5410c9644aaa3b04bdf1b8dbd))
* Fix link ([7f6d7f5](https://github.com/ory/kratos/commit/7f6d7f501d7118dfe6868c9d923fb5ecc5eded48))
* Fix link ([#1128](https://github.com/ory/kratos/issues/1128)) ([e7043e9](https://github.com/ory/kratos/commit/e7043e9b99260eaff2b48ca6f457af46a1521654))
* Fix link to blogpost ([#949](https://github.com/ory/kratos/issues/949)) ([4622e32](https://github.com/ory/kratos/commit/4622e3228fb12231222c7e6b602458111f35f727)), closes [#945](https://github.com/ory/kratos/issues/945)
* Fix link to self-service flows overview ([#995](https://github.com/ory/kratos/issues/995)) ([2be8778](https://github.com/ory/kratos/commit/2be877847644a3df2645ac3be4bbd7704db30b17))
* Fix note block in third party login guide ([#920](https://github.com/ory/kratos/issues/920)) ([745cea0](https://github.com/ory/kratos/commit/745cea02d0e9940f689e668bbd814b29fd53bf37)):

    Allows the document to render properly

* Fix npm links ([#991](https://github.com/ory/kratos/issues/991)) ([4ce4468](https://github.com/ory/kratos/commit/4ce4468132dde21c1692e3a834ad7780bee12b90))
* Fix self-service code flows labels ([#1253](https://github.com/ory/kratos/issues/1253)) ([f2ed424](https://github.com/ory/kratos/commit/f2ed424289cdd2a0edc1736888dd15be6df65f11))
* Fix typo in README ([#1122](https://github.com/ory/kratos/issues/1122)) ([e500707](https://github.com/ory/kratos/commit/e5007078c3cd597cea669827b96c7e6f205f2f32))
* Link to argon2 blogpost and add cross-references ([#1038](https://github.com/ory/kratos/issues/1038)) ([9ab7c3d](https://github.com/ory/kratos/commit/9ab7c3df59ecd94a74a7bf18af9c0ded5305e042))
* Make explicit the ID of the default schema ([#1173](https://github.com/ory/kratos/issues/1173)) ([cc6e9ff](https://github.com/ory/kratos/commit/cc6e9ffbac7118436d85078720cde2de98a68044))
* Minor cosmetics ([#1050](https://github.com/ory/kratos/issues/1050)) ([34db06f](https://github.com/ory/kratos/commit/34db06fd4f83d415c09109b06dfd3b82ce03705e))
* Minor improvements ([#1052](https://github.com/ory/kratos/issues/1052)) ([f0672b5](https://github.com/ory/kratos/commit/f0672b5cb8cca41fa914db21798d20f00a5699f9))
* ORY -> Ory ([ea30979](https://github.com/ory/kratos/commit/ea309797bf59f3da5c5cd184e45f2e585144be56))
* **prometheus:** Update codedoc ([47146ea](https://github.com/ory/kratos/commit/47146ea8ce169ee908aa4d33b59a01e9df4bae10))
* Reformat settings code samples ([cdbbf4d](https://github.com/ory/kratos/commit/cdbbf4df5fa3fa667a78d5cf682bc7fa36693e9d))
* Remove unnecessary and wrong docker pull commands ([#1203](https://github.com/ory/kratos/issues/1203)) ([2b0342a](https://github.com/ory/kratos/commit/2b0342ad7607d705bcebfafd5a78e4e09e57a940))
* Resolve duplication error ([a3d8284](https://github.com/ory/kratos/commit/a3d8284ab20ae76bccba361601b7290af20bdde6))
* Update build from source ([9b5754f](https://github.com/ory/kratos/commit/9b5754f36661f6de9c95f30c06f28164fe5be48b)), closes [#979](https://github.com/ory/kratos/issues/979)
* Update email template docs ([1778cb9](https://github.com/ory/kratos/commit/1778cb9a293feb2c91c0b1921ab78a0395cdca98)), closes [#897](https://github.com/ory/kratos/issues/897)
* Update identity-data-model links ([b5fd9a3](https://github.com/ory/kratos/commit/b5fd9a3a0821215f94da168c9c6f87dceba8c8f4))
* Update identity.ID field documentation ([4624f03](https://github.com/ory/kratos/commit/4624f03a5e9249a5449992a1f0b7ec80dc3499fd)):

    See https://github.com/ory/kratos/discussions/956

* Update kratos video link ([#1073](https://github.com/ory/kratos/issues/1073)) ([e86178f](https://github.com/ory/kratos/commit/e86178f4ee66e5053e0da2fab2c21ecb2e730ada))
* Update login code samples ([695a30f](https://github.com/ory/kratos/commit/695a30f6c80f277676bf04b4665efeb7ea4db618))
* Update login code samples ([ce6c755](https://github.com/ory/kratos/commit/ce6c75587bea80ef83855d764fed79a9d6c948d3))
* Update quickstart samples ([c3fcaba](https://github.com/ory/kratos/commit/c3fcaba65899d9d46a08ca8b60ec0c010f70b16c))
* Update recovery code samples ([d9fbb62](https://github.com/ory/kratos/commit/d9fbb62faff5144f587136935f15d24b6399f29c))
* Update registration code samples ([317810f](https://github.com/ory/kratos/commit/317810ffd8ba6faf87f2248263b6c82cf4e9ffd8))
* Update self-service code samples ([6415011](https://github.com/ory/kratos/commit/6415011ab83a19972c6f52467055fbdcef23a0cc))
* Update settings code samples ([bbd6266](https://github.com/ory/kratos/commit/bbd6266c22097fae195654957cbab589d04892c7))
* Update verification code samples ([4285dec](https://github.com/ory/kratos/commit/4285dec59a8fc31fa3416b594c765f5da9a9de1c))
* Use correct extension for identity-data-model ([acab3e8](https://github.com/ory/kratos/commit/acab3e8b489d9865e4bf0805895f0b7ae9e6f1b8)), closes [/github.com/ory/kratos/pull/1197#issuecomment-819455322](https://github.com//github.com/ory/kratos/pull/1197/issues/issuecomment-819455322)

### Features

* Add email template specification in doc ([#898](https://github.com/ory/kratos/issues/898)) ([4230d9e](https://github.com/ory/kratos/commit/4230d9e0fc35c651b0d2cbdbbf9e1f1c514743f8))
* Add error for when no login strategy was found ([6bae66c](https://github.com/ory/kratos/commit/6bae66cde362c4e2995c9d06a0d3ffee403feb74))
* Add facebook provider to oidc providers and documentation ([#1035](https://github.com/ory/kratos/issues/1035)) ([905bb03](https://github.com/ory/kratos/commit/905bb032520189212bd88f29641903945ae03608)), closes [#1034](https://github.com/ory/kratos/issues/1034)
* Add FAQ to docs ([#1096](https://github.com/ory/kratos/issues/1096)) ([9c6b68c](https://github.com/ory/kratos/commit/9c6b68c454f472b26c34e1975b6a67b24b218f47))
* Add gh login to claims ([49deb2e](https://github.com/ory/kratos/commit/49deb2e166362a5d051bc08523ef44425f144bdd))
* Add login strategy text message ([7468c83](https://github.com/ory/kratos/commit/7468c835d4800c207035897fc9962860d8ab7803))
* Add more tests for multi domain args ([e99803b](https://github.com/ory/kratos/commit/e99803b62a847bcee52bcd87fa8088124b4deae2))
* Add Prometheus monitoring to Public APIs ([#1022](https://github.com/ory/kratos/issues/1022)) ([75a4f1a](https://github.com/ory/kratos/commit/75a4f1a5472ffd780fed43a7395a191ed495c6e9))
* Add random delay to login flow ([#1088](https://github.com/ory/kratos/issues/1088)) ([cb9894f](https://github.com/ory/kratos/commit/cb9894fefc694a4092215d3981e80f287021542f)), closes [#832](https://github.com/ory/kratos/issues/832)
* Add return_url to verification flow ([#1149](https://github.com/ory/kratos/issues/1149)) ([bb99912](https://github.com/ory/kratos/commit/bb99912d823e9bcffa41edf50a01dcae40117fe6)), closes [#1123](https://github.com/ory/kratos/issues/1123) [#1133](https://github.com/ory/kratos/issues/1133)
* Add sql migrations for new login flow ([e947edf](https://github.com/ory/kratos/commit/e947edf497b36bc576061c9ae38049e84ee48575))
* Add sql tracing ([3c4cc1c](https://github.com/ory/kratos/commit/3c4cc1cec170df14331288170a94ada770d3289f))
* Add tracing to config schema ([007dde4](https://github.com/ory/kratos/commit/007dde4482d11f22b8527c94b002da675152a872))
* Add transporter with host modification ([2c41b81](https://github.com/ory/kratos/commit/2c41b81be947f9972638d082105f0f5c83078b91))
* Add workaround template for go openapi ([5d72d10](https://github.com/ory/kratos/commit/5d72d10f6c6948c48c5701fe348084a668c8311a))
* Adds slack sogial login ([#974](https://github.com/ory/kratos/issues/974)) ([7c66053](https://github.com/ory/kratos/commit/7c66053390b3086fe7233625038a78431a61e507)), closes [#953](https://github.com/ory/kratos/issues/953)
* Allow session cookie name configuration ([77ce316](https://github.com/ory/kratos/commit/77ce3162ba97cf5c516c26ef499d9fa892162f0a)), closes [#268](https://github.com/ory/kratos/issues/268)
* Allow specifying sender name in smtp.from_address ([#1100](https://github.com/ory/kratos/issues/1100)) ([5904fe3](https://github.com/ory/kratos/commit/5904fe319f75f8138783434d568db6fc7c55b301))
* Bcrypt algorithm support ([#1169](https://github.com/ory/kratos/issues/1169)) ([b2612ee](https://github.com/ory/kratos/commit/b2612eefbad98d29482d364f670549f470d0a6f5)):

    This patch adds the ability to use BCrypt instead of Argon2id for password hashing. We recommend using BCrypt for web workloads where password hashing should take around 200ms. For workloads where login takes >= 2 seconds, we recommend to continue using Argon2id.
    
    To use bcrypt for password hashing, set your config as follows:
    
     ```
    hashers:
     bcrypt:
        cost: 12
      algorithm: bcrypt
     ```
    
    Switching the hashing algorithm will not break existing passwords!
    
    
    Co-authored-by: Patrik <zepatrik@users.noreply.github.com>

* Check migrations in health check ([c6ef7ad](https://github.com/ory/kratos/commit/c6ef7ad16b70310c645550f7e41b3c8aff847de3))
* Configure domain alias as query param ([9d8563e](https://github.com/ory/kratos/commit/9d8563eeb3293c42cce440ad74f025b304cccbbe))
* Contextualize configuration ([d3d5327](https://github.com/ory/kratos/commit/d3d5327a3622318265a063be4782caa25e645a05))
* Contextualize health checks ([8145a1c](https://github.com/ory/kratos/commit/8145a1c9acaeab441e787118d40ccd448ea82fe4))
* Contextualize http client in cli calls ([3b3ef8f](https://github.com/ory/kratos/commit/3b3ef8f025d75b244d9285036e66f79af7d5ee35))
* Contextualize persitence testers ([6440373](https://github.com/ory/kratos/commit/64403736ad9f8b264567e1f8eed1af710cab6046))
* Courier foreground worker with "kratos courier watch" ([#1062](https://github.com/ory/kratos/issues/1062)) ([500b8ba](https://github.com/ory/kratos/commit/500b8bacd9fd541afd053f42fec66443cfebabda)), closes [#1033](https://github.com/ory/kratos/issues/1033) [#1024](https://github.com/ory/kratos/issues/1024):

    BREACKING CHANGES: This patch moves the courier watcher (responsible for sending mail) to its own foreground worker, which can be executed as a, for example, Kubernetes job.
    
    It is still possible to have the previous behaviour which would run the worker as a background task when running `kratos serve` by using the `--watch-courier` flag.
    
    To run the foreground worker, use `kratos courier watch -c your/config.yaml`.

* **courier:** Allow sending individual messages ([cbb2c0b](https://github.com/ory/kratos/commit/cbb2c0bef63323a177589e9d2a809c84b4f1acdd))
* Do not enforce bcrypt 12 for dev envs ([bbf44d8](https://github.com/ory/kratos/commit/bbf44d887ae5cdb5975516149c74b3ba10896209))
* Email input validation ([#1287](https://github.com/ory/kratos/issues/1287)) ([cd56b73](https://github.com/ory/kratos/commit/cd56b73df363dd37485f07d31fef11fd4d9f40a6)), closes [#1285](https://github.com/ory/kratos/issues/1285)
* Export and add config options ([4391fe5](https://github.com/ory/kratos/commit/4391fe572eb6a766afe9808396847ca5fdca07f5))
* Expose courier worker ([f50969e](https://github.com/ory/kratos/commit/f50969ecba757dea558e9e8b9dd142f5f564d53a))
* Expose crdb ui ([504d518](https://github.com/ory/kratos/commit/504d5181f5e391bb8d67768b314a0348ed252c8b))
* Global docs sidebar ([#1258](https://github.com/ory/kratos/issues/1258)) ([7108262](https://github.com/ory/kratos/commit/71082624e093b8c100e71ae59050f89b35ac20a2))
* Implement and test domain aliasing ([1516a54](https://github.com/ory/kratos/commit/1516a54657df485627251de4e7019bc16353c956)):

    This patch adds a feature called domain aliasing. For more information, head over to http://ory.sh/docs/kratos/next/guides/multi-domain-cookies

* Improve oas spec and fix mobile tests ([4ead2c8](https://github.com/ory/kratos/commit/4ead2c826a2f1a307e327b9736dd8ac99ef52743))
* Improve sorting of ui fields ([797b49d](https://github.com/ory/kratos/commit/797b49d0175280f85f568014cf3083e9bc42d354)):

    See https://github.com/ory/kratos/discussions/1196

* Include schema ([348a493](https://github.com/ory/kratos/commit/348a493c9e5381830b76e57cad803a308e6ce53a))
* Make cli commands consumable in Ory Cloud ([#926](https://github.com/ory/kratos/issues/926)) ([fed790b](https://github.com/ory/kratos/commit/fed790b0f71f028f6d92e8ebceee188dbdb20770))
* Migrate to openapi v3 ([595224b](https://github.com/ory/kratos/commit/595224b1efd5a225702ef236a87f08180a7118b8))
* **oidc:** Support google hd claim ([#1097](https://github.com/ory/kratos/issues/1097)) ([1f20a5c](https://github.com/ory/kratos/commit/1f20a5ceba7682719112d24a3b18bf046fb2ac22))
* Populate email templates at delivery time, add plaintext defaults ([#1155](https://github.com/ory/kratos/issues/1155)) ([7749c7a](https://github.com/ory/kratos/commit/7749c7a75a4386c1fd53db57626355467b698c2f)), closes [#1065](https://github.com/ory/kratos/issues/1065)
* **schema:** Add totp errors ([a61f881](https://github.com/ory/kratos/commit/a61f8814101401dbb422967e37b6c6c1ae85d113))
* Sort and label nodes with easy to use defaults ([cbec27c](https://github.com/ory/kratos/commit/cbec27c957a733411e4c1d511ed5854855b7236e)):

    Ory Kratos takes a guess based on best practices for
    
    - ordering UI nodes (e.g. email, password, submit button)
    - grouping UI nodes (e.g. keep password and oidc nodes together)
    - labeling UI nodes (e.g. "Sign in with GitHub")
    - using the "title" attribute from the identity schema to label trait fields
    
    This greatly simplifies front-end code on your end and makes it even easier to integrate with Ory Kratos! If you want a custom experience with e.g. translations or other things you can always adjust this in your UI integration!

* Support base64 inline schemas ([815a248](https://github.com/ory/kratos/commit/815a24890a118f4128ac083241a93d8df27042f7))
* Support contextual csrf cookies ([957ef38](https://github.com/ory/kratos/commit/957ef38b69fc6ab071b91262736e6c191be3a4b8))
* Support domain aliasing in session cookie ([0681c12](https://github.com/ory/kratos/commit/0681c123f2d856ca27caee645dadc9e6e3731d2c))
* Support label in oidc config ([a99cdcd](https://github.com/ory/kratos/commit/a99cdcddaa0c4bd7b679884b232c2ef8f2dcd978))
* Support retryable CRDB transactions ([f0c21d7](https://github.com/ory/kratos/commit/f0c21d7e0a6ed85818d0e9025a451cb8cbdee086))
* Unix sockets support ([#1255](https://github.com/ory/kratos/issues/1255)) ([ad010de](https://github.com/ory/kratos/commit/ad010de240ddd9219f0cfb2ca3fbb180d2d3a697))
* Web hooks support (recovery) ([#1289](https://github.com/ory/kratos/issues/1289)) ([3e181fe](https://github.com/ory/kratos/commit/3e181fe3d7750a715ab31eb8347fbb4bdb89d6e6)), closes [#271](https://github.com/ory/kratos/issues/271):

    feat: web hooks for self-service flows
    
    This feature adds the ability to define web-hooks using a mixture of configuration and JsonNet. This allows integration with services like Mailchimp, Stripe, CRMs, and all other APIs that support REST requests. Additional to these new changes it is now possible to define hooks for verification and recovery as well!
    
    For more information, head over to the [hooks documentation](https://www.ory.sh/kratos/docs/self-service/hooks).


### Tests

* Add case to ensure correct behavior when verifying a different email address ([#999](https://github.com/ory/kratos/issues/999)) ([f95a117](https://github.com/ory/kratos/commit/f95a117677c9c59436ad10aa8951fe875c39a64f)), closes [#998](https://github.com/ory/kratos/issues/998)
* Add oasis test case ([f80691b](https://github.com/ory/kratos/commit/f80691b9dd77566857c4284e2639cc94d5b8c333))
* Bump poll interval ([b3dc925](https://github.com/ory/kratos/commit/b3dc925a5d43557293745ee81c0ffb3db37b6342))
* Bump video quality ([b7f8d04](https://github.com/ory/kratos/commit/b7f8d042646037e1589ae2d03602bd63a5cec2fe))
* Bump wait times ([b2e43f8](https://github.com/ory/kratos/commit/b2e43f8b0b64784f60e5f57d9a0f5d2928c2b891))
* Clean up hydra env before restart ([cf49414](https://github.com/ory/kratos/commit/cf494149e6a46b15e3b174185e1e87cfcd6f9f7a))
* **e2e:** Significantly reduce wait and idle times ([f525fc5](https://github.com/ory/kratos/commit/f525fc53afec6f5232ce507fe25ddec1b9069196))
* Longer wait times ([4bec9ef](https://github.com/ory/kratos/commit/4bec9ef50f14f22342a311f09ba1b59cde47befc))
* Reliable migration tests on crdb ([2e3764b](https://github.com/ory/kratos/commit/2e3764ba66c156d810de66fba2b0e142dced6f4d))
* Remove old noop test ([16dca3f](https://github.com/ory/kratos/commit/16dca3f78b2021c09ec83e81ab6d2e68c42ca081))
* Resolve compile issues ([c1b5ba4](https://github.com/ory/kratos/commit/c1b5ba42171ec522579df9dfaff27b5b74a1566a))
* Resolve flaky tests ([cb670a8](https://github.com/ory/kratos/commit/cb670a854cbb09b8437bfed7e4a6908ff6dcfd27))
* Resolve json parser test regression ([a1b9b9a](https://github.com/ory/kratos/commit/a1b9b9a95d58583dc7ecf6d2a501da52f84dd6bb))
* Resolve login integration regressions ([388b5b2](https://github.com/ory/kratos/commit/388b5b27d6dee7770e5f37d6d83c532044a4e984))
* Resolve migration regression ([2051a71](https://github.com/ory/kratos/commit/2051a716cb4b8cf334dd65f2ccddb31e5fbed545))
* Resolve more json parser test regressions ([ff791c4](https://github.com/ory/kratos/commit/ff791c41a1d9ce25af4e883469d3f8c0ef9eb302))
* Resolve more regressions ([c5a23af](https://github.com/ory/kratos/commit/c5a23af81427480088651833d904e3403a969fab))
* Resolve order regression ([40a849c](https://github.com/ory/kratos/commit/40a849ca35f4700185322e9ac4f6a4b70132851c))
* Resolve regression ([e2b0ad3](https://github.com/ory/kratos/commit/e2b0ad3c1845da80f078b11b327b9a0376cbb7c5))
* Resolve regression ([f0c9e5f](https://github.com/ory/kratos/commit/f0c9e5ff105d76d6bc9478c98522b2440c7181df))
* Resolve regressions ([4b9da3c](https://github.com/ory/kratos/commit/4b9da3c9d98d40f7b71a56c51543fc115974630d))
* Resolve stub regressions ([82650cf](https://github.com/ory/kratos/commit/82650cf1843f6bfde015f556f4452a7b6fd52b11))
* Resolve test migrations ([de0b65d](https://github.com/ory/kratos/commit/de0b65d96daef0e31c12b3b6915f283a8e71244b))
* Resolve test regression issues ([ccf9fed](https://github.com/ory/kratos/commit/ccf9feddade11f9fcaaf1c37dd3efeb2c4df6649))
* Speed up tests ([a16737c](https://github.com/ory/kratos/commit/a16737cccc36a14444711660f1737913ffd7ba01))
* Update schema tests for webhooks ([d1ddfa8](https://github.com/ory/kratos/commit/d1ddfa80742728b28dc5710ca5b6e7282a2dec55))
* Update test description ([55fb37f](https://github.com/ory/kratos/commit/55fb37f62fc3ab7c0d5324ed31ef3e7f66a73aa2))
* Use bcrypt cost 4 to reduce CI times ([cabe97d](https://github.com/ory/kratos/commit/cabe97d0656858fd1ee0442b40881417e91294f3))
* Use fast bcrypt for e2e ([d90cf13](https://github.com/ory/kratos/commit/d90cf13230632e76eb74965c0945573b4f2e98ff))

### Unclassified

*  fix: resolve clidoc issues (#976) ([346bc73](https://github.com/ory/kratos/commit/346bc73921655d52861b8803eb3351c4205657ee)), closes [#976](https://github.com/ory/kratos/issues/976) [#951](https://github.com/ory/kratos/issues/951)
* :bug: fix ory home directory path (#897) ([2fca2be](https://github.com/ory/kratos/commit/2fca2bedaa907691bef324c11545e007b51d4881)), closes [#897](https://github.com/ory/kratos/issues/897)
* Fix typo in config schema ([16337f1](https://github.com/ory/kratos/commit/16337f13e4388a715c8109c29cf198c82a848a16))
* Format ([e4b7e79](https://github.com/ory/kratos/commit/e4b7e79f4ee91dadfcd008a5b3e318b6bfedad10))
* Format ([193d266](https://github.com/ory/kratos/commit/193d2668ae0955a1346390057539a8b796d17afd))
* Format ([1ebfbde](https://github.com/ory/kratos/commit/1ebfbdea75f27c8eeafa7d3aff45de133ea340bb))
* Format ([ba1eeef](https://github.com/ory/kratos/commit/ba1eeef4f232c4ab59343a2ca3c7cf0eb6dfd110))
* Format ([ada5dbb](https://github.com/ory/kratos/commit/ada5dbb58c45502b8275850a3bc0876debc66888))
* Format ([17a0bf5](https://github.com/ory/kratos/commit/17a0bf5872b33eac615afc675c7d92d7c7441b2e))
* Initial documentation tests via Text-Runner ([#567](https://github.com/ory/kratos/issues/567)) ([c30eb26](https://github.com/ory/kratos/commit/c30eb26f76ab70a6098c0b40c9a04726d36d72f2))


# [0.5.5-alpha.1](https://github.com/ory/kratos/compare/v0.5.4-alpha.1...v0.5.5-alpha.1) (2020-12-09)

The ORY Community is proud to present you the next iteration of ORY Kratos. In this release, we focused on improving production stability!





### Bug Fixes

* CSRF token is required when using the Revoke Session API endpoint ([#839](https://github.com/ory/kratos/issues/839)) ([d3218a0](https://github.com/ory/kratos/commit/d3218a0f23de7293b0a4a966ad21369a92b68b1a)), closes [#838](https://github.com/ory/kratos/issues/838)
* Incorrect home path ([#848](https://github.com/ory/kratos/issues/848)) ([5265af0](https://github.com/ory/kratos/commit/5265af00c92fe505819300caddfcc64004d45c65))
* Make password policy configurable ([#888](https://github.com/ory/kratos/issues/888)) ([7a00483](https://github.com/ory/kratos/commit/7a00483908bb623efdf281e76005c4485ea6b1ab)), closes [#450](https://github.com/ory/kratos/issues/450) [#316](https://github.com/ory/kratos/issues/316):

    Allows configuring password breach thresholds and optionally enforces checks against the HIBP API.

* Remove obsolete types ([#887](https://github.com/ory/kratos/issues/887)) ([b8bac7a](https://github.com/ory/kratos/commit/b8bac7aa56c16cd98f76a95a5e0d01fb1bbde6b7)), closes [#716](https://github.com/ory/kratos/issues/716)
* Set samesite attribute to lax if in dev mode ([#824](https://github.com/ory/kratos/issues/824)) ([91d6698](https://github.com/ory/kratos/commit/91d6698e4ce05ee59bb72fc84b54af9d1d204b41)), closes [#821](https://github.com/ory/kratos/issues/821)
* Use working cache-control header for cdn/proxies/cache ([#869](https://github.com/ory/kratos/issues/869)) ([d8e3d40](https://github.com/ory/kratos/commit/d8e3d40001ffdc64da2288f3cffd53cf3bfdf781)), closes [#601](https://github.com/ory/kratos/issues/601)

### Code Generation

* Pin v0.5.5-alpha.1 release commit ([83aedcb](https://github.com/ory/kratos/commit/83aedcb885acb96c5deb39fff675d5f0528af32d))

### Documentation

* Add contributing to sidebar ([#866](https://github.com/ory/kratos/issues/866)) ([44f33f9](https://github.com/ory/kratos/commit/44f33f97d43f2a3c553a65ebb2986e0731c0e5f2)):

    The same change as in https://github.com/ory/hydra/pull/2209

* Add newsletter to config ([1735ca2](https://github.com/ory/kratos/commit/1735ca2ced104971de4e97524d0a23d57ba045f2))
* Add recovery flow  ([#868](https://github.com/ory/kratos/issues/868)) ([d95cfe9](https://github.com/ory/kratos/commit/d95cfe9759d3ffc08c24048a064c0c800abdf4b4)), closes [#864](https://github.com/ory/kratos/issues/864):

    Added a short section for the recovery flow on managing-user-identities.

* Fix account recovery click instruction ([#870](https://github.com/ory/kratos/issues/870)) ([383de9e](https://github.com/ory/kratos/commit/383de9ecf6f6504dbb9c20fb4cb984e934f0751e))
* Fix broken link ([#893](https://github.com/ory/kratos/issues/893)) ([dec38a2](https://github.com/ory/kratos/commit/dec38a28964aaa13827d356e5bfa12c2a6d1400e)), closes [#835](https://github.com/ory/kratos/issues/835)
* Fix oidc config example structure ([#845](https://github.com/ory/kratos/issues/845)) ([c102a68](https://github.com/ory/kratos/commit/c102a6844db29f994b67d23bb04e64ee71376264))
* Fix redirect ([#802](https://github.com/ory/kratos/issues/802)) ([b868782](https://github.com/ory/kratos/commit/b86878229f343e6b11521596b04040f892d1e2c3))
* Fix typo ([#847](https://github.com/ory/kratos/issues/847)) ([9b3da9f](https://github.com/ory/kratos/commit/9b3da9f0fe2ce71743115844d8c91a1dc9c4cbae))
* Fix typo ([#881](https://github.com/ory/kratos/issues/881)) ([3078293](https://github.com/ory/kratos/commit/3078293717a2ce21c4b939de4c2c4886c75303b5))
* Fix typo MKFA to MFA ([#826](https://github.com/ory/kratos/issues/826)) ([a5613d0](https://github.com/ory/kratos/commit/a5613d08aa21f90f4d192e5663ba4977b3de16c3))
* Remove workaround note ([#886](https://github.com/ory/kratos/issues/886)) ([05409bc](https://github.com/ory/kratos/commit/05409bc13f527398e3de01f29437e5d4353ef8d4)), closes [#718](https://github.com/ory/kratos/issues/718)
* Swagger specs for selfservice settings browser flow ([#825](https://github.com/ory/kratos/issues/825)) ([28d50f4](https://github.com/ory/kratos/commit/28d50f45ab14d561609be7047cac13902394b547))
* Update oidc provider with json conf support ([#833](https://github.com/ory/kratos/issues/833)) ([670eb37](https://github.com/ory/kratos/commit/670eb37d19674f33a36402cd9a88d61ca7327751))

### Features

* Add return_to parameter to logout flow ([#823](https://github.com/ory/kratos/issues/823)) ([1c146dd](https://github.com/ory/kratos/commit/1c146dd21d616a56f510019abadd37402782bb39)), closes [#702](https://github.com/ory/kratos/issues/702)
* Add selinux compatible quickstart config ([#889](https://github.com/ory/kratos/issues/889)) ([0f87948](https://github.com/ory/kratos/commit/0f879481df209ed96b778799adcc2a9424449b37)), closes [#831](https://github.com/ory/kratos/issues/831)

### Tests

* Ensure registration runs only once ([#872](https://github.com/ory/kratos/issues/872)) ([5ffc036](https://github.com/ory/kratos/commit/5ffc036ac82f36ad6ef499e217971275a35fc23a))

### Unclassified

* docs: fix link and typo in Configuring Cookies (#883) ([c51ed6b](https://github.com/ory/kratos/commit/c51ed6b789d2e3a8fe4e93565c3bded37d298f98)), closes [#883](https://github.com/ory/kratos/issues/883)


# [0.5.4-alpha.1](https://github.com/ory/kratos/compare/v0.5.3-alpha.1...v0.5.4-alpha.1) (2020-11-11)

This release introduces the new CLI command `kratos hashers argon2 calibrate 500ms`. This command will choose the best parameterization for Argon2. Check out the [Choose Argon2 Parameters for Secure Password Hashing and Login](https://www.ory.sh/choose-recommended-argon2-parameters-password-hashing/) blog article for more insights!





### Bug Fixes

* Case in settings handler method ([#798](https://github.com/ory/kratos/issues/798)) ([83eb4e0](https://github.com/ory/kratos/commit/83eb4e0021621014d2b543e57a01401381f07fe4))
* Force brew install statement ([#796](https://github.com/ory/kratos/issues/796)) ([ad542ad](https://github.com/ory/kratos/commit/ad542ad5919205ac26a757145474e5a46f3937ec)):

    Closes https://github.com/ory/homebrew-kratos/issues/1


### Code Generation

* Pin v0.5.4-alpha.1 release commit ([b02926c](https://github.com/ory/kratos/commit/b02926c42aee2748bc37ce2600596bd0c2537a0d))

### Code Refactoring

* Move pkger and ioutil helpers to ory/x ([60a0fc4](https://github.com/ory/kratos/commit/60a0fc449d90ead6065ca00926536a989d8b2a2b))

### Documentation

* Fix another broken link ([15bae9f](https://github.com/ory/kratos/commit/15bae9f893c2e2910167326d987455246c110001))
* Fix broken links ([#795](https://github.com/ory/kratos/issues/795)) ([0ab0e7e](https://github.com/ory/kratos/commit/0ab0e7eca8e95d6c26d028c177cbbd1f06b68871)), closes [#793](https://github.com/ory/kratos/issues/793)
* Fix broken relative link ([#812](https://github.com/ory/kratos/issues/812)) ([b32b173](https://github.com/ory/kratos/commit/b32b173fe30b7c5c43700abfa4ddb3409a33556b))
* Fix links ([#800](https://github.com/ory/kratos/issues/800)) ([5fcc272](https://github.com/ory/kratos/commit/5fcc272e625de9e583b2ec24d5679895a6d24c1b))
* Fix oidc config examples ([#799](https://github.com/ory/kratos/issues/799)) ([8a4f480](https://github.com/ory/kratos/commit/8a4f480121995d9899668f037382086fcdd2da4c))
* Fix self-service recovery flow typo ([#807](https://github.com/ory/kratos/issues/807)) ([800110d](https://github.com/ory/kratos/commit/800110d87c9df70a5ec79b58d9fcb9ae39ff76b9))
* Remove duplicate words & fix spelling ([#810](https://github.com/ory/kratos/issues/810)) ([4e1b966](https://github.com/ory/kratos/commit/4e1b96667d9f08dbafeb2f5ce144ca43309de8e0))
* Remove leftover category from reference sidebar ([#813](https://github.com/ory/kratos/issues/813)) ([94fde51](https://github.com/ory/kratos/commit/94fde5101d00b9e1f7228e9d122ef0a8e4719355))
* Use correct links ([#797](https://github.com/ory/kratos/issues/797)) ([a4de293](https://github.com/ory/kratos/commit/a4de29399e4f1b5d0a33acc85478f2d38579a174))

### Features

* Add helper for choosing argon2 parameters ([#803](https://github.com/ory/kratos/issues/803)) ([ca5a69b](https://github.com/ory/kratos/commit/ca5a69b798635d0e5361fd5b0cc369b035dca738)), closes [#723](https://github.com/ory/kratos/issues/723) [#572](https://github.com/ory/kratos/issues/572) [#647](https://github.com/ory/kratos/issues/647):

    This patch adds the new command "hashers argon2 calibrate" which allows one to pick the desired hashing time for password hashing and then chooses the optimal parameters for the hardware the command is running on:
    
    ```
    $ kratos hashers argon2 calibrate 500ms
    Increasing memory to get over 500ms:
        took 2.846592732s in try 0
        took 6.006488824s in try 1
      took 4.42657975s with 4.00GB of memory
    [...]
    Decreasing iterations to get under 500ms:
        took 484.257775ms in try 0
        took 488.784192ms in try 1
      took 486.534204ms with 3 iterations
    Settled on 3 iterations.
    
    {
      "memory": 1048576,
      "iterations": 3,
      "parallelism": 32,
      "salt_length": 16,
      "key_length": 32
    }
    ```



# [0.5.3-alpha.1](https://github.com/ory/kratos/compare/v0.5.2-alpha.1...v0.5.3-alpha.1) (2020-10-27)

This release improves the developer and user experience around CSRF counter-measures. It should now be possible to use the self-service API flows without having to explicitly disable cookie features in your SDKs and integrations. Additionally, another issue in the CGO pipeline was resolved which finally allows running ORY Kratos without CGO if the target database is not SQLite.

Further improvements to default config values have been made and a full end-to-end test suite for the exemplary [kratos-selfservice-ui-react-native](kratos-selfservice-ui-react-native) app. The app is now available in the iTunes store as well - just search for "ORY Profile App"!





### Bug Fixes

* Add "x-session-token" to default allowed headers ([3c912e4](https://github.com/ory/kratos/commit/3c912e4c7d46fd45c00cabb68ed7770bd44f7d07))
* Do not set cookies on api endpoints ([2f67c28](https://github.com/ory/kratos/commit/2f67c28718856ea03ea2effa89b28a8c4b3b8ae0))
* Do not set csrf cookies on potential api endpoints ([4d97a95](https://github.com/ory/kratos/commit/4d97a95d084ea99f5aca158609e197acd256cdd7))
* Ignore unsupported migration dialects ([12bb8d1](https://github.com/ory/kratos/commit/12bb8d14ae1edef18591996411be67d5693e5101)), closes [#778](https://github.com/ory/kratos/issues/778):

    Skips sqlite3 migrations when support is lacking.

* Improve semver regex ([584c0b5](https://github.com/ory/kratos/commit/584c0b5043e85e88ac2648cf699d60fed3e775a9))
* Properly set nosurf context even when ignored ([0dcb774](https://github.com/ory/kratos/commit/0dcb774157bcbfd41a5d9df3914c31162226da75))
* Update cypress ([ba8b172](https://github.com/ory/kratos/commit/ba8b1729477233f79d099e5d7b397430ac1c6ace))
* Use correct regex for version replacement ([ce870ab](https://github.com/ory/kratos/commit/ce870ababdf089344a9428d3a405e18504a3c906)), closes [#787](https://github.com/ory/kratos/issues/787)

### Code Generation

* Pin v0.5.3-alpha.1 release commit ([64dc91a](https://github.com/ory/kratos/commit/64dc91af54cdf3eba158a50690240cdc8f7cb43b))

### Documentation

* Fix docosaurus admonitions ([#788](https://github.com/ory/kratos/issues/788)) ([281a7c9](https://github.com/ory/kratos/commit/281a7c9289570d4bee33447655281b610cbe7e52))
* Pin download script version ([e4137a6](https://github.com/ory/kratos/commit/e4137a6a41d68b1480af2075bda8c5f46c42cd22))
* Remove trailing garbage from quickstart ([#787](https://github.com/ory/kratos/issues/787)) ([7e70924](https://github.com/ory/kratos/commit/7e709242ada28b7781c6ace272f60f9d1b9d5b2f))

### Features

* Improve makefile install process and update deps ([d1eb37f](https://github.com/ory/kratos/commit/d1eb37f5d9d0f16e7864b5f8f08a44ba80853fa5))

### Tests

* Add e2e tests for mobile ([d481d51](https://github.com/ory/kratos/commit/d481d51f5f4de96cbbc7c347f5dbff381b44462d))
* Add option to disable csrf protection in apis ([a0077f1](https://github.com/ory/kratos/commit/a0077f12adf94ff428b502b69bbb0eaafd05be66))
* Bump wait time ([7a719e1](https://github.com/ory/kratos/commit/7a719e17c5641f4df47314f6f0ac2cf73dddc8bb))
* Install expo-cli globally ([db21cfa](https://github.com/ory/kratos/commit/db21cfa1c589a2dab829a4c8eaf1db15d14d965e))
* Install expo-cli in cci config with sudo ([d255f46](https://github.com/ory/kratos/commit/d255f462402f2d2c2278dcba1a139d0064343b22))
* Log wait-on output ([62b5ba9](https://github.com/ory/kratos/commit/62b5ba92d56e9f6b98adb8fb9c4daff03be08f2e))
* Output web server address ([cb41ca7](https://github.com/ory/kratos/commit/cb41ca78367b1943d230fa9ac116fcf3cf69b1c1))
* Resolve csrf test issues in settings ([ef8ba7d](https://github.com/ory/kratos/commit/ef8ba7dc93d6ba84f22b7aa65d00797e33b520a3))
* Resolve test panic ([6f6461f](https://github.com/ory/kratos/commit/6f6461fe3690576015ded9146c065a1e5d950be1))
* Revert delay increase and improve install scripts ([1eafcaa](https://github.com/ory/kratos/commit/1eafcaa86be194e412b0470a759bff6afc6c21af))


# [0.5.2-alpha.1](https://github.com/ory/kratos/compare/v0.5.1-alpha.1...v0.5.2-alpha.1) (2020-10-22)

This release addresses bugs and user experience issues.





### Bug Fixes

* Add debug quickstart yml ([#780](https://github.com/ory/kratos/issues/780)) ([16e6b4d](https://github.com/ory/kratos/commit/16e6b4d76d297182ea9a1f5dc6367570f02f7b42))
* Gracefully handle double slashes in URLs ([aeb9414](https://github.com/ory/kratos/commit/aeb941477910b5ab54429a6aab7a3e1e388c48c5)), closes [#779](https://github.com/ory/kratos/issues/779)
* Merge gobuffalo CGO fix ([fea2e77](https://github.com/ory/kratos/commit/fea2e77ca0f9b20185c7a7704854fdcf29b7ab33))
* Remove obsolete recovery_token and add link to schema ([acf6ac4](https://github.com/ory/kratos/commit/acf6ac4e11c755e56c7d40728088257de367f7ff))
* Return correct error in login csrf ([dd9cab0](https://github.com/ory/kratos/commit/dd9cab0e02400c88e89877f755f03c6179013123)), closes [#785](https://github.com/ory/kratos/issues/785)
* Use correct assert package ([76be5b0](https://github.com/ory/kratos/commit/76be5b0a5d94c251f5f07eee9f700ec11b341e2e))

### Code Generation

* Pin v0.5.2-alpha.1 release commit ([79fcd8a](https://github.com/ory/kratos/commit/79fcd8a6949886f847f7be0c9ba2aba7554ab204))

### Documentation

* Small improvements to discord oidc provider guide ([#783](https://github.com/ory/kratos/issues/783)) ([6a3c453](https://github.com/ory/kratos/commit/6a3c45330885eb95015fa7ee9b58a72c38132499))

### Tests

* Add tests for csrf behavior ([48993e2](https://github.com/ory/kratos/commit/48993e2c496fb8af7e7b9e2752ba7078a134a75a)), closes [#785](https://github.com/ory/kratos/issues/785)
* Mark link as enabled in e2e test ([c214b81](https://github.com/ory/kratos/commit/c214b81a7026b06aaca062b2aa77951d01b0e237))
* Resolve schema test regression ([bb7af1b](https://github.com/ory/kratos/commit/bb7af1b759d6c812755956ef872bcbd31b9c50be))


# [0.5.1-alpha.1](https://github.com/ory/kratos/compare/v0.5.0-alpha.1...v0.5.1-alpha.1) (2020-10-20)

This release resolves an issue where ORY Kratos Docker Images without CGO and SQLite support would fail to boot even when SQLite was not used as a data source.





### Bug Fixes

* Do not require sqlite without build tag ([2ee787b](https://github.com/ory/kratos/commit/2ee787bc1e97bdc11d0c92d55664d59e777f7ed1))
* Use extra dc config file for quickstart-dev ([72c03f9](https://github.com/ory/kratos/commit/72c03f9bcb91d30d5ff6b94030f2cbb6144fbf8d))

### Code Generation

* Pin v0.5.1-alpha.1 release commit ([b85b36b](https://github.com/ory/kratos/commit/b85b36b967d91c13b6d70ed668f17d3474eafae7))

### Documentation

* Fix spelling mistake ([14e7f65](https://github.com/ory/kratos/commit/14e7f6535e69f4bee2e3ca611a8d1a36bfd5f8f8))
* Fix spelling mistake ([#772](https://github.com/ory/kratos/issues/772)) ([bf401a2](https://github.com/ory/kratos/commit/bf401a26ee4422a8ea1b52f642885b0d8bac1272))
* Improve schemas ([#773](https://github.com/ory/kratos/issues/773)) ([e614859](https://github.com/ory/kratos/commit/e6148590577e1688d58534b8559d3bc602f9c2e7))

### Features

* Auto-update docker and git tags on release ([08084a9](https://github.com/ory/kratos/commit/08084a987501939544da1a1c7ee102819e2480ce))
* Use fixed versions for docker-compose ([e73c4ce](https://github.com/ory/kratos/commit/e73c4ce6f328376ad310b8f6d5c391ea06573003))

### Tests

* Increase waittime ([5e911d6](https://github.com/ory/kratos/commit/5e911d687247e4878bdcf82e5b008617f0bbdf4e))
* Reduce flakes by increasing wait time for expiry test ([cddf29e](https://github.com/ory/kratos/commit/cddf29e7dc5304c497d5ba7c1e6a2d63c9b6c137))

### Unclassified

* Format ([8be02c8](https://github.com/ory/kratos/commit/8be02c8938769dfcd7c9b7ed5e72e4ded3b1924b))


# [0.5.0-alpha.1](https://github.com/ory/kratos/compare/v0.4.6-alpha.1...v0.5.0-alpha.1) (2020-10-15)

The ORY team and community is very proud to present the next ORY Kratos iteration!

ORY Kratos is now capable of handling native (iOS, Android, Windows, macOS, ...) login, registration, settings, recovery, and verification flows. As a goodie on top, we released a reference React Native application which you can find on [GitHub](http://github.com/ory/kratos-selfservice-ui-react-native).

We co-released our reference React Native application which acts as a reference on implementing these flows:

![Registration](http://ory.sh/images/newsletter/kratos-0.5.0/registration-screen.png)

![Welcome](http://ory.sh/images/newsletter/kratos-0.5.0/welcome-screen.png)

![Settings](http://ory.sh/images/newsletter/kratos-0.5.0/settings-screen.png)

In total, almost 1200 files were changed in about 480 commits. While you can find a list of all changes in the changelist below, these are the changes we are most proud of:

- We renamed login, registration, ... requests to "flows" consistently across the code base, APIs, and data storage. We now:
  - Initiate a login, registration, ... flow;
  - Fetch a login, registration, ... flow; and
  - Complete a login, registration, ... flow using a login flow method such as "Log in with username and password".
- All self-service flows are now capable of handling API-based requests that do not originate from Browser such as Chrome. This is set groundwork for handling native flows (see above)!
- The self service documentation has been refactored and simplified. We added code samples, screenshots, payloads, and curl commands to make things easier and clearer to understand. Video guides have also been added to help you and the community get things done faster!
- Documentation for rotating important secrets such as the cookie and session secrets was added.
- The need for reverse proxies was removed by adding the ability to change the ORY Kratos Session Cookie domain and path! The [kratos-selfservice-ui-node](https://github.com/ory/kratos-selfservice-ui-node) reference implementation no longer requires HTTP Request piping which greatly simplifies the network layout and codebase!
- The ORY Kratos CLI is now capable of managing identities with an interface that works almost like the Docker CLI we all love!
- Admins are now able to initiate account recovery for identities.
- Email verification and account recovery were refactored. It is now possible to add additional strategies (e.g. recovery codes) in the future, greatly increasing the feature set and security capabilities of future ORY Kratos versions!
- Lookup to Have I Been Pwnd is no longer a hard requirement, allowing registration processes to complete when the service is unavailable or the network is slow.
- We contributed several issues and features in upstream projects such as justinas/nosurf, gobuffalo/pop, and many more!
- The build pipeline has been upgraded to support cross-compilation of CGO with Go 1.15+.
- Fetching flows no longer requires CSRF cookies to be set, improving developer experience while not compromising on security!
- ORY Kratos now has ORY Kratos Session Cookies (set in the HTTP Cookie header) and ORY Kratos Session Tokens (set as a HTTP Bearer Authorization token or the `X-Session-Token` HTTP Header).

Additionally tons of bugs were fixed, tests added, documentation improved, and much more. Please note that several things have changed in a breaking fashion. You can find details for the individual breaking changes in the changelog below.

We would like to thank all community members who contributed towards this release (in no particular order):

- https://github.com/kevgo
- https://github.com/NickUfer
- https://github.com/drwatsno
- https://github.com/alsuren
- https://github.com/wezzle
- https://github.com/sherbang
- https://github.com/perryao
- https://github.com/jikunchong
- https://github.com/err0r500
- https://github.com/debrutal
- https://github.com/c0depwn
- https://github.com/aschepis
- https://github.com/jakhog

Have fun exploring the new release, we hope you like it! If you haven't already, join the [ORY Community Slack](http://slack.ory.sh) where we hold weekly community hangouts via video chat and answer your questions, exchange ideas, and present new developments!



## Breaking Changes

The "common" keyword has been removed from the Swagger 2.0 spec which deprecates the `common` module / package / class (depending on the generated SDK). Please use `public` or `admin` instead!

Additionally, the SDK for TypeScript now uses the `fetch` API which allows the SDK to be used in both client-side as well as server-side contexts. Please note that several methods and parameters in the generated TypeScript SDK have changed. Please check the TypeScript results to see what needs to be changed!

This patch changes the OpenID Connect and OAuth2 ("Sign in with Google, Facebook, ...") Callback URL from `http(s)://<kratos-public>/self-service/browser/flows/strategies/oidc/<provider>` to `http(s)://<kratos-public>/self-service/methods/oidc/<provider>`. To apply this patch, you need to update these URLs at the OAuth2 Client configuration pages of the individual OpenID Conenct providers (e.g. GitHub, Google).

Configuration key `selfservice.strategies` was renamed to `selfservice.methods`.

This patch significantly changes how email verification works. The Verification Flow no longer uses its own system but now re-uses the API and Browser flows and flow methods established in other components such as login, recovery, registration.

Due to the many changes these patch notes does not cover how to upgrade this particular flow. We instead want to kindly ask you to check out the updated documentation for this flow at: https://www.ory.sh/kratos/docs/self-service/flows/verify-email-account-activation

This patch changes the SQL schema and thus requires running the SQL Migration command (e.g. `... migrate sql`).
Never apply SQL migrations without backing up your database prior.

Configuration items `selfservice.flows.<name>.request_lifespan` have been renamed to `selfservice.flows.<name>.lifespan` to match the new flow semantics.

Wording has changed from "Self-Service Recovery Request" to "Self-Service Recovery Flow" to follow community feedback and practice already applied in the documentation. Additionally, fetching a recovery flow over the public API no longer requires Anti-CSRF cookies to be sent.

This patch renames several important recovery flow endpoints:

- `/self-service/browser/flows/recovery` is now `/self-service/recovery/browser` without functional changes.
- `/self-service/browser/flows/requests/recovery?request=abcd` is now `/self-service/recovery/flows?id=abcd` and no longer needs anti-CSRF cookies to be available.

Additionally, the URL for completing the password and oidc recovery method has been moved. Given that this endpoint is typically not manually called, you can probably ignore this change:

- `/self-service/browser/flows/recovery/link?request=abcd` is now `/self-service/recovery/methods/link?flow=abcd` without functional changes.

The Recovery UI Endpoint no longer receives a `?request=abcde` query parameter but instead a `?flow=abcde` query parameter. Functionality did not change however.

As part of this change SDK methods have been renamed:

```
  const kratos = new CommonApi(config.kratos.public)
  // ...
- kratos.completeSelfServiceBrowserRecoveryLinkStrategyFlow(req.query.request)
+ kratos.completeSelfServiceRecoveryFlowWithLinkMethod(req.query.flow)
```

This patch requires you to run SQL migrations.

Wording has changed from "Self-Service Settings Request" to "Self-Service Settings Flow" to follow community feedback and practice already applied in the documentation.

This patch renames several important settings flow endpoints:

- `/self-service/browser/flows/settings` is now `/self-service/settings/browser` without functional changes.
- `/self-service/browser/flows/requests/settings?request=abcd` is now `/self-service/settings/flows?id=abcd` and no longer needs anti-CSRF cookies to be available.

Additionally, the URL for completing the password, profile, and oidc settings method has been moved. Given that this endpoint is typically not manually called, you can probably ignore this change:

- `/self-service/browser/flows/login/strategies/password?request=abcd` is now `/self-service/login/methods/password?flow=abcd` without functional changes.
- `/self-service/browser/flows/strategies/oidc?request=abcd` is now `/self-service/methods/oidc?flow=abcd` without functional changes.
- `/self-service/browser/flows/settings/strategies/profile?request=abcd` is now `/self-service/settings/methods/profile?flow=abcd` without functional changes.

The Settings UI Endpoint no longer receives a `?request=abcde` query parameter but instead a `?flow=abcde` query parameter. Functionality did not change however.

As part of this change SDK methods have been renamed:

```
  const kratos = new CommonApi(config.kratos.public)
  // ...
- kratos.getSelfServiceBrowserSettingsRequest(req.query.request)
+ kratos.getSelfServiceSettingsFlow(req.query.flow)

  // You will most likely not be using this:
  const kratos = new PublicApi(config.kratos.public)
- kratos.completeSelfServiceBrowserSettingsPasswordStrategyFlow //...
- kratos.completeSelfServiceSettingsFlowWithPasswordMethod //..
- kratos.completeSelfServiceBrowserSettingsProfileStrategyFlow //...
- kratos.completeSelfServiceSettingsFlowWithProfileMethod //..
```

This patch requires you to run SQL migrations.

This patch makes the reverse proxy functionality required in prior versions of the self-service UI example obsolete. All examples work now with a simple set up and documentation has been added to assist in subdomain scenarios.

The session field `sid` has been renamed to `id` to stay consistent with other APIs which also use `id` terminology to clarify identifiers. The payload of, for example, `/session/whoami` has changed as follows:

```patch
  {
-   "sid": "abcde",
+   "id": "abcde",
    "expires_at": "..."
    "identity": {
      // ..
    }
  }
```

Wording has changed from "Self-Service Registration Request" to "Self-Service Registration Flow" to follow community feedback and practice already applied in the documentation. Additionally, fetching a login flow over the public API no longer requires Anti-CSRF cookies to be sent.

This patch renames several important registration flow endpoints:

- `/self-service/browser/flows/registration` is now `/self-service/registration/browser` without behavioral change.
- `/self-service/browser/flows/requests/registration?request=abcd` is now `/self-service/registration/flows?id=abcd` and no longer needs anti-CSRF cookies to be available.

Additionally, the URL for completing the password registration method has been moved. Given that this endpoint is typically not manually called, you can probably ignore this change:

- `/self-service/browser/flows/registration/strategies/password?request=abcd` is now `/self-service/registration/methods/password?flow=abcd` without functional changes.
- `/self-service/browser/flows/strategies/oidc?request=abcd` is now `/self-service/methods/oidc?flow=abcd` without functional changes.

The Registration UI Endpoint no longer receives a `?request=abcde` query parameter but instead a `?flow=abcde` query parameter. Functionality did not change however.

As part of this change SDK methods have been renamed:

```
  const kratos = new CommonApi(config.kratos.public)
  // ...
- kratos.getSelfServiceBrowserRegistrationRequest(req.query.request)
+ kratos.getSelfServiceRegistrationFlow(req.query.flow)
```

This patch requires you to run SQL migrations.

Existing login sessions will no longer be valid because the session cookie data model changed. If you apply this patch, your users will need to sign in again.

Wording has changed from "Self-Service Login Request" to "Self-Service Login Flow" to follow community feedback and practice already applied in the documentation. Additionally, fetching a login flow over the public API no longer requires Anti-CSRF cookies to be sent.

This patch renames several important login flow endpoints:

- `/self-service/browser/flows/login` is now `/self-service/login/browser` without functional changes.
- `/self-service/browser/flows/requests/login?request=abcd` is now `/self-service/login/flows?id=abcd` and no longer needs anti-CSRF cookies to be available.

Additionally, the URL for completing the password and oidc login method has been moved. Given that this endpoint is typically not manually called, you can probably ignore this change:

- `/self-service/browser/flows/login/strategies/password?request=abcd` is now `/self-service/login/methods/password?flow=abcd` without functional changes.
- `/self-service/browser/flows/strategies/oidc?request=abcd` is now `/self-service/methods/oidc?flow=abcd` without functional changes.

The Login UI Endpoint no longer receives a `?request=abcde` query parameter but instead a `?flow=abcde` query parameter. Functionality did not change however.

As part of this change SDK methods have been renamed:

```
  const kratos = new CommonApi(config.kratos.public)
  // ...
- kratos.getSelfServiceBrowserLoginRequest(req.query.request)
+ kratos.getSelfServiceLoginFlow(req.query.flow)
```

This patch requires you to run SQL migrations.

Configuraiton value `session.cookie_same_site` has moved to `session.cookie.same_site`. There was no functional change.



### Bug Fixes

* Add missing 'recovery' path in oathkeeper access-rules.yml ([#763](https://github.com/ory/kratos/issues/763)) ([f180dba](https://github.com/ory/kratos/commit/f180dba2207638e83e4a23ebc213cddaecb5677f))
* Add missing error handling ([43c1446](https://github.com/ory/kratos/commit/43c14464efa7b736695e2144b031daf6fca87703))
* Add ory-prettier-styles to main repo ([#744](https://github.com/ory/kratos/issues/744)) ([aeaddbc](https://github.com/ory/kratos/commit/aeaddbcb27f89d61b076bdd9ad1739fb1da2ffd9))
* Add remote help description ([f66bbe1](https://github.com/ory/kratos/commit/f66bbe18cfad1e8725ecbcf6e2843b34c3d5119f))
* Add serve help description ([2eb072b](https://github.com/ory/kratos/commit/2eb072b71e5602895d4232e197bfd76180fcdcd7))
* Allow using json with form layout in password registration ([bd2225c](https://github.com/ory/kratos/commit/bd2225c0fff3e0363716d2096346d59046838bb7))
* Annotate whoami endpoint with cookie and token ([a8a781c](https://github.com/ory/kratos/commit/a8a781c00847c74c65558b55e882e12c1e69d8c8))
* Bump datadog version to fix build failure ([4dfd322](https://github.com/ory/kratos/commit/4dfd322290313ec8467ebe8b385b56004b2417bd))
* Change KRATOS_ADMIN_ENDPOINT to KRATOS_ADMIN_URL ([763fdc5](https://github.com/ory/kratos/commit/763fdc56d19d12fa2b83eed2757fbf178d9288b1))
* Clarify fetch use ([8eb2e6f](https://github.com/ory/kratos/commit/8eb2e6f222788a9a579774772696c77987f3cf97))
* Complete verification by redirecting to UI with success ([f0ecf51](https://github.com/ory/kratos/commit/f0ecf5144970f666643aa7c00a3f4ca73f4ab047))
* Correct cookie domain on logout ([#646](https://github.com/ory/kratos/issues/646)) ([6d77e04](https://github.com/ory/kratos/commit/6d77e043ce3bec0864b8abdee371a101f68e4335)), closes [#645](https://github.com/ory/kratos/issues/645)
* Correct help message for import ([a5f46d2](https://github.com/ory/kratos/commit/a5f46d260b43d15f8e77b04cb36c589e103468bf))
* Correct password and profile swagger annotations ([668c184](https://github.com/ory/kratos/commit/668c1847c4c4236ca28f9dcd5147b523a2f60832))
* Correct password registration method api spec ([08dd582](https://github.com/ory/kratos/commit/08dd582195cdb6a891d2428ba5d02cd956555e48))
* Correct PHONY spelling ([#739](https://github.com/ory/kratos/issues/739)) ([e3d3617](https://github.com/ory/kratos/commit/e3d3617b8d82812b0ad67cc1cb02ff86c2c0c66c))
* Cover more test cases for persister ([37d2e08](https://github.com/ory/kratos/commit/37d2e0839b88792733387f26abb98c51bd1e1395))
* Create decoder only once ([34dc43b](https://github.com/ory/kratos/commit/34dc43b0c75303f88d2c304225c027faf5366c1f))
* Deprecate packr2 dependency in makefile ([be9a84d](https://github.com/ory/kratos/commit/be9a84dcffbccd5f0e073a38264cf11a404d3b66)), closes [#711](https://github.com/ory/kratos/issues/711) [#750](https://github.com/ory/kratos/issues/750)
* Do not propagate parent validation error ([bf6093d](https://github.com/ory/kratos/commit/bf6093d442d9779b4df051031565d020ef628ded))
* Don't resend verification emails once verified ([#583](https://github.com/ory/kratos/issues/583)) ([a4d9969](https://github.com/ory/kratos/commit/a4d99694525e65b58d49197c96324b27fb8c31c2)), closes [#578](https://github.com/ory/kratos/issues/578)
* Enforce endpoint to be set ([171ac18](https://github.com/ory/kratos/commit/171ac18d73eaa0822b45f544a9034d6734400f31))
* Escape jsx characters in api documentation ([0946094](https://github.com/ory/kratos/commit/09460948a24918b2a84804cafa86cf88189af919))
* Exit with code 1 on unimplemented CLI commands ([66943d7](https://github.com/ory/kratos/commit/66943d7e5b47fc477a378d8a7cf2b2009ccfceb3))
* Explicitly ignore fprint return values ([f50e582](https://github.com/ory/kratos/commit/f50e5823f4ee047fdc3e276b80b4fb08c9128d99))
* Explicitly ignore fprintf results ([a83dc50](https://github.com/ory/kratos/commit/a83dc509970b3be46d832743481357f336fecc35))
* Fallback to default return url if logout after url is not defined ([#594](https://github.com/ory/kratos/issues/594)) ([7edd367](https://github.com/ory/kratos/commit/7edd367dc64a01dbe252ca0ab8cf4d3926a35014))
* Favor packr2 over pkger ([ac18a45](https://github.com/ory/kratos/commit/ac18a45ea55929c34ca20953e3baa197363483bc)):

    See https://github.com/markbates/pkger/issues/117

* Find and replace "request" references ([41fb673](https://github.com/ory/kratos/commit/41fb673e38779cb27d4400f70458617eb7e5b93c))
* Force exe buildmode for windows CGO ([e017bb5](https://github.com/ory/kratos/commit/e017bb579cd29ad1a634cd552e2601295ff9c104))
* Html form parse regression issue ([6b07cbb](https://github.com/ory/kratos/commit/6b07cbb657702d36423d1fa66fe8a149222c8772))
* Ignore x/net false positives ([7044b95](https://github.com/ory/kratos/commit/7044b95f6188c4ffbfff42c666dee6ebaba055c8))
* Improve debugging output for login hook and restructure files ([dabac40](https://github.com/ory/kratos/commit/dabac40f82407f72071780840f468d0b5b389777))
* Improve debugging output for registration hook and restructure files ([ec11775](https://github.com/ory/kratos/commit/ec117754f5dd41e5a3a43b3807c05796396ced55))
* Improve expired error responses ([124a92e](https://github.com/ory/kratos/commit/124a92ee98d62abeb695e1e271ee2536a69d6047))
* Improve hook tests ([55ba485](https://github.com/ory/kratos/commit/55ba48530a890fdd55ed7da380940f2791148f26))
* Improve makefile dependency building ([8e1d69a](https://github.com/ory/kratos/commit/8e1d69a024414196b39eb3d419f4850cd547e3b5))
* Improve pagination when listing identities ([c60bf44](https://github.com/ory/kratos/commit/c60bf440b9c85b4f2e871237e3d7725571151efe))
* Improve post login hook log and audit messages ([ddd5d5a](https://github.com/ory/kratos/commit/ddd5d5a253d01d2b7b74239a1c7c701759084140))
* Improve post registration hook log and audit messages ([2495629](https://github.com/ory/kratos/commit/24956296dd91cf6f5b110a17f65f9f60d8a7aa78))
* Improve registration hook tests ([8163152](https://github.com/ory/kratos/commit/8163152a4d9595b1ea73d2887205e7ba80b016f9))
* Improve session max-age behavior ([65189fe](https://github.com/ory/kratos/commit/65189fe4a2f84f832240cd67366400e44bb7f09a)), closes [#42](https://github.com/ory/kratos/issues/42)
* Keep HTML form type on registration error ([#698](https://github.com/ory/kratos/issues/698)) ([6c9e756](https://github.com/ory/kratos/commit/6c9e7564efffe1452004d4eda42e1b9ec9feac6b)), closes [#670](https://github.com/ory/kratos/issues/670)
* Lowercase emails on login ([244b4dd](https://github.com/ory/kratos/commit/244b4dd825b9a2448cc61465cef81bd9dcb051db))
* Mark flow methods' fields as required ([#708](https://github.com/ory/kratos/issues/708)) ([834c607](https://github.com/ory/kratos/commit/834c60738ca7bb26e982ff73134b7b0e85a72076))
* Merge public and admin login flow fetch handlers ([48c4906](https://github.com/ory/kratos/commit/48c4906a606396d889e057a03dc83b619220db54))
* Missing write in registration error handler ([3b2af53](https://github.com/ory/kratos/commit/3b2af5397048d63099eace092bf2e50e84a4c610))
* Properly annotate swagger password parameters ([2ef57c4](https://github.com/ory/kratos/commit/2ef57c4323eb2623f4115bee0e44ee27dd1648a9))
* Properly fetch identity for session ([7be4086](https://github.com/ory/kratos/commit/7be4086045fddfacc38813ca3dd7fbcc7039391f))
* Recursive loop on network errors in password validator ([#589](https://github.com/ory/kratos/issues/589)) ([b4d5a42](https://github.com/ory/kratos/commit/b4d5a42346510e40222b8eb59b455b585f0a05cf)), closes [#316](https://github.com/ory/kratos/issues/316):

    The old code no error when ignoreNetworkErrors was set to true, but did not set a hash result which caused an infinite loop.

* Remove incorrect security specs ([4c3d46d](https://github.com/ory/kratos/commit/4c3d46dac20363202f0ccd043e1c9d6bf97fb1f8))
* Remove obsolete tests ([f102f95](https://github.com/ory/kratos/commit/f102f95f420c8a03520602880d096616069c9233)):

    The test is no longer valid as CSRF checks now happen after checking for login sessions in settings flows.

* Remove redirector from code base ([6689ecf](https://github.com/ory/kratos/commit/6689ecf110b11ba15ec39af822906c2b4b17369e))
* Remove stray debug statements ([a8e1ec4](https://github.com/ory/kratos/commit/a8e1ec42cda6ebc664e9434bb5ba7e4dd7c21b4c))
* Rename import to put ([8003e0f](https://github.com/ory/kratos/commit/8003e0f42a5d1b77e326d1dba0a70fcd44c704c0))
* Rename quickstart config files and path ([#671](https://github.com/ory/kratos/issues/671)) ([be8b9e5](https://github.com/ory/kratos/commit/be8b9e5f1ca70b1aa06b77bb2ca35644d8cd3c00))
* Rename quickstart schema file name ([e943c90](https://github.com/ory/kratos/commit/e943c9018a495b39b72ae463fd4727b1798d5ba2))
* Rename recovery models and generate SDKs ([d764435](https://github.com/ory/kratos/commit/d7644359c39732e0b25f43e122d05c1566fb837b))
* Resolve and test for missing data when updating flows ([045ecab](https://github.com/ory/kratos/commit/045ecab11ec185ca688a10de75e506fe413afa26))
* Resolve broken csrf tests ([6befe2e](https://github.com/ory/kratos/commit/6befe2ec08c01c6c9fb397ba119ecebdcecf7db3))
* Resolve broken docs links ([56f4a39](https://github.com/ory/kratos/commit/56f4a397a715b6c0428ae63baa0d2e4bc936f737))
* Resolve broken migrations and bump fizz ([1ed9c70](https://github.com/ory/kratos/commit/1ed9c700b946a090bce9587a57eeb9ac64f04c59))
* Resolve broken OIDC tests and disallow API flows ([9986d8f](https://github.com/ory/kratos/commit/9986d8f818934bd5e073f59bf7a73c6b7a74b6e2))
* Resolve cookie issues ([6e2b6d2](https://github.com/ory/kratos/commit/6e2b6d2f0ce2fb6df7d3e26d6cc8e755e6593a81))
* Resolve e2e headless test failures ([82d506e](https://github.com/ory/kratos/commit/82d506e9d35bbbe4c1578f72e5bcf380ebc97142))
* Resolve e2e test failures ([2627db2](https://github.com/ory/kratos/commit/2627db26089e8f8e4c18782ff59b4cb2068b276f))
* Resolve failing test cases ([f8647b4](https://github.com/ory/kratos/commit/f8647b4c637b4aee29d68df2336fd216306ec78c))
* Resolve flaky passwort setting tests ([#582](https://github.com/ory/kratos/issues/582)) ([c42d936](https://github.com/ory/kratos/commit/c42d936ef51d2ffb48b491b99988d048442e3b8b)), closes [#581](https://github.com/ory/kratos/issues/581) [#577](https://github.com/ory/kratos/issues/577)
* Resolve handler testing issue ([4f6bafd](https://github.com/ory/kratos/commit/4f6bafdc84ba4d878c68700dc243cd3cfe8fe530))
* Resolve identity admin api issues ([#586](https://github.com/ory/kratos/issues/586)) ([feef8a7](https://github.com/ory/kratos/commit/feef8a7d4454c1b343c34a96fa4dadd56149b0cd)), closes [#435](https://github.com/ory/kratos/issues/435) [#500](https://github.com/ory/kratos/issues/500):

    This patch resolves several issues that occurred when creating or updating identities using the Admin API. Now, all hooks are running properly and updating privileged properties no longer causes errors.

* Resolve interface type issues ([064b305](https://github.com/ory/kratos/commit/064b305ab31dc003ccb5992eb1ed2804f85085b9))
* Resolve logout csrf issues ([#761](https://github.com/ory/kratos/issues/761)) ([74c0aac](https://github.com/ory/kratos/commit/74c0aac3b94446c3824ae52b04b6f69395938b81))
* Resolve migratest failures ([e2f34d3](https://github.com/ory/kratos/commit/e2f34d3f411bac042079d7f5425063ef117fae77))
* Resolve migratest ordering failing tests ([dffecc0](https://github.com/ory/kratos/commit/dffecc0e80810ffae57870fd313ee0103ad3f60c))
* Resolve migration issues ([b545e15](https://github.com/ory/kratos/commit/b545e15eeaa3e6e1f4a8fe0f8e1890012ac62c94))
* Resolve panic on `serve` ([ae34155](https://github.com/ory/kratos/commit/ae341555e7b2b622cf58d09d3eb6a78d833dfdcc))
* Resolve panic when DSN="memory" ([#574](https://github.com/ory/kratos/issues/574)) ([05e55f3](https://github.com/ory/kratos/commit/05e55f3584e20ae5d39cfda6e542d4da40d718e4)):

    Executing the migration logic in registry.go cause a panic as the registry is not initalized at that point. Therefore we decided to move the handling to driver_default.go, after the registry has been initialized.

* Resolve pkger issues ([294066c](https://github.com/ory/kratos/commit/294066c41be1d508681caa435afda4858a37b7f1))
* Resolve remaining testing issues ([af40d93](https://github.com/ory/kratos/commit/af40d933b2f663adb6a537b32546b43ba13ae237))
* Resolve SQL persistence tester issues ([4952df4](https://github.com/ory/kratos/commit/4952df43e0aba067c06cdedb1fc2c2d9a2a81a40))
* Resolve swagger issues and regenerate SDK ([be4c7e4](https://github.com/ory/kratos/commit/be4c7e4ea72d2ad7cec67b1d6709858d5a1b3d61))
* Resolve template loading issue ([145fb20](https://github.com/ory/kratos/commit/145fb204d9a8ca189480f9f2221527ccc62980a0))
* Resolve test issues introduced by new csrf protection ([625ef5e](https://github.com/ory/kratos/commit/625ef5e4781700449af0c4e4f1f6cb8aa1787764))
* Resolve verification sql errors ([784da53](https://github.com/ory/kratos/commit/784da53ddefe59aea90254be40ae63e919b4b419))
* Resolves a bug that prevents sessions from expiring ([#612](https://github.com/ory/kratos/issues/612)) ([86b281a](https://github.com/ory/kratos/commit/86b281a46b676d80c8f70bfc42c91d988997c21c)), closes [#611](https://github.com/ory/kratos/issues/611)
* Revert disabling `swagger flatten` during sdk generation ([98c7915](https://github.com/ory/kratos/commit/98c7915cc493ad99c959244eef68b70bc9baa971))
* Set correct path for kratos in oathkeeper set up ([414259f](https://github.com/ory/kratos/commit/414259f9383f30b762051c712763d484f5358075))
* Set quickstart logging to trace ([d3e9192](https://github.com/ory/kratos/commit/d3e919249ae59b449367511d3cc8adef839f31c9))
* Support browser flows only in redirector ([cab5280](https://github.com/ory/kratos/commit/cab5280859b0fc7fc7fec2b2ec9945f457910b20))
* Swagger models ([1b5f9ab](https://github.com/ory/kratos/commit/1b5f9abd5d82251ab93a05d4ff26b4c48c8151ca)):

    The `swagger:parameters <id>` definitions for `updateIdentity` and `createIdentity` where defined two times with the same ID. They had some old definition swagger used. The `internal/httpclient` should now work again as expected.

* Tell tls what the smtps server name is ([#634](https://github.com/ory/kratos/issues/634)) ([b724038](https://github.com/ory/kratos/commit/b724038a67e84ca71b146bf4b9b044be2dc8c0b4))
* Type ([e264c69](https://github.com/ory/kratos/commit/e264c69a07e569429b5e835b1e15c318eff23339))
* Update cli documentation examples ([216ea7f](https://github.com/ory/kratos/commit/216ea7f926798ff03d211447200919f9ef3c8b39))
* Update contrib samples ([79d24b4](https://github.com/ory/kratos/commit/79d24b4472017a75854cce4a45b4c762e5390a67))
* Update crdb quickstart version ([249a6ba](https://github.com/ory/kratos/commit/249a6bae32ccaa6cf002eaab921388e8cb10e58f))
* Update import description ([aef1e1a](https://github.com/ory/kratos/commit/aef1e1acf757637590fe19644952a44d1994ba18))
* Update quickstart kratos config ([e3246e5](https://github.com/ory/kratos/commit/e3246e5d56b95750529239663bab03168789cc09))
* Update recovery token field and column names ([42abfa1](https://github.com/ory/kratos/commit/42abfa1dea2a6291c5b723baf25f35a66f2af835))
* Update status help description ([b147831](https://github.com/ory/kratos/commit/b1478316d2f601843133fd33d75c3b047384f283))
* Update swagger names and fix broken tests ([85b7fb1](https://github.com/ory/kratos/commit/85b7fb1d466bc4dcee97ad75cc92b8bea8e44d9f))
* Update version help description ([8bf4a79](https://github.com/ory/kratos/commit/8bf4a79064a93cb53ef8aee3433b24602bc9f30a))
* Use and test for csrf tokens and prevent api misuse ([a4e3bc5](https://github.com/ory/kratos/commit/a4e3bc55e43ba42582a33551c1cc2e83ecd865fa))
* Use correct HTTP method for password login ([4f4fcee](https://github.com/ory/kratos/commit/4f4fcee8931ab4998e974106b8d88e0c61736e3f))
* Use correct log message ([53c384a](https://github.com/ory/kratos/commit/53c384a542a583259a75315b2602cf4fb41a0ef0))
* Use correct redirection for registration ([8d47113](https://github.com/ory/kratos/commit/8d47113a5f7c0c25dc5f92c683b560763cfd47c9))
* Use correct security annotation ([c9bebe0](https://github.com/ory/kratos/commit/c9bebe00452a73d1c831831e5a95cb4ed8de37b9))
* Use correct swagger tags and regenerate ([df99d8c](https://github.com/ory/kratos/commit/df99d8cbe6e0f2f6a5da872f66db557b2a5e9f70))
* Use helpers to create flow ([aba8610](https://github.com/ory/kratos/commit/aba861097d2c67ce9ebff85df59fce8018862516))
* Use nosurf fork to address VerifyToken bug ([cd84e51](https://github.com/ory/kratos/commit/cd84e51b7b1861ca9bd2312a4dfc5e84afd890cf))
* Use params per_page and page for pagination ([5dfb6e3](https://github.com/ory/kratos/commit/5dfb6e32c44420ed49d652733b9099a41c9347f2))
* Use proper pwd in makefile ([52e22c3](https://github.com/ory/kratos/commit/52e22c3b5c0130afd3e235aba9847389369f435e))
* Use public instead of common sdk ([dcb4a36](https://github.com/ory/kratos/commit/dcb4a36f9fb3c25ace9a252b7e05f7ab71d2e21f))
* Use relative threshold to judge longest common substring in password policy ([#585](https://github.com/ory/kratos/issues/585)) ([3e9f8cc](https://github.com/ory/kratos/commit/3e9f8cce4b058b05d69c73fff514f3b8e46c2be3)), closes [#581](https://github.com/ory/kratos/issues/581)
* Whoami returns 401 not 403 ([3b3b78c](https://github.com/ory/kratos/commit/3b3b78c04bbbbb7b7fb05635d96b4f7c7fa7776f)), closes [#729](https://github.com/ory/kratos/issues/729)

### Code Generation

* Pin v0.5.0-alpha.1 release commit ([557d37d](https://github.com/ory/kratos/commit/557d37d1139adb14a25abe40d0174d47d4e18fee))

### Code Refactoring

* Add flow methods to verification ([00ee828](https://github.com/ory/kratos/commit/00ee828842bd4bc6f917ba2446b1374d28b62000)):

    Completely refactors the verification flow to support other methods. The original email verification flow now moved to the "link" method also used for recovery.
    
    Additionally, several upstream bugs in gobuffalo/pop and gobuffalo/fizz have been addressed, patched, and merged which improves support for SQLite and CockroachDB migrations:
    
    - https://github.com/gobuffalo/fizz/pull/97
    - https://github.com/gobuffalo/fizz/pull/96

* Add method and rename request to flow ([006bf56](https://github.com/ory/kratos/commit/006bf56671d8162cdb5bcce630c027b67935263d))
* Change oidc callback URL ([36d9380](https://github.com/ory/kratos/commit/36d9380b2123d27219c908b51ad97574ee11bc57))
* Complete login flow refactoring ([ad2b3db](https://github.com/ory/kratos/commit/ad2b3db4493085b80889cbc0dce9562288ec6896))
* Dry up login.NewFlow ([f261c44](https://github.com/ory/kratos/commit/f261c442dbe74e3b9887193b74e36fe70306f9d8))
* Improve CSRF infrastructure ([7e367e7](https://github.com/ory/kratos/commit/7e367e7f45481147d5c231d0ea8cbb30b738226f))
* Improve login test reuse ([b4184e5](https://github.com/ory/kratos/commit/b4184e5f1525a9918bc795f2353b186141ce5399))
* Improve NewFlowExpiredError ([1caefac](https://github.com/ory/kratos/commit/1caefac6e0e82aa2b12458ef16d7f5af24014bf9))
* Improve registration tests with testhelpers ([9bf4530](https://github.com/ory/kratos/commit/9bf45303be908449b78c68c7382eab5cfc5c40fa))
* Improve selfservice method tests ([df4d06d](https://github.com/ory/kratos/commit/df4d06d553852cdb8b914810c19bdd0fcc845c9c))
* Improve settings helper functions ([fda17ca](https://github.com/ory/kratos/commit/fda17ca5ea7824c4bf5010218cace7d5fbc7ad5b))
* Move samesite config to cookie parent-key ([753eb86](https://github.com/ory/kratos/commit/753eb86c904c4af9e7d91e46ff4c836dcce35807))
* Moved clihelpers to ory/x ([#756](https://github.com/ory/kratos/issues/756)) ([6ccffa8](https://github.com/ory/kratos/commit/6ccffa8a1cc5b9fd33435187720257bb66323546)):

    Contributes to https://github.com/ory/hydra/issues/2124.
    
    

* Profile settings method is now API-able ([c5f361f](https://github.com/ory/kratos/commit/c5f361ff418336cfcaa452eded4bd61132808b16))
* Remove common keyword from API spec ([6619562](https://github.com/ory/kratos/commit/6619562667ef0e363d14c57cfbcd15c16f292853))
* Remove need for reverse proxy in selfservice-ui ([beb4c32](https://github.com/ory/kratos/commit/beb4c3284e552fe51c3a8cebb20a8c2bfc07cdf8)), closes [#661](https://github.com/ory/kratos/issues/661)
* Rename `session.sid` to `session.id` ([809fe73](https://github.com/ory/kratos/commit/809fe7334e4a308405c1f03ada1dbef6ed33c01a))
* Rename login request to login flow ([9369d1b](https://github.com/ory/kratos/commit/9369d1bb637fc80b5d5980140693d5bcac0c76bb)), closes [#635](https://github.com/ory/kratos/issues/635):

    As part of this change, fetching a login flow over the public API no longer requires Anti-CSRF cookies to be sent.

* Rename LoginRequestErrorHandler to LoginFlowErrorHandler ([66ae029](https://github.com/ory/kratos/commit/66ae029f49aecdfba5fa6905cfccfcdad992dd5a))
* Rename package recoverytoken to link ([f87fb54](https://github.com/ory/kratos/commit/f87fb549f6d8a10ba5adffddeb2fe12060d520ab))
* Rename recovery request to flow internally ([16c5618](https://github.com/ory/kratos/commit/16c5618644e78cf1081f966e01b570a36eea709b))
* Rename recovery request to recovery flow ([b0f433d](https://github.com/ory/kratos/commit/b0f433d4cb65d79acba789394d828663e873a833)), closes [#635](https://github.com/ory/kratos/issues/635):

    As part of this change, fetching a login flow over the public API no longer requires Anti-CSRF cookies to be sent.

* Rename registration request to flow ([8437ebc](https://github.com/ory/kratos/commit/8437ebcf4deb2844562ec701af3bbbb2a9b5dea4))
* Rename registration request to registration flow ([0470956](https://github.com/ory/kratos/commit/0470956128d03921d8554c43af2c5a0003abe82f)), closes [#635](https://github.com/ory/kratos/issues/635):

    As part of this change, fetching a registration flow over the public API no longer requires Anti-CSRF cookies to be sent.

* Rename request_lifespan to lifespan ([#677](https://github.com/ory/kratos/issues/677)) ([3c8d5e0](https://github.com/ory/kratos/commit/3c8d5e02b04686a1e0bfbd28caa0bc536e3414e4)), closes [#666](https://github.com/ory/kratos/issues/666)
* Rename strategies to methods ([8985189](https://github.com/ory/kratos/commit/89851896d563518909bc2b47a7ff91683eec4958)):

    This patch renames `strategies` such as "Username/Email & Password" to methods.

* Rename verify to verificaiton ([#597](https://github.com/ory/kratos/issues/597)) ([0ecd69a](https://github.com/ory/kratos/commit/0ecd69a60f741fc334c9b060b6aeaafc39e048b1))
* Replace all occurrences of login request to flow ([1b3c491](https://github.com/ory/kratos/commit/1b3c49174a7a2eff51dd531f3a49afc15c31c536))
* Replace all registration request occurrences with registration flow ([308ef47](https://github.com/ory/kratos/commit/308ef47846c9ab4f18a598ef6ef78514fad77c42))
* Replace packr2 with pkger fork ([4e2acae](https://github.com/ory/kratos/commit/4e2acae7c4fc17880cf88ef05cf7cca5f20f5be3))
* Restructure login package ([c99e2a2](https://github.com/ory/kratos/commit/c99e2a2f23c3c2aabaae55de67e40ab7fb2dd307))
* Use session token as cookie identifier ([60fd9c2](https://github.com/ory/kratos/commit/60fd9c2efa881fcdd769a8967abe73c05a198868))

### Documentation

* Add administrative user management guide ([b97e0c6](https://github.com/ory/kratos/commit/b97e0c69bb1115bdec88b218e8cdda34f137d798))
* Add code samples to session checking ([eba8eda](https://github.com/ory/kratos/commit/eba8eda70423aa802eace278889a5e8d2e0bc513))
* Add configuring introduction ([#630](https://github.com/ory/kratos/issues/630)) ([b8cfb35](https://github.com/ory/kratos/commit/b8cfb351c2dca783e355f39d25ce17b65fef7dd4))
* Add descriptions to cobra commands ([607b76d](https://github.com/ory/kratos/commit/607b76d109d1fa519235fe9d6af78c8315b9c4fc))
* Add documentation for configuring cookies ([e3dbc8a](https://github.com/ory/kratos/commit/e3dbc8acc055f6e2d78bc959be7356f9a66ac90f)), closes [#516](https://github.com/ory/kratos/issues/516)
* Add domain, subdomain, multi-domain cookie guides ([3eb1e59](https://github.com/ory/kratos/commit/3eb1e5987df56993c792684a6a2bc11f5eb570b8)), closes [#661](https://github.com/ory/kratos/issues/661)
* Add github video tutorial ([#622](https://github.com/ory/kratos/issues/622)) ([0c4222c](https://github.com/ory/kratos/commit/0c4222c0d12df4e971fd7e5099006484e0bcb317))
* Add guide for cors ([a8ae759](https://github.com/ory/kratos/commit/a8ae759565d94ebd9d0f758b7eb6efbddf486372))
* Add guide for cors ([91fd278](https://github.com/ory/kratos/commit/91fd278d1a6720576998b115dedb882b90915561))
* Add guide for dealing with login sessions ([4e2718c](https://github.com/ory/kratos/commit/4e2718c779031c0e3b877e9df1747ccb2371927b))
* Add identity state ([fb4aedb](https://github.com/ory/kratos/commit/fb4aedb9a95367e25080491b54aab11de491d819))
* Add login session to navbar ([b212d64](https://github.com/ory/kratos/commit/b212d6484e40c9f2cce10f2ba4aaf4e2a72f03a1))
* Add milestones to sidebar ([aae13ec](https://github.com/ory/kratos/commit/aae13ec141a2c315aff1a53aa005bb9465efcdc0))
* Add missing GitLab provider to the list of supported OIDC providers ([#766](https://github.com/ory/kratos/issues/766)) ([a43ed33](https://github.com/ory/kratos/commit/a43ed335262fd542f349224aef918af5263c384d))
* Add missing TOC entries ([#748](https://github.com/ory/kratos/issues/748)) ([bd7edfb](https://github.com/ory/kratos/commit/bd7edfbebd19f01af337c34293ebc2865f2b077d))
* Add pagination docs ([7fe0901](https://github.com/ory/kratos/commit/7fe0901ee5d0e829e110bd0c4fdecb24bfc27768))
* Add secret key rotation guide ([3d6e21a](https://github.com/ory/kratos/commit/3d6e21af2f726944468299c326600a8ab0e4e885))
* Add sequence diagrams for browser/api flows ([590d767](https://github.com/ory/kratos/commit/590d767352b9253b7550eaba56fea99400399cd7))
* Add session hook to ssi guide ([#623](https://github.com/ory/kratos/issues/623)) ([1bbed39](https://github.com/ory/kratos/commit/1bbed390ffedd811afdb5fcfe69047554419d8ce))
* Add terminology section ([29b81a7](https://github.com/ory/kratos/commit/29b81a78fcf880cd6d9d3b2cbb03f955b701ffbd))
* Add theme helpers and decouple mermaid ([7c3eb32](https://github.com/ory/kratos/commit/7c3eb32df5d9287845258bf25d6719733f6c4227))
* Add video to OIDC guide ([#619](https://github.com/ory/kratos/issues/619)) ([f286980](https://github.com/ory/kratos/commit/f286980c29ce8460ba550e5d74b8dee23602e920))
* Added sidebar cli label ([5d24a29](https://github.com/ory/kratos/commit/5d24a2998b412159295feca40421b8b11cf02274)):

    `clidoc.Generate` expects to find an entry under `sidebar.json/Reference` that contains the substring "CLI" in it's label. Because that was missing, a new entry was appended on every regeneration of the file.

* Added sidebar item ([#639](https://github.com/ory/kratos/issues/639)) ([8574761](https://github.com/ory/kratos/commit/857476112d12b8ab79ef49054452a950ff81bc23)):

    Added Kratos Video Tutorial Transcripts document to sidebar.

* Added transcript ([#627](https://github.com/ory/kratos/issues/627)) ([cec7f1f](https://github.com/ory/kratos/commit/cec7f1fc4955b02d21d772e748ec791f31bad24e)):

    Added Login with Github Transcript

* Adds twitch oidc provider guide ([#760](https://github.com/ory/kratos/issues/760)) ([339e622](https://github.com/ory/kratos/commit/339e62202170bf21d469d1a2bfe6b053a78c374d))
* Bring oidc docs up to date ([7d0e470](https://github.com/ory/kratos/commit/7d0e47058cd6dca1763f01e45ed46cee49321240))
* Changed transcript location ([#642](https://github.com/ory/kratos/issues/642)) ([c52764d](https://github.com/ory/kratos/commit/c52764d4394181b24dffbf8301418530ba5dbcc2)):

    Changed the location so it is in the right place.

* Clarify 302 redirect on expired login flows ([ca31b53](https://github.com/ory/kratos/commit/ca31b53837e8eb2b811bf384da3724fdf61b423b))
* Clarify api flow use ([a38b4a1](https://github.com/ory/kratos/commit/a38b4a1684cfbc385ca21005c91a47e57df5a35d))
* Clarify feature-set ([2266ae7](https://github.com/ory/kratos/commit/2266ae7ea92207cdc4fcb58ef1384e287a5b34dc))
* Clarify kratos config snippet ([e7732f3](https://github.com/ory/kratos/commit/e7732f3283d82a1678076cd2463ef5ff33dd30ea))
* Clean up docs and correct samples ([8627ec5](https://github.com/ory/kratos/commit/8627ec58edb15118e0c4ce2cfcef7a5573482c5a))
* Complete registration documentation ([b3af02b](https://github.com/ory/kratos/commit/b3af02b0ea4cbf16ea282b7ce5f5057d99044ac3))
* Consistent formatting of badges ([#745](https://github.com/ory/kratos/issues/745)) ([b391a03](https://github.com/ory/kratos/commit/b391a036f3b49cd6c1915444c9f26dead4855a7c))
* Correct settings and verification redir ([30e25e7](https://github.com/ory/kratos/commit/30e25e7287a2579da99a6a6dc2f890e7e06fcc81))
* Docker image documentation ([#573](https://github.com/ory/kratos/issues/573)) ([bfe032e](https://github.com/ory/kratos/commit/bfe032e2b6bfd8b9415d466011bdd7e36efa4146))
* Document APi flows in self-service overview ([71ed0bd](https://github.com/ory/kratos/commit/71ed0bd2027d61c2e5cebf6b031fe66469bdf97e))
* Document how to check for login sessions ([9ad73b8](https://github.com/ory/kratos/commit/9ad73b8dab06c6796933448cb93ae4e55d9f2c51))
* Explain high-level API and browser flows ([fe3ee0a](https://github.com/ory/kratos/commit/fe3ee0a0c8681a99dc6b61b90cff547c6a7fc6d2))
* Fix logout url ([#593](https://github.com/ory/kratos/issues/593)) ([f0971d4](https://github.com/ory/kratos/commit/f0971d44a911caed8a6071358fa6b7ebc0fcf145))
* Fix sidebar missing comment ([d90123a](https://github.com/ory/kratos/commit/d90123ae31edbae6a39a1f039cc9362f9acdfdcb))
* Fix typo ([c2f94da](https://github.com/ory/kratos/commit/c2f94daa4143a70c13426ccd5366ec891182e4d0))
* Fix typo on index page ([#656](https://github.com/ory/kratos/issues/656)) ([907add5](https://github.com/ory/kratos/commit/907add5edb526adb4de57d35da16929ac08041e1))
* Fix url of admin-api /recovery/link ([#650](https://github.com/ory/kratos/issues/650)) ([e68c7cb](https://github.com/ory/kratos/commit/e68c7cbdc2191565570d0ee6812318ac9ad3421d))
* Fixed link ([c2aebbd](https://github.com/ory/kratos/commit/c2aebbd898f38388d849954938d56212c88d280f))
* Fixed link ([#629](https://github.com/ory/kratos/issues/629)) ([ad1276f](https://github.com/ory/kratos/commit/ad1276f2b2cf3cbbecba4dee1d6d433999286946))
* Fixed typos/readability ([#620](https://github.com/ory/kratos/issues/620)) ([7fd3ce0](https://github.com/ory/kratos/commit/7fd3ce0d8c52346ba3504ce5777321937baf8d1e)):

    Fixed a few typos, and moved some sentences around to improve readability.

* Fixed typos/readability ([#621](https://github.com/ory/kratos/issues/621)) ([c4fc75f](https://github.com/ory/kratos/commit/c4fc75f7dca59fa8f31d068f57179f49bf798b6a))
* Import mermaid ([#696](https://github.com/ory/kratos/issues/696)) ([6f75004](https://github.com/ory/kratos/commit/6f750047d41add6bd2d30adb1c654181c9636d2d))
* Improve charts and examples in self-service overview ([312c91d](https://github.com/ory/kratos/commit/312c91de3ae3c086f836ec3928735d787ad40dde))
* Improve documentation and add tests ([3dde956](https://github.com/ory/kratos/commit/3dde956e09d1f3f6411046b12f8684d8760f9b91))
* Improve long messages and render cli documentation ([e5fc02f](https://github.com/ory/kratos/commit/e5fc02ff22836e074a1dfca043d4b4b8ad64c747))
* Make assumptions neutral in concepts overview ([e89d980](https://github.com/ory/kratos/commit/e89d98099bd3fc5c8361f9015e44668494211152))
* Move development section ([2e6f643](https://github.com/ory/kratos/commit/2e6f6430f88105efd5618482043809c6d643216b))
* Move hooks ([c02b588](https://github.com/ory/kratos/commit/c02b58867ee2c0a386b2b741375ec8cd76122461))
* Move to json sidebar ([504af3b](https://github.com/ory/kratos/commit/504af3b89d728eb11bf42f4a2037c78b3b7cb788))
* Password login and registration methods for API clients ([5a44356](https://github.com/ory/kratos/commit/5a4435643ae3463df85458f22f87730c11af10ab))
* Prettify all files ([#743](https://github.com/ory/kratos/issues/743)) ([d9d1bfd](https://github.com/ory/kratos/commit/d9d1bfdff70ad835629a2dba00579925fcb3094d))
* Quickstart next steps ([#676](https://github.com/ory/kratos/issues/676)) ([ee9dd0d](https://github.com/ory/kratos/commit/ee9dd0d58a4146a0e131f6a7b74943bb39d26c0b)):

    Added a section outlining some easy config changes, that users can apply to the quickstart to test out different scenarios and configurations.

* Refactor login and registration documentation ([c660a04](https://github.com/ory/kratos/commit/c660a04ed6a70aefca18896662331fcc5d1919cf))
* Refactor settings and recovery documentation ([11ca9f7](https://github.com/ory/kratos/commit/11ca9f7d1b858dcda3a96e1e1d2607ba64f7fbbe))
* Refactor verification docs ([70f2789](https://github.com/ory/kratos/commit/70f2789363773fccc4bd8691597ff588ac6892c6))
* Regenerate clidocs with up-to-date binary ([e53289c](https://github.com/ory/kratos/commit/e53289c8e9f34a02ec66ec7ee03e2269a4a13c42))
* Remove `make tools` task ([ec6e664](https://github.com/ory/kratos/commit/ec6e6641234191d4eb39e1ad17bc7fcc03c2a0b5)), closes [#711](https://github.com/ory/kratos/issues/711) [#750](https://github.com/ory/kratos/issues/750):

    This task does not exist any more and the dependency building is much smarter now.

* Remove contraction ([#747](https://github.com/ory/kratos/issues/747)) ([cd4f21d](https://github.com/ory/kratos/commit/cd4f21dbfa2b3824468146677f542fbab2417c42))
* Remove duplicate word ([b84e659](https://github.com/ory/kratos/commit/b84e659af29aa1b129f33ccf5ca9e0d54353c019))
* Remove duplicate word ([#700](https://github.com/ory/kratos/issues/700)) ([a12100e](https://github.com/ory/kratos/commit/a12100e7644b535c4bd3073e03c48229bb81e7b2))
* Remove react native guide for now ([daa5f2e](https://github.com/ory/kratos/commit/daa5f2e3de3fe8380a91f594e034afcadc6e6ba5))
* Rename self service and add admin section ([639c424](https://github.com/ory/kratos/commit/639c424d3bde0557f7edd7edc489a476f1aa60b3))
* Replace ampersand ([#749](https://github.com/ory/kratos/issues/749)) ([8337b80](https://github.com/ory/kratos/commit/8337b80a13e8cf0cb2848241c93bb151420ac6a4))
* Resolve regression issues ([0470fd7](https://github.com/ory/kratos/commit/0470fd734fb30170033e10758d99cf5711c80eb1))
* Resolve typo in message IDs ([562cfc4](https://github.com/ory/kratos/commit/562cfc4392ba1c9c1fb8854ea0ac85bd44d0fac9))
* Resolve typo in message IDs ([#607](https://github.com/ory/kratos/issues/607)) ([f7688f0](https://github.com/ory/kratos/commit/f7688f0ab07b579a375ce4cc25361b360e82dd88))
* Update cli docs ([085efca](https://github.com/ory/kratos/commit/085efcae895b3aa3c76c819dca0f080ea79d57cd))
* Update link to mfa issue ([d03a706](https://github.com/ory/kratos/commit/d03a706307be21b83d18601223fb0d1430459a29))
* Update links ([a06fd88](https://github.com/ory/kratos/commit/a06fd88b0dcb747808ffea450bf1ac74dd941769))
* Update MFA link to issue ([#690](https://github.com/ory/kratos/issues/690)) ([7a744ad](https://github.com/ory/kratos/commit/7a744ad7b62540dd5789aee8532c1f97ddcab32d)):

    MFA issue was pushed to a later milestone. Update the documentation to point to the issue instead of the milestone.

* Update repository templates ([f422485](https://github.com/ory/kratos/commit/f4224852ceeb054405251b21895efa493e1abc9c))
* Update repository templates ([#678](https://github.com/ory/kratos/issues/678)) ([bdb6875](https://github.com/ory/kratos/commit/bdb6875e55aed454cda061969e1dd4f712e09bb5))
* Update sidebar ([ea15c20](https://github.com/ory/kratos/commit/ea15c2093fc66e4cfc0a66aabf7dfad6965777dc))
* Update ts examples ([65cb46e](https://github.com/ory/kratos/commit/65cb46e57595b920bd6544f9a9a4f7b886462be0))
* Use correct id for multi-domain-cookies ([b49288a](https://github.com/ory/kratos/commit/b49288a351647c91a3c7d4a62537146d4a9f1bd0))
* Use correct path in 0.4 docs ([9fcaac4](https://github.com/ory/kratos/commit/9fcaac4048e05500d0456eb3cd9cd11cc123e370)), closes [#588](https://github.com/ory/kratos/issues/588)
* Use NYT Capitalization for all Swagger headlines ([#675](https://github.com/ory/kratos/issues/675)) ([6c96429](https://github.com/ory/kratos/commit/6c9642959dab8cf042ad227711609d5726328394)), closes [#664](https://github.com/ory/kratos/issues/664)

### Features

* Add ability to configure session cookie domain/path ([faeb332](https://github.com/ory/kratos/commit/faeb3328dab343c6ef3974065ba0c5c590a8817e)), closes [#516](https://github.com/ory/kratos/issues/516)
* Add and improve settings testhelpers ([10a43fc](https://github.com/ory/kratos/commit/10a43fc518bd5c764712b549e6d35bf7159d757a))
* Add bearer helper ([ec6ca20](https://github.com/ory/kratos/commit/ec6ca20279d839dc10e7e3bc80e0442a630e586b))
* Add config version schema ([#608](https://github.com/ory/kratos/issues/608)) ([d218662](https://github.com/ory/kratos/commit/d218662388ef4fb7ea3bfee7b29c5cc8d34f1c8c)), closes [#590](https://github.com/ory/kratos/issues/590)
* Add discord oidc provider ([#767](https://github.com/ory/kratos/issues/767)) ([487296d](https://github.com/ory/kratos/commit/487296dd39d2e59d61b63f00f3d61fea9b8aed8c))
* Add enum to form field type ([96028d8](https://github.com/ory/kratos/commit/96028d8c80414cdcea177150ba6e986d0ecb29c6))
* Add flow type to login ([ce9133b](https://github.com/ory/kratos/commit/ce9133b0ff6d03738a5d27cf9c6a213496d75772))
* Add HTTP request flow validator ([1a6e847](https://github.com/ory/kratos/commit/1a6e84774b65ee7be9294baaaff77192cec8f0f2))
* Add new prometheus metrics endpoint [#672](https://github.com/ory/kratos/issues/672) ([#673](https://github.com/ory/kratos/issues/673)) ([0f5c436](https://github.com/ory/kratos/commit/0f5c436ce6e4aa78ca52ae63e58812e6703a1ab7)):

    Adds endpoint `/metrics` for prometheus metrics collection to the Admin API Endpoint.

* Add nocache helpers ([54dcc4d](https://github.com/ory/kratos/commit/54dcc4da2ff22bdb17e53dd6eac1c0bd54a20390))
* Add pagination tests ([e3aa81b](https://github.com/ory/kratos/commit/e3aa81b7da55108f43ea6e16c817c97e2f8a1d50))
* Add session token security definition ([d36c26f](https://github.com/ory/kratos/commit/d36c26f2edd66ddbd8338de4901957a9b9b7342e)):

    Adds the new Session Token as a Swagger security definition to allow setting the session token as a Bearer token when calling `/sessions/whoami`.

* Add stub errors to errorx ([5d452bb](https://github.com/ory/kratos/commit/5d452bb582e6a9e3b893424ec135d0cbdf875659)), closes [#610](https://github.com/ory/kratos/issues/610)
* Add test helper for fetching settings requests ([3646383](https://github.com/ory/kratos/commit/36463838d81d8b108aa9ded8c1ec6bc8f48f2267))
* Add tests and helpers to test recovery/verifiable addresses ([#579](https://github.com/ory/kratos/issues/579)) ([29979e6](https://github.com/ory/kratos/commit/29979e6c4934b71c7fb158cfa5b85e97be3ea8fc)), closes [#576](https://github.com/ory/kratos/issues/576)
* Add tests to cover auth ([c9d3a15](https://github.com/ory/kratos/commit/c9d3a1525cc74976d16b483e0ab5c48909b84022))
* Add texts for settings ([795548c](https://github.com/ory/kratos/commit/795548c25507c34c7fc37ce1c1a8ecc076c34ef4))
* Add the already declared (and settable) tracer as a middleware ([#614](https://github.com/ory/kratos/issues/614)) ([e24fffe](https://github.com/ory/kratos/commit/e24fffe3f13c353e3c07214c1e056a849533a9f6))
* Add token to session ([08c8c78](https://github.com/ory/kratos/commit/08c8c7837dbf799e6ba01d1820812c9e792d7850))
* Add type to all flows in SQL ([5515776](https://github.com/ory/kratos/commit/551577659f6a416ff6ef032c35af224b517df413))
* Allow import/validation of arrays ([d11ac32](https://github.com/ory/kratos/commit/d11ac32db6ddc0dce73067ffe7d4d0a734a3f991))
* Bump cli and migration render tasks ([6dcb42a](https://github.com/ory/kratos/commit/6dcb42a487476371a545b72f7ee7e820b815bbee))
* Finalize tests for registration flow refactor ([8e52c3a](https://github.com/ory/kratos/commit/8e52c3a99bd39b3429ff476340b5df49e0a85707))
* Finish off client cli ([36d60c7](https://github.com/ory/kratos/commit/36d60c7e7bc38d83726b4b4a3061ba6353dd1978))
* Implement administrative account recovery ([f5f9c43](https://github.com/ory/kratos/commit/f5f9c43e10dd3a9547e87776164d2d4a171f35ce))
* Implement API flow for recovery link method ([d65bf66](https://github.com/ory/kratos/commit/d65bf66781bdd2fae73e75c0ba39287b1575c45a))
* Implement API-based tests for password method settings flows ([60664aa](https://github.com/ory/kratos/commit/60664aaf05dbd6b228f420688d0171e5789246be))
* Implement max-age for session cookie ([2e642ff](https://github.com/ory/kratos/commit/2e642ff13c59a7e23babe9209c1a114ef0163bad)), closes [#326](https://github.com/ory/kratos/issues/326)
* Implement tests and anti-csrf for API settings flows ([8b8b6e5](https://github.com/ory/kratos/commit/8b8b6e5367e05f49950b851ea6834a9f18e896e7))
* Implement tests for new migrations ([e08ece9](https://github.com/ory/kratos/commit/e08ece9bb1c8c52580c15cf9152b4203821a0a0e))
* Improve test readability for password method ([a896d9b](https://github.com/ory/kratos/commit/a896d9b55596d2925941a6b6a91b8a6e4ef2caa1))
* Log successful hook execution ([f6026cf](https://github.com/ory/kratos/commit/f6026cfb0418767d99d18cd50529c2b71b21d775))
* Log successful hook execution ([1e7d044](https://github.com/ory/kratos/commit/1e7d044603b204632d2ec73c2e54db896992300b))
* Make login error handle JSON aware ([88f581f](https://github.com/ory/kratos/commit/88f581ff40a183cb96b5fb6d1ba398c58a9792d1))
* Make password settings method API-able ([0cf6027](https://github.com/ory/kratos/commit/0cf60274f87f098d5eb57531f5071cd407b65f4d))
* Make public cors configurable ([863a0d4](https://github.com/ory/kratos/commit/863a0d4f4696b05209b16f2e0c3daa9e8f4c1945)), closes [#712](https://github.com/ory/kratos/issues/712)
* Oidc provider claims config option ([#753](https://github.com/ory/kratos/issues/753)) ([bf94a40](https://github.com/ory/kratos/commit/bf94a40acd52128303c0b878ddb92d56abc4ceaf)), closes [#735](https://github.com/ory/kratos/issues/735)
* Reply with cache-control: 0 for browser-facing APIs ([1a45b53](https://github.com/ory/kratos/commit/1a45b5341e0ab4580208bfb6a505859d1e5d2faf)), closes [#360](https://github.com/ory/kratos/issues/360)
* Schemas are now static assets ([1776d58](https://github.com/ory/kratos/commit/1776d58278c42094b2c703e269a5901a96617051))
* Support and document api flow in session issuer hook ([91f3cc7](https://github.com/ory/kratos/commit/91f3cc7a559b1ea1279216f8dc81abd8e6f73776))
* Support application/json in registration ([3476b97](https://github.com/ory/kratos/commit/3476b978fdaee90358cc5505e20a0526f812a460)), closes [#44](https://github.com/ory/kratos/issues/44)
* Support custom session token header ([56bec76](https://github.com/ory/kratos/commit/56bec760fd1b94428ba296395a11358664d9e830)):

    The `/sessions/whoami` endpoint now accepts the ORY Kratos Session Token in the `X-Session-Token` HTTP header.

* Support GitLab OIDC Provider  ([#519](https://github.com/ory/kratos/issues/519)) ([8580d96](https://github.com/ory/kratos/commit/8580d96b7e345cc85a646f2945c3931f831afebf)), closes [#518](https://github.com/ory/kratos/issues/518)
* Support json payloads for login and password ([354e8b2](https://github.com/ory/kratos/commit/354e8b2cd63ee8feb1fd8a4ed8b033490155d90c))
* Support JSON payloads in password login flow ([dd32c23](https://github.com/ory/kratos/commit/dd32c23121da42e7eb3294fc8cb940fb7982723b))
* Support session token bearer auth and lifecycle ([c12600a](https://github.com/ory/kratos/commit/c12600a7243b541a91631169ec09d618a45c72dc)):

    This patch adds support for issuing, validating, and revoking session tokens. Session tokens carry a reference to a session, and are equal to session cookies but can be used on environments which do not support cookies (e.g. React Native) by sending them in the Bearer Authorization.

* Update migration tests ([fb28173](https://github.com/ory/kratos/commit/fb28173afa46ee828a3090981f394043c075f1ec))
* Use uri-reference for ui_url etc. to allow relative urls ([#617](https://github.com/ory/kratos/issues/617)) ([2dba450](https://github.com/ory/kratos/commit/2dba4503266436a615f4c1c18e07aa36ec713498))
* Write request -> flow rename migrations ([d7189a9](https://github.com/ory/kratos/commit/d7189a99c9d3e0ce33b4cc9846e6b2530ddfe5ec))

### Tests

* Add handler update tests ([aea1fb8](https://github.com/ory/kratos/commit/aea1fb807a16acd8406b94a72c3b39be8c3e1280)), closes [#325](https://github.com/ory/kratos/issues/325)
* Add init browser flow tests ([f477ece](https://github.com/ory/kratos/commit/f477ecebc73741b638cd62ef8aa2adb8b7adb8f2))
* Add test for no-cache on public router ([b8aa63b](https://github.com/ory/kratos/commit/b8aa63b7ebd269a87578e8a5c6b2df27e18f9efa))
* Add test for registration request ([79ed63c](https://github.com/ory/kratos/commit/79ed63cb4536499712796dab52999bcb73fe8466))
* Add tests for registration flows ([4772f71](https://github.com/ory/kratos/commit/4772f710f66d1ee36b52eca120d617a354f72413))
* Complete test suite for API-based auth ([fb9d62f](https://github.com/ory/kratos/commit/fb9d62f658165aa80bd117e1f827bbcc7c635150))
* Implement API login password tests ([8bfd5f2](https://github.com/ory/kratos/commit/8bfd5f294ff03280bcf01c5066acefe767eabc73))
* Implement API registration password tests ([db178b7](https://github.com/ory/kratos/commit/db178b73b097820c8dcd8760eec041a6fd0740aa))
* Replace e2e-memory with unit test ([52bd839](https://github.com/ory/kratos/commit/52bd839ea9fe8de1aac4663b9dc0a88ae18a5765)), closes [#580](https://github.com/ory/kratos/issues/580)
* Resolve broken decoder tests ([07add1b](https://github.com/ory/kratos/commit/07add1b3e4f46e4aff52174ce43d6970f60cf3ee))
* Use correct hook in test ([421320c](https://github.com/ory/kratos/commit/421320ca4ad5b346c6dfb6ef0a9d14d7cf23fded))

### Unclassified

* u ([e207a6a](https://github.com/ory/kratos/commit/e207a6adb98f639413accce383633d7e74ca4db9))
* As part of this change, fetching a settings flow over the public API no longer requires Anti-CSRF cookies to be sent. ([31d560e](https://github.com/ory/kratos/commit/31d560e47d55b087519355081cbca20b2a49da4e)), closes [#635](https://github.com/ory/kratos/issues/635)
* Create labels.json ([68b1f6f](https://github.com/ory/kratos/commit/68b1f6f5a35c66cc71f74f1473796fa16a852366))
* Add codedoc to identifier hint block ([6fe840f](https://github.com/ory/kratos/commit/6fe840f9c7a27ed97593e01936913e2239fd9446))
* Format ([e61a51d](https://github.com/ory/kratos/commit/e61a51dd6e2d5e003165a0b7906a9c86ebbc87d9))
* Format ([1e5b738](https://github.com/ory/kratos/commit/1e5b738f0765ec110c3ee70d7fc90fad0d1c89ac))
* Format code ([c3b5ff5](https://github.com/ory/kratos/commit/c3b5ff5d3bc3a1e72f48498fbed60bae9f159617))


# [0.4.6-alpha.1](https://github.com/ory/kratos/compare/v0.4.5-alpha.1...v0.4.6-alpha.1) (2020-07-13)

Resolves build and install issues and includes a few bugfixes.





### Bug Fixes

* Use proper binary name in dockerfile ([d36bbb0](https://github.com/ory/kratos/commit/d36bbb0875177ccd68747f4a17e59c981a7a6464))

### Code Generation

* Pin v0.4.6-alpha.1 release commit ([ad90e77](https://github.com/ory/kratos/commit/ad90e772cf59a33b213bc0fb782959a1685d9741)):

    Bumps from v0.4.4-alpha.1



# [0.4.5-alpha.1](https://github.com/ory/kratos/compare/v0.4.4-alpha.1...v0.4.5-alpha.1) (2020-07-13)

Resolves build and install issues and includes a few bugfixes.





### Bug Fixes

* Ensure default_browser_return_url for flows is configured in after ([#570](https://github.com/ory/kratos/issues/570)) ([cf9753c](https://github.com/ory/kratos/commit/cf9753c690c67e6401be52d2c1ce69f168aae6e8)), closes [#569](https://github.com/ory/kratos/issues/569)
* Require selfservice.default_browser_return_url to be set in config ([#571](https://github.com/ory/kratos/issues/571)) ([af2af7d](https://github.com/ory/kratos/commit/af2af7d35ba8b10dcd6d7636b044b0f7761a719d))

### Code Generation

* Pin v0.4.5-alpha.1 release commit ([3ea7fd3](https://github.com/ory/kratos/commit/3ea7fd3e7fd2c0b4aef638aa30e2b5b05c1bad26)):

    Bumps from v0.4.4-alpha.1



# [0.4.4-alpha.1](https://github.com/ory/kratos/compare/v0.4.3-alpha.1...v0.4.4-alpha.1) (2020-07-10)

The purpose of this release is to resolve issues with install scripts, homebrew, and scoop.





### Bug Fixes

* Detection of SQLite memory mode ([#564](https://github.com/ory/kratos/issues/564)) ([605cd57](https://github.com/ory/kratos/commit/605cd579895f3b765d398074cfdb37fa3eae0c4e))
* Improve goreleaser config ([0f8a0d8](https://github.com/ory/kratos/commit/0f8a0d8afa6489383800d3eff1b7b1da01fbef08))

### Code Generation

* Pin v0.4.4-alpha.1 release commit ([154d543](https://github.com/ory/kratos/commit/154d543eef29ab67be8637a96d8d06620974094f))

### Documentation

* Add description for subkeys of serve ([#562](https://github.com/ory/kratos/issues/562)) ([deae005](https://github.com/ory/kratos/commit/deae005a259747872f678d355b49cca21904e565))
* Add section about password expiry ([19c2414](https://github.com/ory/kratos/commit/19c2414c3defe79fe6e80e50dd0e85026ecd60e6))
* Specify the use of secrets ([#565](https://github.com/ory/kratos/issues/565)) ([7680450](https://github.com/ory/kratos/commit/7680450cfa44049759b27ec09d5bebc236b19a29))
* Update upgrade guide ([a40b1ec](https://github.com/ory/kratos/commit/a40b1ec18e7801f2862aad4e37becb7ce8f99c37))


# [0.4.3-alpha.1](https://github.com/ory/kratos/compare/v0.4.2-alpha.1...v0.4.3-alpha.1) (2020-07-08)

We are very happy to announce the 0.4 release of ORY Kratos with 163 commits and 817 changed files with 52,681 additions and 9,876 deletions.

There have been many improvements and bugfixes merged. The biggest changes are:

1. Account recovery ("reset password") has been implemented.
2. Documentation has been improved with easier to understand examples - currently only for account recovery so let us know what you think!
3. The configuration has been simplified a lot. It is now much easier to enable account recovery and email verification. This is a breaking change - please read the breaking changes section with care!
4. The Identity Traits JSON Schema has been renamed to the Identity JSON Schema. This is a breaking change - please read the breaking changes section with care!
5. `prompt=login` has been renamed to `refresh=true`. This is a breaking change - please read the breaking changes section with care!
6. We have reworked how (error) messages are returned. They now include an ID and all the parameters required for translating and customizing UI messages. This is a breaking change - please read the breaking changes section with care!
7. Instead of keeping track of `update_successful` with booleans, flows (e.g. the settings flow) that have more than one state now include a state machine. This is a breaking change - please read the breaking changes section with care!
8. Tons of tests have been added.
9. We have reworked and fully tested the migration pipeline to prevent breaking schema changes in future versions.
10. ORY Kratos now supports login with Azure AD and the Microsoft Identity Platform.

Before upgrading, please make a backup of your database and read the section "Breaking Changes" with care!





### Bug Fixes

* Resolve goreleaser build issues ([223571b](https://github.com/ory/kratos/commit/223571bca15f507067d20bedb104923331f88e59))
* Update install.sh script ([883d99b](https://github.com/ory/kratos/commit/883d99ba42de084018a32eaa094b5ae1a8ad4fc2))

### Code Generation

* Pin v0.4.3-alpha.1 release commit ([a3a34b1](https://github.com/ory/kratos/commit/a3a34b1e43b2d010ed85e098cd7cea31127df311)):

    Bumps from v0.4.0-alpha.1



# [0.4.2-alpha.1](https://github.com/ory/kratos/compare/v0.4.0-alpha.1...v0.4.2-alpha.1) (2020-07-08)

We are very happy to announce the 0.4 release of ORY Kratos with 153 commits and 760 changed files with 36,223 additions and 9,754 deletions.

There have been many improvements and bugfixes merged. The biggest changes are:

1. Account recovery ("reset password") has been implemented.
2. Documentation has been improved with easier to understand examples - currently only for account recovery so let us know what you think!
3. The configuration has been simplified a lot. It is now much easier to enable account recovery and email verification. This is a breaking change - please read the breaking changes section with care!
4. The Identity Traits JSON Schema has been renamed to the Identity JSON Schema. This is a breaking change - please read the breaking changes section with care!
5. `prompt=login` has been renamed to `refresh=true`. This is a breaking change - please read the breaking changes section with care!
6. We have reworked how (error) messages are returned. They now include an ID and all the parameters required for translating and customizing UI messages. This is a breaking change - please read the breaking changes section with care!
7. Instead of keeping track of `update_successful` with booleans, flows (e.g. the settings flow) that have more than one state now include a state machine. This is a breaking change - please read the breaking changes section with care!
8. Tons of tests have been added.
9. We have reworked and fully tested the migration pipeline to prevent breaking schema changes in future versions.
10. ORY Kratos now supports login with Azure AD and the Microsoft Identity Platform.

Before upgrading, please make a backup of your database and read the section "Breaking Changes" with care!





### Bug Fixes

* Ignore pkged generated files ([1d385e4](https://github.com/ory/kratos/commit/1d385e4d1a004405099242c3003006d1713a24c6))

### Code Generation

* Pin v0.4.2-alpha.1 release commit ([20024cb](https://github.com/ory/kratos/commit/20024cbbb44b4f556004ef752a7f37e70a070e6a)):

    Bumps from v0.4.0-alpha.1



# [0.4.0-alpha.1](https://github.com/ory/kratos/compare/v0.3.0-alpha.1...v0.4.0-alpha.1) (2020-07-08)

We are very happy to announce the 0.4 release of ORY Kratos with 153 commits and 760 changed files with 36,223 additions and 9,754 deletions.

There have been many improvements and bugfixes merged. The biggest changes are:

1. Account recovery ("reset password") has been implemented.
2. Documentation has been improved with easier to understand examples - currently only for account recovery so let us know what you think!
3. The configuration has been simplified a lot. It is now much easier to enable account recovery and email verification. This is a breaking change - please read the breaking changes section with care!
4. The Identity Traits JSON Schema has been renamed to the Identity JSON Schema. This is a breaking change - please read the breaking changes section with care!
5. `prompt=login` has been renamed to `refresh=true`. This is a breaking change - please read the breaking changes section with care!
6. We have reworked how (error) messages are returned. They now include an ID and all the parameters required for translating and customizing UI messages. This is a breaking change - please read the breaking changes section with care!
7. Instead of keeping track of `update_successful` with booleans, flows (e.g. the settings flow) that have more than one state now include a state machine. This is a breaking change - please read the breaking changes section with care!
8. Tons of tests have been added.
9. We have reworked and fully tested the migration pipeline to prevent breaking schema changes in future versions.
10. ORY Kratos now supports login with Azure AD and the Microsoft Identity Platform.

Before upgrading, please make a backup of your database and read the section "Breaking Changes" with care! This release requires running SQL migrations when upgrading!



## Breaking Changes

This patch renames the Identity Traits JSON Schema to Identity JSON Schema.

The identity payload has changed from

```
 {
-  "traits_schema_url": "...",
-  "traits_schema_id": "...",
+  "schema_url": "...",
+  "schema_id": "...",
 }
```

Additionally, it is now expected that your Identity JSON Schema includes a "traits" key at the
root level.

**Before (example)**

```
{
  "$id": "https://schemas.ory.sh/presets/kratos/quickstart/email-password/identity.schema.json",
  "$schema": "http://json-schema.org/draft-07/schema#",
  "title": "Person",
  "type": "object",
  "properties": {
    "email": {
      "type": "string",
      "format": "email",
      "title": "E-Mail",
      "minLength": 3,
      "ory.sh/kratos": {
        "credentials": {
          "password": {
            "identifier": true
          }
        },
        "verification": {
          "via": "email"
        },
        "recovery": {
          "via": "email"
        }
      }
    }
  },
  "required": [
    "email"
  ],
  "additionalProperties": false
}
```

**After (example)**

```
{
  "$id": "https://schemas.ory.sh/presets/kratos/quickstart/email-password/identity.schema.json",
  "$schema": "http://json-schema.org/draft-07/schema#",
  "title": "Person",
  "type": "object",
  "properties": {
    "traits": {
      "type": "object",
      "properties": {
        "email": {
          "type": "string",
          "format": "email",
          "title": "E-Mail",
          "minLength": 3,
          "ory.sh/kratos": {
            "credentials": {
              "password": {
                "identifier": true
              }
            },
            "verification": {
              "via": "email"
            },
            "recovery": {
              "via": "email"
            }
          }
        }
      },
      "required": [
        "email"
      ],
      "additionalProperties": false
    }
  }
}
```

You also need to remove the `traits` key from your ORY Kratos config like this:

```
 identity:
-   traits:
-     default_schema_url: http://test.kratos.ory.sh/default-identity.schema.json
-     schemas:
-       - id: other
-         url: http://test.kratos.ory.sh/other-identity.schema.json
+   default_schema_url: http://test.kratos.ory.sh/default-identity.schema.json
+   schemas:
+     - id: other
+       url: http://test.kratos.ory.sh/other-identity.schema.json
```

Do not forget to also update environment variables for the Identity JSON Schema as well if set.

To address these refactorings, the configuration had to be changed and with breaking changes
as keys have moved or have been removed.

Hook configuration has also changed. It is no longer required to include hooks such as `verification` to get
verification working. Instead, verification is enabled globally (`selfservice.flows.verification.enabled`).
Also, the `redirect` hook has been removed as it lead to confusion because there are already default redirect
URLs configurable. You will find more information in the details below.

**Session Management**

```diff
-ttl:
-  session: 1h
-security:
-  session:
-    cookie:
-      same_site: Lax
+session:
+  lifespan: 1h
+  cookie_same_site: Lax
```

**Secrets**

```diff
-secrets:
-  session:
-    - secret-to-encrypt-session-cookies
-    - old-session-cookie-secret-that-has-been-rotated
+secrets:
+  default:
+    # This secret is used as default and will also be used for encrypting e.g. cookies when a dedicated cookie secret (as shown below) is not defined.
+    - default-secret-to-encrypt-stuff
+  cookie:
+    - secret-to-encrypt-session-cookies
+    - old-session-cookie-secret-that-has-been-rotated
```

**URLs**

The Base URL configuration has moved to `serve.public` and `serve.admin`. They are also no longer required and fall
back to defaults based on the machine's hostname, port configuration, and other settings:

```diff
-urls:
-  self:
-    public: https://kratos.my-website.com/
-    admin: https://admin.kratos.cluster.localnet/
+serve:
+  public:
+    base_url: https://kratos.my-website.com/
+  admin:
+    base_url: https://admin.kratos.cluster.localnet/
```

The UI URLs have moved from `urls` to their respective self-service flows:

```diff
-urls:
-  login_ui: http://127.0.0.1:4455/auth/login
-  registration_ui: http://127.0.0.1:4455/auth/registration
-  settings_ui: http://127.0.0.1:4455/settings
-  verify_ui: http://127.0.0.1:4455/verify
-  error_ui: http://127.0.0.1:4455/error
+selfservice:
+  flows:
+    login:
+      ui_url: http://127.0.0.1:4455/auth/login
+    registration:
+      ui_url: http://127.0.0.1:4455/auth/registration
+    settings:
+      ui_url: http://127.0.0.1:4455/settings
+    # please note that `verify` has changed to `verification`!
+    verification:
+      ui_url: http://127.0.0.1:4455/verify
+    error:
+      ui_url: http://127.0.0.1:4455/error
```

The default redirect URL as well as whitelisted redirect URLs have also changed their location:

```diff
-urls:
-  default_return_to: https://self-service/dashboard
-  whitelisted_return_to_urls:
-    - https://self-service/some-other-url
-    - https://example.org/another-url
+selfservice:
+  default_browser_return_url: https://self-service/dashboard
#  Please note that the `to` has been removed (`whitelisted_return_to_urls` -> `whitelisted_return_urls`)
+  whitelisted_return_urls:
+    - https://self-service/some-other-url
+    - https://example.org/another-url
```

**Self-Service Login**

`selfservice.login` has moved to `selfservice.flow.login`:

```diff
 selfservice:
-  login:
+  flows:
+    login:
```

On top of this change, a few keys under `login` have changed as well:

```diff
 selfservice
   flows:
     login:
+      ui_url: http://127.0.0.1:4455/auth/login
       request_lifespan: 99m
-      before:
-        hooks:
-          - hook: redirect
-            config:
-              default_redirect_url: http://test.kratos.ory.sh:4000/
-              allow_user_defined_redirect: false
+      # The before hooks have been removed because there were no good use cases for them. If
+      # this is a problem for you feel free to open an issue!

     after:
-      default_return_to: https://self-service/login/return_to
+      default_browser_return_url: https://self-service/login/return_to
       password:
-         default_return_to: https://self-service/login/password/return_to
+         default_browser_return_url: https://self-service/login/password/return_to
          hooks:
            - hook: revoke_active_sessions
       oidc:
-         default_return_to: https://self-service/login/podc/return_to
+         default_browser_return_url: https://self-service/login/podc/return_to
          hooks:
            - hook: revoke_active_sessions
```

**Self-Service Registration**

`selfservice.registration` has moved from to `selfservice.flow.registration`:

```diff
 selfservice:
-  registration:
+  flows:
+    registration:
```

On top of this change, a few keys under `registration` have changed as well:

```diff
 selfservice
   flows:
     registration:
+      ui_url: http://127.0.0.1:4455/auth/registration
       request_lifespan: 99m
-      before:
-        hooks:
-          - hook: redirect
-            config:
-              default_redirect_url: http://test.kratos.ory.sh:4000/
-              allow_user_defined_redirect: false
+      # The before hooks have been removed because there were no good use cases for them. If
+      # this is a problem for you feel free to open an issue!

     after:
-      default_return_to: https://self-service/registration/return_to
+      default_browser_return_url: https://self-service/registration/return_to
       password:
-        default_return_to: https://self-service/registration/password/return_to
+        default_browser_return_url: https://self-service/registration/password/return_to
         hooks:
           - hook: revoke_active_sessions
+          # The verify hook is now executed automatically when verification is turned on.
-          - hook: verify
+          # The redirect hook was confusing as it aborts the registration flow and does not solve redirection on
+          # success. It has thus been removed.
-          - hook: redirect
       oidc:
-        default_return_to: https://self-service/registration/podc/return_to
+        default_browser_return_url: https://self-service/registration/podc/return_to
         hooks:
           - hook: revoke_active_sessions
+          # The verify hook is now executed automatically when verification is turned on.
-          - hook: verify
+          # The redirect hook was confusing as it aborts the registration flow and does not solve redirection on
+          # success. It has thus been removed.
-          - hook: redirect
```

**Self-Service Settings**

`selfservice.settings` has moved from to `selfservice.flow.settings`:

```diff
 selfservice:
-  settings:
+  flows:
+    settings:
```

On top of this change, a few keys under `settings` have changed as well:

```diff
 selfservice
   flows:
     settings:
+      ui_url: http://127.0.0.1:4455/settings
       request_lifespan: 99m
       privileged_session_max_age: 99m
-      default_return_to: https://self-service/settings/return_to
       after:
+        default_browser_return_url: https://self-service/settings/return_to
+        # The profile/password after hooks have been removed as verification is now executed automatically
+        # when turned on.
-        password:
-          hooks:
-            - hook: verify
-        profile:
-          hooks:
-            - hook: verify
```

**Self-Service Verification**

`selfservice.verify` has moved from to `selfservice.flow.verification`:

```diff
 selfservice:
-  verify:
+  flows:
+    verification:
```

Instead of configuring verification with hooks and other components, it can now be enabled
in a central place. If enabled, a SMTP server must be configured in the `courier` section.
You are still required to mark a field as verifiable in your Identity JSON Schema.

```diff
 selfservice:
   flows:
     verification:
+      enabled: true # defaults to true
+      ui_url: http://127.0.0.1:4455/recovery
       request_lifespan: 1m
-      default_return_to: https://self-service/verification/return_to
       after:
+        default_browser_return_url: https://self-service/verification/return_to
```

Replaces the `update_successful` field of the settings request
with a field called `state` which can be either `show_form` or `success`.

Flows, request methods, form fields have had a key errors to show e.g. validation errors such as ("not an email address", "incorrect username/password", and so on. The `errors` key is now called `messages`. Each message now has a `type` which can be `error` or `info`, an `id` which can be used to translate messages, a `text` (which was previously errors[*].message). This affects all login, request, settings, and recovery flows and methods.

To refresh a login session it is now required to append `refresh=true` instead of `prompt=login` as the second has implications for revoking an existing issue and might be confusing when used in combination with OpenID Connect.

* Applying this patch requires running SQL Migrations.
* The field `identity.addresses` has moved to `identity.verifiable_addresses`.
* Configuration key `selfservice.verification.link_lifespan`
has been merged with  `selfservice.verification.request_lifespan`.



### Bug Fixes

* Account recovery can't use recovery token ([#526](https://github.com/ory/kratos/issues/526)) ([379f24e](https://github.com/ory/kratos/commit/379f24e96e50a3e5c71b53a11195bdd84a8dc957)), closes [#525](https://github.com/ory/kratos/issues/525)
* Add and document recovery to quickstart ([c229c54](https://github.com/ory/kratos/commit/c229c54603bdc3efb863fd76b64096ae599d1aac))
* Add pkger to docker builds ([d3ef5a0](https://github.com/ory/kratos/commit/d3ef5a0fe90f430999d0d94cb2f55acc8d628212))
* Allow linking oidc credentials without existing oidc connection ([#548](https://github.com/ory/kratos/issues/548)) ([39c1234](https://github.com/ory/kratos/commit/39c1234f8ff3f6c7b0923053c8a317677d6cb667)), closes [#532](https://github.com/ory/kratos/issues/532)
* Bump pop version ([#558](https://github.com/ory/kratos/issues/558)) ([9e46cea](https://github.com/ory/kratos/commit/9e46ceabec8d5c1995321b62cbba9ac3900de446)), closes [#556](https://github.com/ory/kratos/issues/556)
* Clear error messages after updating settings successfully ([#421](https://github.com/ory/kratos/issues/421)) ([7eec388](https://github.com/ory/kratos/commit/7eec38829449237cffe345d8bec67578764559be)), closes [#420](https://github.com/ory/kratos/issues/420)
* Do not send debug on session/whoami ([16d3670](https://github.com/ory/kratos/commit/16d3670070bf46170c4540203e8380ad81bfb4c3)), closes [#483](https://github.com/ory/kratos/issues/483)
* Document login refresh parameter in swagger ([#482](https://github.com/ory/kratos/issues/482)) ([6b94993](https://github.com/ory/kratos/commit/6b949936725a6100a31851a5d879c877c2c76cbf))
* Embedded video link properly ([#514](https://github.com/ory/kratos/issues/514)) ([962bbc6](https://github.com/ory/kratos/commit/962bbc6e4af0797c190418b812f6298372dabdde))
* Embedded video link properly ([#515](https://github.com/ory/kratos/issues/515)) ([821ca93](https://github.com/ory/kratos/commit/821ca93838a360551378e336e9ce10cfe13369ec))
* Enable recovery for quickstart ([0ccc651](https://github.com/ory/kratos/commit/0ccc651f809b1e39dd6c41b88f1a10c67451eae2))
* Improve grammar of similar password error ([#471](https://github.com/ory/kratos/issues/471)) ([39873bf](https://github.com/ory/kratos/commit/39873bfad89a654fe12e101b54e9b0c2f95714ec))
* Improvements to Dockerfiles ([#552](https://github.com/ory/kratos/issues/552)) ([6023877](https://github.com/ory/kratos/commit/6023877184efeadd6ec27a050a6969b6d0dd6caa)):

    - expose ory home as volume to simplify passing in own config file
    - declare Kratos default ports in Dockerfile

* Initialize verification request with correct state ([3264ecf](https://github.com/ory/kratos/commit/3264ecfbb8f7b34d9dbb22237df8d9f591ac09f3)), closes [#543](https://github.com/ory/kratos/issues/543)
* Re-add all databases to persister ([#527](https://github.com/ory/kratos/issues/527)) ([b04d178](https://github.com/ory/kratos/commit/b04d17815b5a28b5fe73a6a94ce1d907a63115e1))
* Re-add redirect targets for quickstart ([3c48ad2](https://github.com/ory/kratos/commit/3c48ad26961560d6e10a627a64052e316d9ffdc7))
* Reduce docker bloat by ignoring docs and others ([ecc555b](https://github.com/ory/kratos/commit/ecc555b5ad0fa888a8d5ba39cc09094fd251e655))
* Resolve broken redirect in verify flow ([a9ca8fd](https://github.com/ory/kratos/commit/a9ca8fd793347ed8e4404a4bd29e330a3f1ef684)), closes [#436](https://github.com/ory/kratos/issues/436)
* Respect multiple secrets and fix used flag ([#526](https://github.com/ory/kratos/issues/526)) ([b16c2b8](https://github.com/ory/kratos/commit/b16c2b80edfc78afca0c72fa8da7d73b51b3075a)), closes [#525](https://github.com/ory/kratos/issues/525)
* Respect self-service enabled flag ([#470](https://github.com/ory/kratos/issues/470)) ([b198faf](https://github.com/ory/kratos/commit/b198fafce9d96fbb644300243e6a757242fbbd06)), closes [#417](https://github.com/ory/kratos/issues/417):

    Respects the `enabled` flag for self-service strategies.
    
    Also a new testhelper function was needed, to defer route registration
    (because whether strategies are enabled or not is determined only once:
    at route registration)

* Typo accent -> account ([984d978](https://github.com/ory/kratos/commit/984d978cf44763d916a9329742d046e00f21577b))
* Use correct brew replacements ([fd269b1](https://github.com/ory/kratos/commit/fd269b1afa784becac7ee79cd7a6f9d2bbe39121)), closes [#423](https://github.com/ory/kratos/issues/423)
* Write migration tests ([#499](https://github.com/ory/kratos/issues/499)) ([d32413a](https://github.com/ory/kratos/commit/d32413a1fcd0ce1a82d2529f18b5d4334a490a2a)), closes [#481](https://github.com/ory/kratos/issues/481)

### Code Generation

* Pin v0.4.0-alpha.1 release commit ([e8690c4](https://github.com/ory/kratos/commit/e8690c4037ba5d80aa2459625be553c5bc2d2152))

### Code Refactoring

* Improve and simplify configuration ([#536](https://github.com/ory/kratos/issues/536)) ([8e7f9f5](https://github.com/ory/kratos/commit/8e7f9f5ec3ac6f5675584974e8d189247b539634)), closes [#432](https://github.com/ory/kratos/issues/432)
* Move schema packing to pkger ([173f9d2](https://github.com/ory/kratos/commit/173f9d2b09d597376490b5d4588f7c0a4f525857))
* Move verify fallback to verification ([1ce6469](https://github.com/ory/kratos/commit/1ce64695ec61c3a31e00875069d2847be502744b))
* Rename identity traits schema to identity schema  ([#557](https://github.com/ory/kratos/issues/557)) ([949e743](https://github.com/ory/kratos/commit/949e743ef9ddbc6e711f0174593f59f4fa3a1171)), closes [#531](https://github.com/ory/kratos/issues/531)
* Rename prompt=login to refresh=true ([#478](https://github.com/ory/kratos/issues/478)) ([c04346e](https://github.com/ory/kratos/commit/c04346e0f01aa7ce5627c0b7135032b225e7faf9)), closes [#477](https://github.com/ory/kratos/issues/477)
* Replace settings update_successful with state ([#488](https://github.com/ory/kratos/issues/488)) ([ca3b3f4](https://github.com/ory/kratos/commit/ca3b3f4dbdcd75ceb13c9a1b2c8dc991aba7c7e4)), closes [#449](https://github.com/ory/kratos/issues/449)
* Text errors to text messages ([#476](https://github.com/ory/kratos/issues/476)) ([8106951](https://github.com/ory/kratos/commit/81069514e5ef1d851f76d44bb45d6a896d4985a6)), closes [#428](https://github.com/ory/kratos/issues/428):

    This patch implements a better way to deal with text messages by giving them a unique ID, a context, and a default message.


### Documentation

* Add azure to next docs ([e1dd3fa](https://github.com/ory/kratos/commit/e1dd3fad30a07be6f105201a8478642e9792df46))
* Add fixme note for viper workaround ([7e3eef6](https://github.com/ory/kratos/commit/7e3eef6d36dcbb1a06ce0a20e2de0874a7dc5d38)):

    See https://github.com/ory/x/issues/169

* Add guide for setting up account recovery ([bbf3762](https://github.com/ory/kratos/commit/bbf37620d5b47fd18cb754c8ed43856652ee33c0))
* Add guide for setting up email verification ([1435cbc](https://github.com/ory/kratos/commit/1435cbcea5d45c9cde1a0eb7e5ebb66ce65c4b82))
* Add guide for SSO via Google ([#424](https://github.com/ory/kratos/issues/424)) ([5c45b16](https://github.com/ory/kratos/commit/5c45b1653791cc3ab5d4e4694da98da7543e816d))
* Add new guides to sidebar ([24c5cbc](https://github.com/ory/kratos/commit/24c5cbc129ad185ec02883c3451d7e573409b865))
* Added video tutorials to guides ([#513](https://github.com/ory/kratos/issues/513)) ([956731d](https://github.com/ory/kratos/commit/956731d562f33f2849197b2e692a4f20b18279f9))
* Added youtube manual ([#490](https://github.com/ory/kratos/issues/490)) ([ec232f7](https://github.com/ory/kratos/commit/ec232f72d7204b2cdf946874d51f7473a10a76a4))
* Connecting Kratos to AzureAD ([#433](https://github.com/ory/kratos/issues/433)) ([7660bcd](https://github.com/ory/kratos/commit/7660bcd2ba90d83c4ab0683a2f011e6841b2c810))
* Correct claims.email in github guide ([#422](https://github.com/ory/kratos/issues/422)) ([052a622](https://github.com/ory/kratos/commit/052a622de79d34e32ccab9c7da12a1275c7be51b)):

    There is no email_primary in claims, and the selfservice strategy is currently using claims.email.

* Correct claims.email in github guide ([#422](https://github.com/ory/kratos/issues/422)) ([58f7e15](https://github.com/ory/kratos/commit/58f7e15093d2461d4322fe68adb0723ae244bed9)):

    There is no email_primary in claims, and the selfservice strategy is currently using claims.email.

* Correct link in user-settings ([d13317d](https://github.com/ory/kratos/commit/d13317d9bf71db775067a7c17f4c98cdbf1cc7e5))
* Correct SDK use in quickstart ([#480](https://github.com/ory/kratos/issues/480)) ([dfdf975](https://github.com/ory/kratos/commit/dfdf9751d9333994a49537d82a15b780ebd8bc76)), closes [#430](https://github.com/ory/kratos/issues/430)
* Correct stray dot ([e820f41](https://github.com/ory/kratos/commit/e820f41e63aff1a85094a9e14dfd968353ae6b1b))
* Correct user settings render form ([197e246](https://github.com/ory/kratos/commit/197e24603fc67707131e54e52e1bfb52011ca839))
* Delete old redirect homepage ([b6d9244](https://github.com/ory/kratos/commit/b6d9244b5d683f5baf27e9af5970596261a4fd20))
* Document new account recovery feature ([2252a86](https://github.com/ory/kratos/commit/2252a8676e573b9ade85814acc40b212dcfd48c1)), closes [#436](https://github.com/ory/kratos/issues/436)
* Document refresh=true for login ([#479](https://github.com/ory/kratos/issues/479)) ([2ab5ead](https://github.com/ory/kratos/commit/2ab5ead77517ab5b750835195ab6673e219da71a)), closes [#464](https://github.com/ory/kratos/issues/464)
* Embedded quickstart video ([#491](https://github.com/ory/kratos/issues/491)) ([ee80346](https://github.com/ory/kratos/commit/ee80346a30ebc2c7b06292e58bd3578e002e242a))
* Fix broken link ([d20816e](https://github.com/ory/kratos/commit/d20816e5335abb8bcde5c6d68b17eaabae5d01b0))
* Fix broken link ([aa9d3e6](https://github.com/ory/kratos/commit/aa9d3e6347375170a84ba53b2a9050c9544e7e2a))
* Fix broken link ([#506](https://github.com/ory/kratos/issues/506)) ([dac8dfd](https://github.com/ory/kratos/commit/dac8dfd970255f8e79e7fc7811f563e6903f6fc9)):

    The rest api is no longer under sdk but under reference.

* Fix broken link ([#554](https://github.com/ory/kratos/issues/554)) ([e80d691](https://github.com/ory/kratos/commit/e80d691e256326aacfa89b391583e0494d8a6872))
* Fix code sample comment ([781a76b](https://github.com/ory/kratos/commit/781a76bb6de20767d6150b1fcb5236f4f376edd7))
* Fix copy paste errors in code docs ([e456a4e](https://github.com/ory/kratos/commit/e456a4e435265eade7026fd899c4bc7d2b28a5c9))
* Fix iframe syntax ([#520](https://github.com/ory/kratos/issues/520)) ([0cb36ca](https://github.com/ory/kratos/commit/0cb36ca9d8459dc8027358190e6e8aa8764bffe4))
* Fix typo ([#535](https://github.com/ory/kratos/issues/535)) ([c57d270](https://github.com/ory/kratos/commit/c57d270758a97315c874df3fae867b0031300501))
* Fix typo in base docs ([#503](https://github.com/ory/kratos/issues/503)) ([6668048](https://github.com/ory/kratos/commit/666804812d707b1d50ea160877bdb3878ddfe6b0))
* Fix typo in oauth sign in documentation ([#504](https://github.com/ory/kratos/issues/504)) ([886e24d](https://github.com/ory/kratos/commit/886e24d93a5eb233062b8c7d562c8208f7a4f48f))
* Fix typos ([81903a5](https://github.com/ory/kratos/commit/81903a5137d87588531391623b92afde70abc3ea))
* Fix typos ([#489](https://github.com/ory/kratos/issues/489)) ([57a7bc8](https://github.com/ory/kratos/commit/57a7bc89961612fea0255202d3dd6a535921ef3c))
* Fix ui url keys everywhere ([b75debb](https://github.com/ory/kratos/commit/b75debb0ee4f87dd9910b30bd76d8c6ad382fb38))
* Fix username example by renaming property and removing format ([#508](https://github.com/ory/kratos/issues/508)) ([4573426](https://github.com/ory/kratos/commit/45734260bcead3087aadcaaf3033cc1e89bc1844))
* Fix wording in settings flow graph ([e2a0084](https://github.com/ory/kratos/commit/e2a00842cb5bd3cfbddd0e5117c7f3f968e9f2df))
* Fixed broken link ([#452](https://github.com/ory/kratos/issues/452)) ([d1ddbd1](https://github.com/ory/kratos/commit/d1ddbd1ee465a7d3e29815fcfd9c75b5decbb5f9))
* Fixed broken link ([#455](https://github.com/ory/kratos/issues/455)) ([4f3d179](https://github.com/ory/kratos/commit/4f3d17906f3fa2aea3a0b0505047da6aa54938e4))
* Fixed broken link ([#456](https://github.com/ory/kratos/issues/456)) ([4b43e99](https://github.com/ory/kratos/commit/4b43e993df62d2bf54fa39624651f081eb75bbb0))
* Fixed broken link ([#460](https://github.com/ory/kratos/issues/460)) ([7da304c](https://github.com/ory/kratos/commit/7da304caf0de93442f047872cdd30d7fc316218e))
* Fixed broken link ([#461](https://github.com/ory/kratos/issues/461)) ([c248e4e](https://github.com/ory/kratos/commit/c248e4e2a48a409b53ed02644abfc27e3cebeb11))
* Fixed broken link ([#462](https://github.com/ory/kratos/issues/462)) ([ceacac3](https://github.com/ory/kratos/commit/ceacac30eda7d94cb24403c1fb988d4dd5fcd21f))
* Fixed broken links ([#451](https://github.com/ory/kratos/issues/451)) ([193a781](https://github.com/ory/kratos/commit/193a781576031818006d6e2b72418293cf94dda1)):

    Fixed a few broken links, .md in the url was the problem.

* Fixed broken links ([#453](https://github.com/ory/kratos/issues/453)) ([59d00eb](https://github.com/ory/kratos/commit/59d00ebb87564cc9ff9c5ae12bcd7d25fb0b26c9))
* Fixed broken links ([#457](https://github.com/ory/kratos/issues/457)) ([00ec00d](https://github.com/ory/kratos/commit/00ec00d09ca5318c75832caff5e7a97d640ac083))
* Fixed broken links ([#458](https://github.com/ory/kratos/issues/458)) ([f960887](https://github.com/ory/kratos/commit/f9608876e30dbdd7c67ee70dcf5d9a1985b80f0f))
* Fixed broken links ([#459](https://github.com/ory/kratos/issues/459)) ([2749596](https://github.com/ory/kratos/commit/27495964c7cd34e9bf914b19c83157e484c9cde4))
* Fixed broken markdown ([#474](https://github.com/ory/kratos/issues/474)) ([22d5be1](https://github.com/ory/kratos/commit/22d5be16f91ed9df206310c6f04d843cd79328ca))
* Format guides ([407c70f](https://github.com/ory/kratos/commit/407c70f23d815380d98ee9252f263e07c1f0f4a9))
* Improve grammar and wording ([#448](https://github.com/ory/kratos/issues/448)) ([a19adf3](https://github.com/ory/kratos/commit/a19adf30426ff8df03a3eb725ae0101ebb6c4ab1))
* Improve grammar, clarify sections, update images ([#419](https://github.com/ory/kratos/issues/419)) ([79019d1](https://github.com/ory/kratos/commit/79019d1246b1517b3297996a207a3d2f517fab01))
* Make whitelisted_return_to_urls examples an array ([#426](https://github.com/ory/kratos/issues/426)) ([7ed5605](https://github.com/ory/kratos/commit/7ed56057f533f23ca18cab5a2614429554e877e2)), closes [#425](https://github.com/ory/kratos/issues/425)
* Minor fixes ([#467](https://github.com/ory/kratos/issues/467)) ([8d15307](https://github.com/ory/kratos/commit/8d153079ee44f0765993640500bbe746dc0a34aa))
* Move security questions to own document ([2b77fba](https://github.com/ory/kratos/commit/2b77fba79b724dcd68ff0cd739cd65517aea4325))
* Properly annotate forms disabled field ([#486](https://github.com/ory/kratos/issues/486)) ([be1acb3](https://github.com/ory/kratos/commit/be1acb3d161412d18599c970364f0c91fa6ebffb)), closes [/github.com/ory/kratos/pull/467#discussion_r434764266](https://github.com//github.com/ory/kratos/pull/467/issues/discussion_r434764266)
* Remove rogue slash and fix closing tag ([#521](https://github.com/ory/kratos/issues/521)) ([3fd1076](https://github.com/ory/kratos/commit/3fd1076929eeecffb7e8aa8e906970774283daeb))
* Rename redirect page to browser-redirect-flow-completion ([ae77d48](https://github.com/ory/kratos/commit/ae77d48a3435069556382b9403cb1ad45a9d7c07))
* Replace mailhog references with mailslurper ([#509](https://github.com/ory/kratos/issues/509)) ([d0e5a0f](https://github.com/ory/kratos/commit/d0e5a0fa64e2d46437fb2abd17dc306bdec34a91))
* Run format ([2b3f299](https://github.com/ory/kratos/commit/2b3f29913be844498a02b9869789c2b2d4aaacf8))
* Typo correction in credentials.md ([#551](https://github.com/ory/kratos/issues/551)) ([3b7e104](https://github.com/ory/kratos/commit/3b7e104c2bcba52326f89761c9e3da14b4f06d08))
* Typos and stale links ([29fb466](https://github.com/ory/kratos/commit/29fb466d9881b6574ee697d7e25e45785f07114b))
* Typos and stale links ([#510](https://github.com/ory/kratos/issues/510)) ([7557ab8](https://github.com/ory/kratos/commit/7557ab85ddf8501935d70e2558682dff2024897b))
* Update repository templates ([4c89834](https://github.com/ory/kratos/commit/4c89834ce59195c5b59da5bc5b41db7ed03bf1c4))
* Use central banner repo for README ([d1e8a82](https://github.com/ory/kratos/commit/d1e8a8272cd536b6e12326778258bfbe0b7e8af7))
* Use shorthand closing tag for Mermaid ([f9f2dbc](https://github.com/ory/kratos/commit/f9f2dbc063f82a852b540013ddff81501f7c1222))

### Features

* Add support for Multitenant Azure AD as an OIDC provider ([#434](https://github.com/ory/kratos/issues/434)) ([a8f1179](https://github.com/ory/kratos/commit/a8f117985217c753cfca52905e43b640e89a6bd1))
* Add tests for defaults ([a16fc51](https://github.com/ory/kratos/commit/a16fc5121b36353cf2e684190eda976a1ea53a8f))
* Add User ID to a header when calling whoami ([#530](https://github.com/ory/kratos/issues/530)) ([183b4d0](https://github.com/ory/kratos/commit/183b4d075a9ff50c1f9f53d108a48789e49a5138))
* Implement account recovery ([#428](https://github.com/ory/kratos/issues/428)) ([e169a3e](https://github.com/ory/kratos/commit/e169a3e4079b1ef3a18564e0723baf81c44c38ec)), closes [#37](https://github.com/ory/kratos/issues/37):

    This patch implements the account recovery with endpoints such as "Init Account Recovery", a new config value `urls.recovery_ui` and so on. A new identity field has been added `identity.recovery_addresses` containing all recovery addresses.
    
    Additionally, some refactoring was made to DRY code and make naming consistent. As part of dependency upgrades, structured logging has also improved and an audit trail prototype has been added (currently streams to stderr only).


### Unclassified

* docs:fixed broken link (#454) ([22720c6](https://github.com/ory/kratos/commit/22720c6c5e3d31acc175980223183e2336b3751d)), closes [#454](https://github.com/ory/kratos/issues/454)
* Allow kratos to talk to databases in docker-compose quickstart ([#522](https://github.com/ory/kratos/issues/522)) ([8bf9a1a](https://github.com/ory/kratos/commit/8bf9a1ac4162c677a455c2f02de658bd5d146905)):

    All of the databases must exist on the same docker network to allow the
    main kratos applications to communicate with them.

* Fixed typo ([#472](https://github.com/ory/kratos/issues/472)) ([31263b6](https://github.com/ory/kratos/commit/31263b68ab8d81d264e0fa375a915f8f82d70bb3))


# [0.3.0-alpha.1](https://github.com/ory/kratos/compare/v0.2.1-alpha.1...v0.3.0-alpha.1) (2020-05-15)

This release finalizes the OpenID Connect and OAuth2 login, registration, and settings strategy with JsonNet data transformation! From now on, "Sign in with Google, Github, ..." is officially supported! It's also possible to link and unlink these connections using the Self-Service Settings Flow! The documentation has been updated to reflect those changes and includes guides to setting up "Sign in with GitHub" in under 5 Minutes! Please be aware that existing OpenID Connect connections will stop working. Check out the "Breaking Changes" section for more info! Want to learn more? Check [out the docs](https://www.ory.sh/kratos/docs/concepts/credentials/openid-connect-oidc-oauth2)!

We also changed the config validation output, making it easier than ever to find bugs in your config:

```
% kratos --config invalid-config.yml serve
INFO[0001] Config file loaded successfully.              path=invalid-config.yml
ERRO[0001] The provided configuration is invalid and could not be loaded. Check the output below to understand why.  config_file=invalid-config.yml

dsn: <nil>
     ^-- one or more required properties are missing

urls.whitelisted_return_to_urls: https://selfservice.office.example.com
                                 ^-- expected array, but got string

FATA[0001] The services failed to start because the configuration is invalid. Check the output above for more details.
```

This release concludes over 50 commits and 16.000 lines of code changed.



## Breaking Changes

If you upgrade and have existing Social Sign In connections, it will no longer be possible to use them to sign in. Because the oidc strategy was undocumented and not officially released we do not provide an upgrade guide. If you run into this issue on a production system you may need to use SQL to change the config of those identities. If this is a real issue for you that you're unable to solve, please create an issue on GitHub.

This is a breaking change as previous OIDC configurations will not work. Please consult the newly written documentation on OpenID Connect to learn how to use OIDC in your login and registration flows. Since the OIDC feature was not publicly broadcasted yet we have chosen not to provide an upgrade path. If you have issues, please reach out on the forums or slack.



### Bug Fixes

* Access rules of oathkeeper for quick start ([#390](https://github.com/ory/kratos/issues/390)) ([5ed6d05](https://github.com/ory/kratos/commit/5ed6d05b3e13027e4e7ffef1ff10ab2fb948093d)), closes [#389](https://github.com/ory/kratos/issues/389):

    To access `/` as dashboard

* Active field should not be required ([#401](https://github.com/ory/kratos/issues/401)) ([aed2a5c](https://github.com/ory/kratos/commit/aed2a5c3c8e39132df53ae8f0eecfb7924296796)), closes [ory/sdk#14](https://github.com/ory/sdk/issues/14)
* Adopt jsonnet in e2e oidc tests ([5e518fb](https://github.com/ory/kratos/commit/5e518fb2de678e27fcc0e4fff020a4d575f1c109))
* Detect postgres unique constraint ([3a777af](https://github.com/ory/kratos/commit/3a777af00244066a42751005d832e4058ddad8d2))
* Fix oidc strategy jsonnet test ([f6c48bf](https://github.com/ory/kratos/commit/f6c48bf2c64cea1f111e5777de22878e0be5f03c))
* Improve config validation error message ([#414](https://github.com/ory/kratos/issues/414)) ([d1e6896](https://github.com/ory/kratos/commit/d1e6896b3870cad49217ee78f6024a8a5c416f46)), closes [#413](https://github.com/ory/kratos/issues/413)
* Reset request id after parse ([9550205](https://github.com/ory/kratos/commit/9550205a35364473e0f620ef2b2a7eac223dbfff))
* Resolve flaky swagger generation ([#416](https://github.com/ory/kratos/issues/416)) ([ac4acfc](https://github.com/ory/kratos/commit/ac4acfcd7f4e686b5d5c01136158fdf1687329ac))
* Resolve regression issues and bugs ([e6d5369](https://github.com/ory/kratos/commit/e6d53693e146ec6e0d9de2ea366323721af3d8fb))
* Return correct error on id mismatch ([5915f28](https://github.com/ory/kratos/commit/5915f2882d2a481ea357d50b0058093ba3ddb51b))
* Test and implement mapper_url for jsonnet ([40ac3dc](https://github.com/ory/kratos/commit/40ac3dc7b5828ac775055fed3c0bd9ff393e5d86))
* Transaction usage in the identity persister ([#404](https://github.com/ory/kratos/issues/404)) ([7f5072d](https://github.com/ory/kratos/commit/7f5072dc2d4fbf1f48cdf4d199ce4e89683a87b1))

### Chores

* Pin v0.3.0-alpha.1 release commit ([43b693a](https://github.com/ory/kratos/commit/43b693a449bf7cd219eb6901acf36725ace1c41c))

### Code Refactoring

* Adopt new request parser ([ad16cc9](https://github.com/ory/kratos/commit/ad16cc917c8067eb1c4b89ef8192287be1c912c8))
* Dry config and oidc tests ([3e98756](https://github.com/ory/kratos/commit/3e9875612ea895f9b565d34f4d5b0f80d136868f))
* Improve oidc flows and payloads and add e2e tests ([#381](https://github.com/ory/kratos/issues/381)) ([f9a5079](https://github.com/ory/kratos/commit/f9a50790637a848897ba275373bc538728e09f3d)), closes [#387](https://github.com/ory/kratos/issues/387):

    This patch improves the OpenID Connect login and registration user experience by simplifying the network flows and introduces e2e tests using ORY Hydra.

* Move cypress files to test/e2e ([df8e627](https://github.com/ory/kratos/commit/df8e627d81d69682e01ec5670c7088ba564df578))
* Moved scanner json to ory/x ([#412](https://github.com/ory/kratos/issues/412)) ([8a0967d](https://github.com/ory/kratos/commit/8a0967daef4329981b01e6c2b8bb55a8105b4829))
* Partition files and change creds structure ([4f1eb94](https://github.com/ory/kratos/commit/4f1eb946fe1e74e537fc2166fc000180a11c2048)):

    This patch changes the data model of the OpenID Connect strategy. Instead of using an array of providers as the base config item (e.g. `{"type":"oidc","config":[{"provider":"google","subject":"..."}]}`) the credentials config is now an object with a `providers` key: `{"type":"oidc","config":{"providers":[{"provider":"google","subject":"..."}]}}`. This change allows introduction of future changes to the schema without breaking compatibility.

* Replace oidc jsonschema with jsonnet ([2b45e79](https://github.com/ory/kratos/commit/2b45e7953787ad46a6937fe44cb24b6c786eb223)), closes [#380](https://github.com/ory/kratos/issues/380):

    This patch replaces the previous methodology of merging OIDC data which used JSON Schema with Extensions and JSON Path in favor of a much easier to use approach with JSONNet.

* **settings:** Use common request parser ([ad6c402](https://github.com/ory/kratos/commit/ad6c4026e5fd15924dc906cdc9cb6c9de2fc4daa))

### Documentation

* Document account enumeration defenses for oidc ([266329c](https://github.com/ory/kratos/commit/266329cd2969627c823418c1267360193e6342df)), closes [#32](https://github.com/ory/kratos/issues/32)
* Document new oidc jsonnet mapper ([#392](https://github.com/ory/kratos/issues/392)) ([088b30f](https://github.com/ory/kratos/commit/088b30feb6845863e6651489e0c963cde7e10516))
* Document oidc strategy ([#415](https://github.com/ory/kratos/issues/415)) ([9f079f4](https://github.com/ory/kratos/commit/9f079f4f77e54f7be67ac59e13e8ec2696522637)), closes [#409](https://github.com/ory/kratos/issues/409) [#124](https://github.com/ory/kratos/issues/124) [#32](https://github.com/ory/kratos/issues/32)
* Explain that form data is merged with oidc data ([#394](https://github.com/ory/kratos/issues/394)) ([b0dbec4](https://github.com/ory/kratos/commit/b0dbec403c96af41346b6b14fc74b7010e7f8e8a)), closes [#127](https://github.com/ory/kratos/issues/127)
* Fix links in README ([efb6102](https://github.com/ory/kratos/commit/efb610239ac2ae828db26ee84c4c5a83c54c0a6a)), closes [#403](https://github.com/ory/kratos/issues/403)
* Improve social sign in guide ([#393](https://github.com/ory/kratos/issues/393)) ([647ced3](https://github.com/ory/kratos/commit/647ced3084d203e9954ca037afea34316f2080d8)), closes [#49](https://github.com/ory/kratos/issues/49):

    This patch changes the social sign in guide to represent more use cases such as Google and Facebook. Additionally, the example has been updated to work with Jsonnet.
    
    This patch also documents limitations around merging user data from GitHub.

* Improve the identity data model page ([#410](https://github.com/ory/kratos/issues/410)) ([2915b8f](https://github.com/ory/kratos/commit/2915b8faf3530fe7b9d252094c3aeb9fdbe9dd08))
* Include redirect doc in nav ([5aaebff](https://github.com/ory/kratos/commit/5aaebffd8c03e613ec60735536b6ef38d4da39e3)), closes [#406](https://github.com/ory/kratos/issues/406)
* Prepare v0.3.0-alpha.1 ([d6a6f43](https://github.com/ory/kratos/commit/d6a6f432f375018a2dc79d6b60de18455057c25a))
* Ui should show only active form sections ([#395](https://github.com/ory/kratos/issues/395)) ([4db674d](https://github.com/ory/kratos/commit/4db674de14bc50e782321c7bd88ac8077db2bf75))
* Update github templates ([#408](https://github.com/ory/kratos/issues/408)) ([6e646b0](https://github.com/ory/kratos/commit/6e646b033e0d43499bf37579a2f04b726af0e3f7))

### Features

* Add format and lint for JSONNet files ([0a1b244](https://github.com/ory/kratos/commit/0a1b244a6fd2f714a12d101071b3c0f82b4da584)):

    This patch adds two commands `kratos jsonnet format` and `kratos jsonnet lint` that help with formatting and linting JSONNet code.

* Implement oidc settings e2e tests ([919925c](https://github.com/ory/kratos/commit/919925c87be561064300c3981b5a230c6cada4f7))
* Introduce leaklog for debugging oidc map payloads ([238d7a4](https://github.com/ory/kratos/commit/238d7a493566bcc28f08b1b2bf6463f95b100254))
* Write tests and fix bugs for oidc settings ([575a61f](https://github.com/ory/kratos/commit/575a61f58a887fefa6b2917761c06304c94c9892))

### Unclassified

* Format code ([bc7557a](https://github.com/ory/kratos/commit/bc7557a4247ede1fdb4141f2670532aec7cbd456))


# [0.2.1-alpha.1](https://github.com/ory/kratos/compare/v0.2.0-alpha.2...v0.2.1-alpha.1) (2020-05-05)

Resolves a bug in the kratos-selfservice-ui-node application.





### Chores

* Pin v0.2.1-alpha.1 release commit ([16463ea](https://github.com/ory/kratos/commit/16463ead91a009f33373150d10095aa3857b38f4))

### Documentation

* Fix quickstart hero sections ([7c6c439](https://github.com/ory/kratos/commit/7c6c4397bccd2b505fc04cc8d3b0944ceca18982))
* Fix typo in upgrade guide ([a1b1d7c](https://github.com/ory/kratos/commit/a1b1d7c9cbe5fad3b1112a16eced4f3064cfdda0))


# [0.2.0-alpha.2](https://github.com/ory/kratos/compare/v0.1.1-alpha.1...v0.2.0-alpha.2) (2020-05-04)

This is a heavy release with over hundreds of commits and files changed! Let's
take a look at some of the highlights!

**ORY Oathkeeper now optional**

Using ORY Oathkeeper to protect your API is now optional. The basic quickstart
now uses a much simpler set up. Go
[check it out](https://www.ory.sh/kratos/docs/quickstart) now!

**PostgreSQL, MySQL, CockroachDB support now tested and official!**

All three databases now pass acceptance tests and are thus officially supported!

**Self-Service Profile Flow**

The self-service profile flow has been refactored into a more generic flow
allowing users to make modifications to their traits and credentials. Check out
the [docs to learn
more](https://www.ory.sh/kratos/docs/self-service/flows/user-settings-profile-management)
about the flow and it's features.

Please keep in mind that the flow's APIs have changed. We recommend re-reading
the docs!

**Managing Privileged Profile Fields**

Flows such as changing ones profile or primary email address should not be
possible unless the login session is fresh. This prevents your colleague or evil
friend to take over your account while you make yourself a coffee.

ORY Kratos now supports this by redirecting the user to the login screen if
changes to sensitive fields are made. The changes will only be applied after
successful reauthentication.

**Changes to Hooks**

This patch focuses on refactoring how self-service flows terminate and changes
how hooks behave and when they are executed.

Before this patch, it was not clear whether hooks run before or after an
identity is persisted. This caused problems with multiple writes on the HTTP
ResponseWriter and other bugs.

This patch removes certain hooks from after login, registration, and profile
flows. Per default, these flows now respond with an appropriate payload (
redirect for browsers, JSON for API clients) and deprecate the `redirect` hook.
This patch includes documentation which explains how these hooks work now.

Additionally, the documentation was updated. Especially the sections about hooks
have been refactored. The login and user registration docs have been updated to
reflect the latest changes as well.

BREAKING CHANGE: Please remove the `redirect` hook from both login,
registration, and settings after configuration. Please remove the `session` hook
from your login after configuration. Hooks have moved down a level and are now
configured at `selfservice.<login|registration|settings>.<after|before>.hooks`
instead of `selfservice.<login|registration|settings>.<after|before>.hooks`.
Hooks are now identified by `hook:` instead of `job:`. Please rename those
sections accordingly.

We recommend re-reading the
[Hooks Documentation](https://www.ory.sh/kratos/docs/self-service/hooks/index).

**Changing Passwords**

It's now possible to change your password using the Self-Service Settings Flow!
Lean more about this flow
[here](https://www.ory.sh/kratos/docs/self-service/flows/user-settings-profile-management)

**End-To-End Tests**

We added tons of end-to-end and integration tests to find and fix pesky bugs.



## Breaking Changes

Please remove the `redirect` hook from both login,
registration, and settings after configuration. Please remove
the `session` hook from your login after configuration. Hooks
have moved down a level and are now configured at
`selfservice.<login|registration|settings>.<after|before>.hooks`
instead of
`selfservice.<login|registration|settings>.<after|before>.hooks`.
Hooks are now identified by `hook:` instead of `job:`. Please
rename those sections accordingly.

Several profile-related URLs have and payloads been updated. Please consult the most recent documentation.

The payloads of the Profile Management Request API
that previously were set in `{ "methods": { "traits": { ... } }}` have now moved to
`{ "methods": { "profile": { ... } }}`.

This patch introduces a refactor that is needed
for the profile management API to be capable of handling (password,
oidc, ...) credential changes as well.

To implement this, the payloads of the Profile Management Request API
that previously were set in `{"form": {...} }` have now moved to
`{"methods": { "traits": { ... } }}`.

In the future, as more credential updates are handled, there will
be additional keys in the forms key
`{"methods": { "traits": { ... }, "password": { ... } }}`.



### Bug Fixes

* Allow setting new password in profile flow ([3b5fd5c](https://github.com/ory/kratos/commit/3b5fd5ca8c09b2344c0262547f2b387bda362362))
* Automatically append multiStatements parameter to mySQL URI ([#374](https://github.com/ory/kratos/issues/374)) ([39f77bb](https://github.com/ory/kratos/commit/39f77bb29637db048b15c097d869d8828b0d292b))
* **config:** Rename config key stmp to smtp ([#278](https://github.com/ory/kratos/issues/278)) ([ef95811](https://github.com/ory/kratos/commit/ef95811bb891afe3a0ef3b19514f13a56a32ea3b))
* Create pop connection without parsed connection options ([#366](https://github.com/ory/kratos/issues/366)) ([10b6481](https://github.com/ory/kratos/commit/10b6481774aaff42b70b9c6af3ed776ac8f7734c))
* Declare proper vars for setting version ([#383](https://github.com/ory/kratos/issues/383)) ([2fc7556](https://github.com/ory/kratos/commit/2fc7556b70b11e519162326ded0ba2638b6d32df))
* Decouple quickstart scenarios ([#336](https://github.com/ory/kratos/issues/336)) ([17363b3](https://github.com/ory/kratos/commit/17363b312deff8b92fc1b0d158dc70670d5938e5)), closes [#262](https://github.com/ory/kratos/issues/262):

    Creates several docker compose examples which include various
    scenarios of the quickstart.
    
    The regular quickstart guide now works without ORY Oathkeeper
    and uses the standalone mode of the example app instead.
    
    Additionally, the Makefile was improved and now automatically pulls
    required dependencies in the appropriate version.

* **docker:** Throw away build artifacts ([481ec1b](https://github.com/ory/kratos/commit/481ec1ba14480ced39516f6e0c47a40b6a44a631))
* Document Schema API and serve over admin endpoint ([#299](https://github.com/ory/kratos/issues/299)) ([4be417c](https://github.com/ory/kratos/commit/4be417c0ee18622247a15d2803f7f436cfe3c229)), closes [#287](https://github.com/ory/kratos/issues/287)
* Exempt whomai from csrf protection ([#329](https://github.com/ory/kratos/issues/329)) ([31d4065](https://github.com/ory/kratos/commit/31d4065c2b0cbd6c8d2b0031ce8f6f157ff967cf))
* Fix swagger annotation ([#331](https://github.com/ory/kratos/issues/331)) ([5c5c78f](https://github.com/ory/kratos/commit/5c5c78f404a11d5df25cb68584b826b685bf5385)):

    Closes https://github.com/ory/sdk/issues/10

* Move to ory sqa service ([#309](https://github.com/ory/kratos/issues/309)) ([7c244e0](https://github.com/ory/kratos/commit/7c244e0a28a010e56e07d061132dad7a0309ea75))
* Properly annotate error API ([a6f1300](https://github.com/ory/kratos/commit/a6f1300951010e7c862c410e93653f7c02c2e79f))
* Remove unused returnTo ([e64e5b0](https://github.com/ory/kratos/commit/e64e5b0cecceedda29a525f683cbf6070a9ef1eb))
* Resolve docker build permission issues ([f3612e8](https://github.com/ory/kratos/commit/f3612e8f82018bae17c9146d273fe7e82ceb033d))
* Resolve failing test issues ([2e968e5](https://github.com/ory/kratos/commit/2e968e52d3ae3396a3f2e212c0dab22677b4b5fd))
* Resolve linux install script archive naming ([#302](https://github.com/ory/kratos/issues/302)) ([c98b8aa](https://github.com/ory/kratos/commit/c98b8aa4cd3ab881b904e9dc4cdcb6383a8ad09b))
* Resolve NULL value for seen_at ([#259](https://github.com/ory/kratos/issues/259)) ([a7d1e86](https://github.com/ory/kratos/commit/a7d1e86844a9cdd0c58353e1f1e4340dac4260b3)), closes [#244](https://github.com/ory/kratos/issues/244):

    Previously, errorx tests were not executed which caused several bugs.

* Resolve password continuity issues ([56a44fa](https://github.com/ory/kratos/commit/56a44fa33d325eea9fddec4269e34e632310f77b))
* Revert use host volume mount for sqlite ([#272](https://github.com/ory/kratos/issues/272)) ([#285](https://github.com/ory/kratos/issues/285)) ([a7477ab](https://github.com/ory/kratos/commit/a7477ab1db0d986f96e754946607d05888de4c97)):

    This reverts commit 230ab2d83f4d187f410e267c6d68554e82514948.

* Self-service error query parameter name ([#308](https://github.com/ory/kratos/issues/308)) ([be257f5](https://github.com/ory/kratos/commit/be257f5448abaa48e25735a088757f3fd6dc6d22)):

    The query parameter for the self-service errors endpoint was named `id`
    in the API docs, whereas it is the `error` param that is used by the
    handler.

* **session:** Regenerate CSRF Token on principal change ([#290](https://github.com/ory/kratos/issues/290)) ([1527ef4](https://github.com/ory/kratos/commit/1527ef4209b937e2175b60d56efd019f17b33b04)), closes [#217](https://github.com/ory/kratos/issues/217)
* **session:** Whoami endpoint now supports all HTTP methods ([#283](https://github.com/ory/kratos/issues/283)) ([4bf645b](https://github.com/ory/kratos/commit/4bf645b66c7a128182ff55e52fdad7f53d752ce7)), closes [#270](https://github.com/ory/kratos/issues/270)
* Show log in ui only when unauthenticated or forced ([df77310](https://github.com/ory/kratos/commit/df77310ffbe7cfc90fa3bc5dad0450e79c34ebef)), closes [#323](https://github.com/ory/kratos/issues/323)
* **sql:** Rename migrations with same version ([#280](https://github.com/ory/kratos/issues/280)) ([07e46b9](https://github.com/ory/kratos/commit/07e46b9c9e57940bec904d744ffdd272d610a77b)), closes [#279](https://github.com/ory/kratos/issues/279)
* **swagger:** Move nolint,deadcode instructions to own file ([#293](https://github.com/ory/kratos/issues/293)) ([1935510](https://github.com/ory/kratos/commit/1935510ad9b0f387eb3b2e690e31c5313a06883e)):

    Closes https://github.com/ory/docs/pull/279

* Use host volume mount for sqlite ([#272](https://github.com/ory/kratos/issues/272)) ([230ab2d](https://github.com/ory/kratos/commit/230ab2d83f4d187f410e267c6d68554e82514948))
* Use resilient client for HIBP lookup ([#288](https://github.com/ory/kratos/issues/288)) ([735b435](https://github.com/ory/kratos/commit/735b43508392c6966a57907c20caa7cf9df4fc4d)), closes [#261](https://github.com/ory/kratos/issues/261)
* Use semver-regex replacer func ([d5c9a47](https://github.com/ory/kratos/commit/d5c9a47800fc2a55b96c7b9330f68b0a2db328cb))
* Use sqlite tag on make install ([2c82784](https://github.com/ory/kratos/commit/2c82784cd69e0468a72354f6898945032d826306))
* Verified_at field should not be required ([#353](https://github.com/ory/kratos/issues/353)) ([15d5e26](https://github.com/ory/kratos/commit/15d5e268d2ec397f0647d2407d86404c4ee8bfa3)):

    Closes https://github.com/ory/sdk/issues/11
    
    


### Chores

* Pin v0.2.0-alpha.2 release commit ([ab91689](https://github.com/ory/kratos/commit/ab916894b761b18c53e4ed1fd0e42d9f5aa0817c))

### Code Refactoring

* Move docs to this repository ([#317](https://github.com/ory/kratos/issues/317)) ([aa0d726](https://github.com/ory/kratos/commit/aa0d72639ecae3b0649761e6ee881a59b2f3e94e))
* Prepare profile management payloads for credentials ([44493f3](https://github.com/ory/kratos/commit/44493f3ddbb449981576ec317ac45530ca3be14d))
* Rename traits method to profile ([4f1e033](https://github.com/ory/kratos/commit/4f1e0339ecc1efbdfa3d3680ad64b7683e90e447))
* Rework hooks and self-service flow completion ([#349](https://github.com/ory/kratos/issues/349)) ([a7c7fef](https://github.com/ory/kratos/commit/a7c7fef758e843393b0dc1e60bee11b88b8c9b4a)), closes [#348](https://github.com/ory/kratos/issues/348) [#347](https://github.com/ory/kratos/issues/347) [#179](https://github.com/ory/kratos/issues/179) [#51](https://github.com/ory/kratos/issues/51) [#50](https://github.com/ory/kratos/issues/50) [#31](https://github.com/ory/kratos/issues/31):

    This patch focuses on refactoring how self-service flows terminate and
    changes how hooks behave and when they are executed.
    
    Before this patch, it was not clear whether hooks run before or
    after an identity is persisted. This caused problems with multiple
    writes on the HTTP ResponseWriter and other bugs.
    
    This patch removes certain hooks from after login, registration, and profile flows.
    Per default, these flows now respond with an appropriate payload (
    redirect for browsers, JSON for API clients) and deprecate
    the `redirect` hook. This patch includes documentation which explains
    how these hooks work now.
    
    Additionally, the documentation was updated. Especially the sections
    about hooks have been refactored. The login and user registration docs
    have been updated to reflect the latest changes as well.
    
    Also, some other minor, cosmetic, changes to the documentation have been made.


### Documentation

* Add banner kratos ([8a9dfbb](https://github.com/ory/kratos/commit/8a9dfbbd54bac14778cc84ec13326eb1ef80f5b3))
* Add csrf and cookie debug section ([#342](https://github.com/ory/kratos/issues/342)) ([cac2948](https://github.com/ory/kratos/commit/cac2948685ed2a3c3edbc8eb4696bbfb8523dfeb)), closes [#341](https://github.com/ory/kratos/issues/341)
* Add database connection documentation ([#332](https://github.com/ory/kratos/issues/332)) ([4f9e8b0](https://github.com/ory/kratos/commit/4f9e8b00bacda3612db3f48b81fabd562075470a))
* Add HA docs ([2e5c591](https://github.com/ory/kratos/commit/2e5c59158915d1ccbb90363e23f73a09c227b6f7))
* Add hook changes to upgrade guide ([55b5fe0](https://github.com/ory/kratos/commit/55b5fe00c0472f5f6f7408eee76bf9a39318db7e))
* Add info to oidc ([#382](https://github.com/ory/kratos/issues/382)) ([6eeeb5d](https://github.com/ory/kratos/commit/6eeeb5dbe98d2f31fd922d60a35d9d8f81d0b2a8))
* Add more examples to config schema ([#372](https://github.com/ory/kratos/issues/372)) ([ed2ccb9](https://github.com/ory/kratos/commit/ed2ccb935fdcfcb11999996cd582726bba096435)), closes [#345](https://github.com/ory/kratos/issues/345)
* Add quickstart notes for docker debugging ([74f082a](https://github.com/ory/kratos/commit/74f082a407ee73741453ff6a394f47790e79b667))
* Add settings docs and improve flows ([#375](https://github.com/ory/kratos/issues/375)) ([478cd9c](https://github.com/ory/kratos/commit/478cd9c5b5755030307d1f11e9bcbd4e171ee0d6)), closes [#345](https://github.com/ory/kratos/issues/345)
* **concepts:** Fix typo ([a49184c](https://github.com/ory/kratos/commit/a49184c30d9c2ccff5a2d41d3aff61b24e7d2ea9)):

    Closes https://github.com/ory/docs/pull/296

* **concepts:** Properly close code tag ([1c841c2](https://github.com/ory/kratos/commit/1c841c213bdbc79a6aa41e8450444d8d6c1f0284))
* Declare api frontmatter properly ([df7591f](https://github.com/ory/kratos/commit/df7591f7b70c94cfe62042a598eceb36b6a4f29a))
* Document 0.2.0 high-level changes ([9be1064](https://github.com/ory/kratos/commit/9be1064500dd86489b79e1abd9cbf1268b97853a))
* Document multi-tenant set up ([891594d](https://github.com/ory/kratos/commit/891594df488e42ce30a81465f10f2936d152cb55)), closes [#370](https://github.com/ory/kratos/issues/370)
* Fix broken images in quickstart ([52aa4cf](https://github.com/ory/kratos/commit/52aa4cf0b6967108fa58f58b6b151e6f6118bcc9))
* Fix broken link ([bf7843c](https://github.com/ory/kratos/commit/bf7843cd96795a894488a0910529c847cf7eee19)), closes [#327](https://github.com/ory/kratos/issues/327)
* Fix broken link ([c2adc73](https://github.com/ory/kratos/commit/c2adc734a73758d858d50d8738dc2a556110f26c)), closes [#327](https://github.com/ory/kratos/issues/327)
* Fix broken mermaid links ([f24fc1b](https://github.com/ory/kratos/commit/f24fc1bbba234d71098298bcddbba236ac4297f3))
* Fix spelling in quickstart ([#356](https://github.com/ory/kratos/issues/356)) ([3ce6b4a](https://github.com/ory/kratos/commit/3ce6b4a1b0722a96bcbae79b7261616f20741494))
* Improve changelog ([#384](https://github.com/ory/kratos/issues/384)) ([a973ca7](https://github.com/ory/kratos/commit/a973ca7719cd820bb196ec5732c85418528be1d0))
* Improve profile section and restructure nav ([#373](https://github.com/ory/kratos/issues/373)) ([3cc0979](https://github.com/ory/kratos/commit/3cc097934edc81d4c6d853594eed5e68e9e48445)), closes [#345](https://github.com/ory/kratos/issues/345)
* Regenerate and update changelog ([7d4ed98](https://github.com/ory/kratos/commit/7d4ed9873f25b14b59f727002fb08a8b8a4e91a6))
* Regenerate and update changelog ([175b626](https://github.com/ory/kratos/commit/175b626f74b4471e068bd79259c6d479fd6c1a7d))
* Regenerate and update changelog ([e60e2df](https://github.com/ory/kratos/commit/e60e2df5d5cc4c1ef8a6a7f13487d4ebbf54741e))
* Regenerate and update changelog ([41eeb75](https://github.com/ory/kratos/commit/41eeb7587fad864f64c4179ac20847f902c438b3))
* Regenerate and update changelog ([468105a](https://github.com/ory/kratos/commit/468105a6080b861f1e02db3a404f2bac7f2f5eb6))
* Regenerate and update changelog ([8414520](https://github.com/ory/kratos/commit/8414520c995cb2405ed051952357d37ca8111f25))
* Regenerate and update changelog ([85d5866](https://github.com/ory/kratos/commit/85d5866df403b3cfa5566cef5cb983714b395505))
* Regenerate and update changelog ([e8d2d10](https://github.com/ory/kratos/commit/e8d2d1019bbc05fbe4eeaaee7a8eb1e8f2d18cf9))
* Regenerate and update changelog ([4c58b6d](https://github.com/ory/kratos/commit/4c58b6de4a3a39b1e94516abd1ea8ed7b09c1fe4))
* Regenerate and update changelog ([a726eb2](https://github.com/ory/kratos/commit/a726eb202a070038148612f98f12e5d22170d1ec))
* Regenerate and update changelog ([87b47ba](https://github.com/ory/kratos/commit/87b47baa9cdc0175c58ccbb20e67b458ce6a445f))
* Regenerate and update changelog ([537d496](https://github.com/ory/kratos/commit/537d496d2043a17c68f31a8744c39bc76f76314c))
* Regenerate and update changelog ([00e6af9](https://github.com/ory/kratos/commit/00e6af96060ec38059c449ac5e8b3c1df5bb8c95))
* Regenerate and update changelog ([48a2eca](https://github.com/ory/kratos/commit/48a2eca2dcd274ca73d55132efca4a6dae63efdf))
* Regenerate and update changelog ([8a71948](https://github.com/ory/kratos/commit/8a719481b54957681aa21eff5415229f3e5d4bff))
* Regenerate and update changelog ([ad3d510](https://github.com/ory/kratos/commit/ad3d5101dad3c8a2725083c63f155638905b6e8c))
* Regenerate and update changelog ([48bcc70](https://github.com/ory/kratos/commit/48bcc704ed22d8c78620aa3a5f8ecb5b41937759))
* Regenerate and update changelog ([816a55c](https://github.com/ory/kratos/commit/816a55c81a27b53d5bd823392751853b68d3f607))
* Regenerate and update changelog ([4ed74d2](https://github.com/ory/kratos/commit/4ed74d25c45f6e439377329d42cd7ae0acf9d0f1))
* Regenerate and update changelog ([367927e](https://github.com/ory/kratos/commit/367927e716e7c1c6898151a5f14876fb30070dd3))
* Regenerate and update changelog ([38f4019](https://github.com/ory/kratos/commit/38f40190f54264808c7a2716555876d05cdf560f))
* Typo in README.md ([#265](https://github.com/ory/kratos/issues/265)) ([9f865a2](https://github.com/ory/kratos/commit/9f865a2ebace801414b2de17fe2f627d91f23474))
* Update banner url ([292c986](https://github.com/ory/kratos/commit/292c986729d83187f7e77365e11ef74a6f3cadf6))
* Update forum and chat links ([3039191](https://github.com/ory/kratos/commit/30391919d7ea58609dd3cd37db2709495e7abc76))
* Update github templates ([#338](https://github.com/ory/kratos/issues/338)) ([57dbc77](https://github.com/ory/kratos/commit/57dbc77b548383522ca428e899dfde461334216c))
* Update github templates ([#343](https://github.com/ory/kratos/issues/343)) ([eb13dc1](https://github.com/ory/kratos/commit/eb13dc1285cb16515d1c63b99cc389147508a31e))
* Update github templates ([#350](https://github.com/ory/kratos/issues/350)) ([faf2f30](https://github.com/ory/kratos/commit/faf2f305aea1826e3d5f0b2614313920ac2b585b))
* Update github templates ([#351](https://github.com/ory/kratos/issues/351)) ([20ff289](https://github.com/ory/kratos/commit/20ff2890004745231073cd4fd6ef1b37521cde72))
* Update linux install guide ([3b8e549](https://github.com/ory/kratos/commit/3b8e5493a01357f8c442a8a2dc9437712498452c))
* Update linux install guide ([#354](https://github.com/ory/kratos/issues/354)) ([ec49cae](https://github.com/ory/kratos/commit/ec49caec6ddea2c800db0779005bac6da73903e1))
* Update self service reg docs ([#367](https://github.com/ory/kratos/issues/367)) ([4cf0323](https://github.com/ory/kratos/commit/4cf0323095990c5ec25283a01561cb9b8833f9ef)), closes [/github.com/ory/kratos-selfservice-ui-node/blob/489c76d1b0474ee55ef56804b28f54d8718747ba/src/routes/auth.ts#L28](https://github.com//github.com/ory/kratos-selfservice-ui-node/blob/489c76d1b0474ee55ef56804b28f54d8718747ba/src/routes/auth.ts/issues/L28):

    The old links pointed at `/auth/browser/(login|registration)`
    which seems to be outdated now.

* Update user-settings-profile-management.md ([#322](https://github.com/ory/kratos/issues/322)) ([45dc3a5](https://github.com/ory/kratos/commit/45dc3a56c15ae442890313a7dbc784b75644248a))
* Updates issue and pull request templates ([#298](https://github.com/ory/kratos/issues/298)) ([1be738d](https://github.com/ory/kratos/commit/1be738d3f8e9bbc6dae31ffad5d990657a66761c))
* Updates issue and pull request templates ([#313](https://github.com/ory/kratos/issues/313)) ([299063c](https://github.com/ory/kratos/commit/299063caf2fdde40713bae4c36abb3b6fac7271d))
* Updates issue and pull request templates ([#314](https://github.com/ory/kratos/issues/314)) ([d5ae452](https://github.com/ory/kratos/commit/d5ae452a8ce5f641a40e510e82441d4eb8137218))
* Updates issue and pull request templates ([#315](https://github.com/ory/kratos/issues/315)) ([8b68db1](https://github.com/ory/kratos/commit/8b68db140a7fc1c0eaa9318c1759ea9d8d0c27df))
* Use git checkout <tag> in quickstart ([#339](https://github.com/ory/kratos/issues/339)) ([2d2562b](https://github.com/ory/kratos/commit/2d2562b587a69a2891ff29d927cb001e15d75b5d)), closes [#335](https://github.com/ory/kratos/issues/335)

### Features

* Add `dsn: memory` shorthand ([#284](https://github.com/ory/kratos/issues/284)) ([e66a030](https://github.com/ory/kratos/commit/e66a030f7d67dec639121fb23dfc7f1444474c6b)), closes [#228](https://github.com/ory/kratos/issues/228)
* Add and test id hint in reauth flow ([2298f01](https://github.com/ory/kratos/commit/2298f0140e77da870c842daa8eaca274e5d64254)), closes [#323](https://github.com/ory/kratos/issues/323)
* Add cypress e2e tests ([#334](https://github.com/ory/kratos/issues/334)) ([abc0e91](https://github.com/ory/kratos/commit/abc0e91e278f7938b264598ac0c60d18c5a9e8a0))
* Allow configuring same-site for session cookies ([#303](https://github.com/ory/kratos/issues/303)) ([2eb2054](https://github.com/ory/kratos/commit/2eb2054a94281aefa9a0818110d168cc9c052094)), closes [#257](https://github.com/ory/kratos/issues/257):

    It is now possible to set SameSite for the session cookie via the key `security.session.cookie.same_site`.

* **continuity:** Implement request continuity ([135e047](https://github.com/ory/kratos/commit/135e04750b1855ab0db812517c61e292a770ba94)), closes [#304](https://github.com/ory/kratos/issues/304) [#311](https://github.com/ory/kratos/issues/311):

    This patch adds a module which is capable of aborting a request, waiting for
    another option to complete, and then resuming the request again.
    
    This feature makes use of a temporary cookie which keeps track of the
    request state.
    
    This feature is required for several workflows that update privileged
    fields such as passwords, 2fa recovery codes, email addresses.
    
    refactor: rename profile to settings flow
    
    Renames selfservice/profile to settings. The settings flow includes a strategy for managing profile information

* Enable CockroachDB integration ([#260](https://github.com/ory/kratos/issues/260)) ([adc5153](https://github.com/ory/kratos/commit/adc5153410fb4d9f99702d7c73a78aeec8c1e9f1)), closes [#132](https://github.com/ory/kratos/issues/132) [#155](https://github.com/ory/kratos/issues/155)
* Enable continuity management for settings module ([009d755](https://github.com/ory/kratos/commit/009d7558f525168fecf86168de2906088662535e))
* Enable updating auth related traits ([#266](https://github.com/ory/kratos/issues/266)) ([65b88ba](https://github.com/ory/kratos/commit/65b88ba52fb9e6da3c1a65f734352519303327a6)), closes [#243](https://github.com/ory/kratos/issues/243)
* Implement password profile management flow ([a31839a](https://github.com/ory/kratos/commit/a31839a5c33c80500c900fb50d1dd499ab1161a1)), closes [#243](https://github.com/ory/kratos/issues/243)
* Introduce fallbacks for required configs ([#376](https://github.com/ory/kratos/issues/376)) ([b3bcb25](https://github.com/ory/kratos/commit/b3bcb25be6b417647ece2b3dda26d691f8e8d685)), closes [#369](https://github.com/ory/kratos/issues/369) [#352](https://github.com/ory/kratos/issues/352)
* **login:** Forced reauthentication ([#248](https://github.com/ory/kratos/issues/248)) ([344fc9c](https://github.com/ory/kratos/commit/344fc9cddccff958f13249b999a835d3e46a7771)), closes [#243](https://github.com/ory/kratos/issues/243)
* Return 410 when selfservice requests expire ([#289](https://github.com/ory/kratos/issues/289)) ([b414607](https://github.com/ory/kratos/commit/b4146076148d9ff079e9d433f0a90f5bc938650c)), closes [#235](https://github.com/ory/kratos/issues/235)
* Send verification emails on profile update ([#333](https://github.com/ory/kratos/issues/333)) ([1cacc80](https://github.com/ory/kratos/commit/1cacc80c54f92b380ef3752591970cc4dd97085e)), closes [#267](https://github.com/ory/kratos/issues/267)

### Unclassified

* u ([0b6fa48](https://github.com/ory/kratos/commit/0b6fa48e90fa0c50b9c26bae034eb1662c855d69))
* u ([03fa4f0](https://github.com/ory/kratos/commit/03fa4f05363aa1f38fe45730317375ce380cfa31))
* u ([a3dfd9d](https://github.com/ory/kratos/commit/a3dfd9d15e1f7287558b85c3a4f23d02444b0bf4))
* u ([616aa0f](https://github.com/ory/kratos/commit/616aa0f0cf3d662b48fcaa02715e02e854e05581))
* fix:add graceful shutdown to courier handler (#296) ([235d784](https://github.com/ory/kratos/commit/235d784b7f8bf38859d15d68c37b089fc9371195)), closes [#296](https://github.com/ory/kratos/issues/296) [#295](https://github.com/ory/kratos/issues/295):

    Courier would not stop with the provided Background handler.
    This changes the methods of Courier so that the graceful package can be
    used in the same way as the http endpoints can be used.

* fix(sql) change courier body to text field (#276) ([ed5268d](https://github.com/ory/kratos/commit/ed5268d539b2a28f5367e8ba2e2e6bd3a605ce5b)), closes [#276](https://github.com/ory/kratos/issues/276) [#269](https://github.com/ory/kratos/issues/269)
* Make format ([b85e5af](https://github.com/ory/kratos/commit/b85e5af2e29f9ca3bc3341ba4f2b1b338b441398))


# [0.1.1-alpha.1](https://github.com/ory/kratos/compare/v0.1.0-alpha.6...v0.1.1-alpha.1) (2020-02-18)

docs: Regenerate and update changelog





### Bug Fixes

* Add verify return to address ([#252](https://github.com/ory/kratos/issues/252)) ([64ab9e5](https://github.com/ory/kratos/commit/64ab9e510e6b65f9dd16fdfaadfd24785dab0c93))
* Clean up docker quickstart ([#255](https://github.com/ory/kratos/issues/255)) ([7f0996b](https://github.com/ory/kratos/commit/7f0996b99646e57136f20c04a77a6f682eecdd9c))
* Resolve several verification problems ([#253](https://github.com/ory/kratos/issues/253)) ([30d4632](https://github.com/ory/kratos/commit/30d46326373cf038b600ee07db3e95ce6d94ab12))
* Update verify URLs ([#258](https://github.com/ory/kratos/issues/258)) ([5d4f909](https://github.com/ory/kratos/commit/5d4f9099b5c61ff9572ad23a3eb9c0e0025d92da))

### Code Refactoring

* Support context-based SQL transactions ([#254](https://github.com/ory/kratos/issues/254)) ([6ace1ee](https://github.com/ory/kratos/commit/6ace1ee2070c35b0da3e36dcd5417ff70a4ff9cb))

### Documentation

* Regenerate and update changelog ([a125822](https://github.com/ory/kratos/commit/a1258221a1fef82cc525be7b1042e91e2d20b1eb))
* Regenerate and update changelog ([b3a8220](https://github.com/ory/kratos/commit/b3a822035509ec2c9fb04037b2088ce6df8191da))
* Regenerate and update changelog ([a141b30](https://github.com/ory/kratos/commit/a141b309a1fc22bc45d70a090869fdee198a065e))
* Regenerate and update changelog ([7e12e20](https://github.com/ory/kratos/commit/7e12e20be0fa61a2f41a416a3edcd2b522165196))
* Regenerate and update changelog ([3c1c67b](https://github.com/ory/kratos/commit/3c1c67b31a54dd8d5fceac9449d305db82ff8844))
* Regenerate and update changelog ([ee07937](https://github.com/ory/kratos/commit/ee07937d5e797f0217c86946da42d0070ca7c250))


# [0.1.0-alpha.6](https://github.com/ory/kratos/compare/v0.1.0-alpha.5...v0.1.0-alpha.6) (2020-02-16)

feat: Add verification to quickstart (#251)






### Bug Fixes

* Adapt quickstart to verify changes ([#247](https://github.com/ory/kratos/issues/247)) ([24eceb7](https://github.com/ory/kratos/commit/24eceb7147cef1081ac1ad969713ca1bc36229cb))
* Gracefully handle selfservice request expiry ([#242](https://github.com/ory/kratos/issues/242)) ([4421e6b](https://github.com/ory/kratos/commit/4421e6bde494fbe9672251cf813a39e3031bf3fd)), closes [#233](https://github.com/ory/kratos/issues/233)
* Set AuthenticatedAt in session issuer hook ([#246](https://github.com/ory/kratos/issues/246)) ([29c83fa](https://github.com/ory/kratos/commit/29c83fa986c612fb17e13fe9415f7836062159d2)), closes [#224](https://github.com/ory/kratos/issues/224)
* **swagger:** Sanitize before validate ([c72f140](https://github.com/ory/kratos/commit/c72f140083e94f3a47ee2398c56d188e6d4edcb4))
* **swagger:** Use correct annotations for request methods ([#237](https://github.com/ory/kratos/issues/237)) ([8473c85](https://github.com/ory/kratos/commit/8473c85d8282b27375b53babbbc79046d407b3fb)), closes [#234](https://github.com/ory/kratos/issues/234)

### Code Refactoring

* Move to ory/jsonschema/v3 everywhere ([#229](https://github.com/ory/kratos/issues/229)) ([61f5c1d](https://github.com/ory/kratos/commit/61f5c1d3d896841b08deb08c42ba896118e3fc71)), closes [#225](https://github.com/ory/kratos/issues/225)

### Documentation

* Regenerate and update changelog ([922cf0f](https://github.com/ory/kratos/commit/922cf0f3d7ec8860d13aff3b88849a71fb59e2c9))
* Regenerate and update changelog ([e097c23](https://github.com/ory/kratos/commit/e097c23d8b4902a9013f3a8fa9a397033a92fb88))
* Regenerate and update changelog ([2d1685f](https://github.com/ory/kratos/commit/2d1685f4f4235e9293b1ab79e67050042787c6e9))
* Regenerate and update changelog ([f8964e9](https://github.com/ory/kratos/commit/f8964e9e5c442f75ba501ce7cfcb18916b781dc1))
* Regenerate and update changelog ([92b8001](https://github.com/ory/kratos/commit/92b80013c98e9556138eff04aa24dc696b8d6128))
* Regenerate and update changelog ([d7083ab](https://github.com/ory/kratos/commit/d7083ab9fb8e8172707cae3ac4a8a183f0c25903))
* Regenerate and update changelog ([c4547dc](https://github.com/ory/kratos/commit/c4547dc53ecf167b63e5d7d3b6764535bd86fa5a))
* Regenerate and update changelog ([d8d8bba](https://github.com/ory/kratos/commit/d8d8bbae055e2220023a45b832d2435984191029))
* Regenerate and update changelog ([b012ed9](https://github.com/ory/kratos/commit/b012ed9ce1f4fd0ece2e3463e952711b4380f4a4))

### Features

* Add disabled flag to identifier form fields ([#238](https://github.com/ory/kratos/issues/238)) ([a2178bd](https://github.com/ory/kratos/commit/a2178bdbbe20798a3e1e3fb5ed7b44afc187c640)), closes [#227](https://github.com/ory/kratos/issues/227)
* Add verification to quickstart ([#251](https://github.com/ory/kratos/issues/251)) ([172dc87](https://github.com/ory/kratos/commit/172dc87d22f925668c21da1b3b581156e01d45a4))
* Implement email verification ([#245](https://github.com/ory/kratos/issues/245)) ([eed00f4](https://github.com/ory/kratos/commit/eed00f4b328c173057455980ce0e1aad909c278f)), closes [#27](https://github.com/ory/kratos/issues/27)
* Improve password validation strategy ([#231](https://github.com/ory/kratos/issues/231)) ([256fad3](https://github.com/ory/kratos/commit/256fad37164c81cc44c35e77b99911996722a86a))


# [0.1.0-alpha.5](https://github.com/ory/kratos/compare/v0.1.0-alpha.4...v0.1.0-alpha.5) (2020-02-06)

docs: Regenerate and update changelog





### Documentation

* Regenerate and update changelog ([e87e9c9](https://github.com/ory/kratos/commit/e87e9c9ec9cf55351439ab16a778f3ea303ec646))
* Regenerate and update changelog ([d6f0794](https://github.com/ory/kratos/commit/d6f0794d53b6e7d6d9e3bc63a77d402e43a29bed))
* Regenerate and update changelog ([eb7326c](https://github.com/ory/kratos/commit/eb7326c98c2d5e87a8ac3cd9f2efb43f2552164a))

### Features

* Redirect to new auth session on expired auth sessions ([#230](https://github.com/ory/kratos/issues/230)) ([b477ecd](https://github.com/ory/kratos/commit/b477ecd47de33a9a45159a298ac288c4ad5a0b55)), closes [#96](https://github.com/ory/kratos/issues/96)


# [0.1.0-alpha.4](https://github.com/ory/kratos/compare/v0.1.0-alpha.3...v0.1.0-alpha.4) (2020-02-06)

ci: Bump ory/sdk to 0.1.22




### Continuous Integration

* Bump ory/sdk to 0.1.22 ([c0d0edf](https://github.com/ory/kratos/commit/c0d0edf1f369ecaeb28d1337930b16222b97337f))

### Documentation

* Regenerate and update changelog ([f02afb3](https://github.com/ory/kratos/commit/f02afb3fed310f7fe9c5e6f7df34dfc9738018ad))


# [0.1.0-alpha.3](https://github.com/ory/kratos/compare/v0.1.0-alpha.2...v0.1.0-alpha.3) (2020-02-06)

ci: Bump ory/sdk orb




### Continuous Integration

* Bump ory/sdk orb ([65b2ca0](https://github.com/ory/kratos/commit/65b2ca0b8a1da8249aa4b4cb439b1d63aecaf8e0))


# [0.1.0-alpha.2](https://github.com/ory/kratos/compare/v0.1.0-alpha.1...v0.1.0-alpha.2) (2020-02-03)

docs: Regenerate and update changelog





### Bug Fixes

* Add paths to sqa middleware ([#216](https://github.com/ory/kratos/issues/216)) ([130c9c2](https://github.com/ory/kratos/commit/130c9c242e1434074d9fa4970b60ccb9b4f2ff47))
* **daemon:** Register error routes on admin port ([#226](https://github.com/ory/kratos/issues/226)) ([decd8d8](https://github.com/ory/kratos/commit/decd8d8ef8dac3674938b564962238195ffaf017))
* Set csrf token on public endpoints ([d0b15ae](https://github.com/ory/kratos/commit/d0b15aeca991a94771715a6eabd4a956be41ceda))

### Documentation

* Introduce upgrade guide ([736a3b1](https://github.com/ory/kratos/commit/736a3b19bfe35cc699dea508b4bdb56b3302ba7e))
* Prepare ecosystem automation ([7013b6c](https://github.com/ory/kratos/commit/7013b6c9a856e05f6ad385eb8ce36c5faf342f5a))
* Regenerate and update changelog ([f39b942](https://github.com/ory/kratos/commit/f39b9422d79d3e69304f013c85f3850337ca1730))
* Regenerate and update changelog ([c121601](https://github.com/ory/kratos/commit/c121601b5c741c846d9c478b01aabb9907d81b95))
* Regenerate and update changelog ([a947d55](https://github.com/ory/kratos/commit/a947d554ba2be94f334568a4e77a501742ca95af))
* Regenerate and update changelog ([8ba2044](https://github.com/ory/kratos/commit/8ba2044ebb369ea741f99c65163f650c607e6c07))
* Regenerate and update changelog ([9c023e1](https://github.com/ory/kratos/commit/9c023e1a9288f156c79ea78b3a979d0fefab8825))
* Regenerate and update changelog ([1e855a9](https://github.com/ory/kratos/commit/1e855a9e0ebd232ba2b07dc4a8bb79b84cd548e6))
* Regenerate and update changelog ([01ce3a8](https://github.com/ory/kratos/commit/01ce3a891edd84174694111637dd44fe65e48b37))
* Updates issue and pull request templates ([#222](https://github.com/ory/kratos/issues/222)) ([4daae88](https://github.com/ory/kratos/commit/4daae88af527018e9ee4e1e9717a07dffab427fe))

### Features

* Override semantic config ([#220](https://github.com/ory/kratos/issues/220)) ([9b4214b](https://github.com/ory/kratos/commit/9b4214bf5eac81a92513e04dc5f862b93df86935))

### Unclassified

* Update CHANGELOG [ci skip] ([ce9390c](https://github.com/ory/kratos/commit/ce9390c27f61966b7ed23244400215c2218bbc0b))
* refactor!: Improve user-facing error APIs (#219) ([7d4054f](https://github.com/ory/kratos/commit/7d4054f4363da7bc0e943e7abfbd0c804eb7f0c1)), closes [#219](https://github.com/ory/kratos/issues/219) [#204](https://github.com/ory/kratos/issues/204):

    This patch refactors user-facing error APIs:
    
    - The `/errors` endpoint moved to `/self-service/errors`
    - The endpoint is now available at both the Admin and Public API. The Public API requires CSRF Token match or a 403 error will be returned.
    - The Public API endpoint no longer returns 404 errors but 403 instead.
    - The response payload changed. What was `[{"code": ...}]` is now `{"id": "...", "errors": [{"code": ...}]}`
    
    This patch requires running `kratos migrate sql` as a new column (`csrf_token`) has been added to the user-facing error store.

* Update CHANGELOG [ci skip] ([c368a11](https://github.com/ory/kratos/commit/c368a11523a9bcb30a830d65c11e4f6d27417a78))


# [0.1.0-alpha.1](https://github.com/ory/kratos/compare/v0.0.3-alpha.15...v0.1.0-alpha.1) (2020-01-31)

docs: Updates issue and pull request templates (#215)

Signed-off-by: aeneasr <aeneas@ory.sh>




### Documentation

* Updates issue and pull request templates ([#215](https://github.com/ory/kratos/issues/215)) ([10c45f2](https://github.com/ory/kratos/commit/10c45f23e11abba1ca82095548769cd923a6a6a6))


# [0.0.3-alpha.15](https://github.com/ory/kratos/compare/v0.0.3-alpha.14...v0.0.3-alpha.15) (2020-01-31)

Update permissions in SQLite Dockerfile





### Unclassified

* Update permissions in SQLite Dockerfile ([1266e53](https://github.com/ory/kratos/commit/1266e533ac9a1f6ec375980cadce9755998f9fe6))


# [0.0.3-alpha.14](https://github.com/ory/kratos/compare/v0.0.3-alpha.13...v0.0.3-alpha.14) (2020-01-31)

Update README.md




### Unclassified

* Update README.md ([db8d65b](https://github.com/ory/kratos/commit/db8d65bf136223df546aa27f1ecff03d01159624))


# [0.0.3-alpha.13](https://github.com/ory/kratos/compare/v0.0.3-alpha.12...v0.0.3-alpha.13) (2020-01-31)

Allow mounting SQLite in /home/ory/sqlite (#212)






### Unclassified

* Allow mounting SQLite in /home/ory/sqlite (#212) ([2fe8c0f](https://github.com/ory/kratos/commit/2fe8c0f752e870028d68e8593a46c0902f673a65)), closes [#212](https://github.com/ory/kratos/issues/212)


# [0.0.3-alpha.11](https://github.com/ory/kratos/compare/v0.0.3-alpha.10...v0.0.3-alpha.11) (2020-01-31)

Clean up cmd and resolve packr2 issues (#211)

This patch addresses issues with the build pipeline caused by an invalid import. Profiling was also added.




### Unclassified

* Clean up cmd and resolve packr2 issues (#211) ([2e43ec0](https://github.com/ory/kratos/commit/2e43ec09e9d6aa572c4351bfef4c59dfc43f2343)), closes [#211](https://github.com/ory/kratos/issues/211):

    This patch addresses issues with the build pipeline caused by an invalid import. Profiling was also added.

* Improve field types (#209) ([aeefa93](https://github.com/ory/kratos/commit/aeefa93bf0427685f6ffadad5abfaa1fc26ce074)), closes [#209](https://github.com/ory/kratos/issues/209)
* Update CHANGELOG [ci skip] ([fc32207](https://github.com/ory/kratos/commit/fc32207482861b8f989cb1d6fe5d96bf34c54e4c))


# [0.0.3-alpha.10](https://github.com/ory/kratos/compare/v0.0.3-alpha.9...v0.0.3-alpha.10) (2020-01-31)

Update README




### Unclassified

* Update README ([35a310d](https://github.com/ory/kratos/commit/35a310d6de52fa74ad8728b1df67f88ce900aa61))
* Update CHANGELOG [ci skip] ([3c98745](https://github.com/ory/kratos/commit/3c987455a44b9e12e31619ba9f447e8a5feafc38))
* Update CHANGELOG [ci skip] ([c1c01df](https://github.com/ory/kratos/commit/c1c01df3a04fc7988bf847e3f31680112f5a642d))


# [0.0.3-alpha.7](https://github.com/ory/kratos/compare/v0.0.3-alpha.5...v0.0.3-alpha.7) (2020-01-30)

Use correct project root in Dockerfile





### Unclassified

* Use correct project root in Dockerfile ([3528758](https://github.com/ory/kratos/commit/352875878c74d15b522336b518df339c8ad48e49))
* Update CHANGELOG [ci skip] ([e78bbbe](https://github.com/ory/kratos/commit/e78bbbecbd9515c02e447efc3208599bf27ef85c))


# [0.0.3-alpha.5](https://github.com/ory/kratos/compare/v0.0.3-alpha.4...v0.0.3-alpha.5) (2020-01-30)

ci: Resolve final docker build issues (#210)






### Continuous Integration

* Resolve final docker build issues ([#210](https://github.com/ory/kratos/issues/210)) ([d703a1e](https://github.com/ory/kratos/commit/d703a1e328808df6761a9da5866a3f4df4c7923e))

### Unclassified

* Update CHANGELOG [ci skip] ([ebb1744](https://github.com/ory/kratos/commit/ebb1744d68b8a416774477182b1e2b2cd8bdfc43))
* Add libmusl to binary output ([e9b8445](https://github.com/ory/kratos/commit/e9b8445f2fc8e9e571ec0b8480cc70fe3251db9e))


# [0.0.3-alpha.4](https://github.com/ory/kratos/compare/v0.0.3-alpha.3...v0.0.3-alpha.4) (2020-01-30)

Update CHANGELOG [ci skip]





### Unclassified

* Update CHANGELOG [ci skip] ([018c229](https://github.com/ory/kratos/commit/018c229c4cff62e47c1154ca29ab9c70766a43e5))
* Add and use ory docker user ([cccbe09](https://github.com/ory/kratos/commit/cccbe09cc6e2ad72847206d46afe3e0bf7f79ab5))
* Update CHANGELOG [ci skip] ([0e436e5](https://github.com/ory/kratos/commit/0e436e57f79692c4c6e0a0c25f48a41654afcda1))
* Update goreleaser changelog filters ([7e5af97](https://github.com/ory/kratos/commit/7e5af97fded9f56a3cc9d1d92a7726e7b613b586))
* Update CHANGELOG [ci skip] ([4387503](https://github.com/ory/kratos/commit/438750326c5d6ad1569802c82806e831f43e785e))


# [0.0.3-alpha.2](https://github.com/ory/kratos/compare/v0.0.3-alpha.1...v0.0.3-alpha.2) (2020-01-30)

Resolve goreleaser build issues (#208)







### Unclassified

* Resolve goreleaser build issues (#208) ([d59a08a](https://github.com/ory/kratos/commit/d59a08a0ef680a984352d7f5068626cc1958185a)), closes [#208](https://github.com/ory/kratos/issues/208)


# [0.0.3-alpha.1](https://github.com/ory/kratos/compare/v0.0.1-alpha.9...v0.0.3-alpha.1) (2020-01-30)

Update CHANGELOG [ci skip]





### Unclassified

* Update CHANGELOG [ci skip] ([49e09ea](https://github.com/ory/kratos/commit/49e09eaaab1fc681f9330e12ce6e5483c62ee9e3))
* Take form field orders from JSON Schema (#205) ([a880f0d](https://github.com/ory/kratos/commit/a880f0ddb52fb4366acf8fbd80aabaa9843445a9)), closes [#205](https://github.com/ory/kratos/issues/205) [#176](https://github.com/ory/kratos/issues/176)
* Update CHANGELOG [ci skip] ([ff52bbb](https://github.com/ory/kratos/commit/ff52bbb264542b48658679bf5563b0f3b7ad73c7))
* Adapt quickstart docker compose config (#207) ([e532583](https://github.com/ory/kratos/commit/e532583b35a22cb39bbab0101bf86c0bf01b1088)), closes [#207](https://github.com/ory/kratos/issues/207)
* Update CHANGELOG [ci skip] ([7f4800b](https://github.com/ory/kratos/commit/7f4800b07556e688ba0cd551438876b3bf23ace5))
* Update CHANGELOG [ci skip] ([1b2c3f6](https://github.com/ory/kratos/commit/1b2c3f645e64848e7fba6656aa730c7e346ed75d))
* Rework public and admin fetch strategy (#203) ([99aa169](https://github.com/ory/kratos/commit/99aa1693e758f706f264c2439594e2be37ae9bc6)), closes [#203](https://github.com/ory/kratos/issues/203) [#122](https://github.com/ory/kratos/issues/122)
* Update CHANGELOG [ci skip] ([1cea427](https://github.com/ory/kratos/commit/1cea42780a95d4ebf5520e1c1803fb13ef596d52))
* ss/profile: Use request ID as query param everywhere (#202) ([ed32b14](https://github.com/ory/kratos/commit/ed32b14f8ea972cf549480f29cbf1b95d010789c)), closes [#202](https://github.com/ory/kratos/issues/202) [#190](https://github.com/ory/kratos/issues/190)
* Update CHANGELOG [ci skip] ([a392027](https://github.com/ory/kratos/commit/a3920278129399ce576c5336c2e50dd015b8f2f8))
* Update HTTP routes for a consistent API naming (#199) ([9ed4bda](https://github.com/ory/kratos/commit/9ed4bda9f0b0d45e8ac0de0c42b78f717f3d92f3)), closes [#199](https://github.com/ory/kratos/issues/199) [#195](https://github.com/ory/kratos/issues/195)


# [0.0.1-alpha.9](https://github.com/ory/kratos/compare/v0.0.1-alpha.11...v0.0.1-alpha.9) (2020-01-29)

ci: Bump goreleaser orb




### Continuous Integration

* Bump goreleaser orb ([29cd754](https://github.com/ory/kratos/commit/29cd754d33ec2f800730bd007f17fc0ce53a51eb))


# [0.0.2-alpha.1](https://github.com/ory/kratos/compare/v0.0.1-alpha.8...v0.0.2-alpha.1) (2020-01-29)

Use correct build archive for homebrew




### Unclassified

* Use correct build archive for homebrew ([74ac29f](https://github.com/ory/kratos/commit/74ac29f43f2937cad9065ad3c03cf3cf909cff42))


# [0.0.1-alpha.6](https://github.com/ory/kratos/compare/v0.0.1-alpha.5...v0.0.1-alpha.6) (2020-01-29)

ci: Bump goreleaser orb




### Continuous Integration

* Bump goreleaser orb ([018c94c](https://github.com/ory/kratos/commit/018c94ccc9e833f28f827fd10d607a7a1c954ac5))


# [0.0.1-alpha.5](https://github.com/ory/kratos/compare/v0.0.1-alpha.3...v0.0.1-alpha.5) (2020-01-29)

ci: Bump goreleaser dependency





### Continuous Integration

* Bump goreleaser dependency ([ec49bfb](https://github.com/ory/kratos/commit/ec49bfb4b636a72e51d3a68521ba047f97d4c5e6))

### Unclassified

* Resolve build issues with CGO (#196) ([298f4ea](https://github.com/ory/kratos/commit/298f4ea85b3e7405929f481b756efe8c5c133479)), closes [#196](https://github.com/ory/kratos/issues/196)
* ss/password: Make form fields an array (#197) ([6cb0058](https://github.com/ory/kratos/commit/6cb005860755ff897ad847f09af50bc911bbc7f0)), closes [#197](https://github.com/ory/kratos/issues/197) [#186](https://github.com/ory/kratos/issues/186)


# [0.0.1-alpha.3](https://github.com/ory/kratos/compare/v0.0.1-alpha.2...v0.0.1-alpha.3) (2020-01-28)

ci: Only compile goarmv7





### Continuous Integration

* Only compile goarmv7 ([d8e7ec7](https://github.com/ory/kratos/commit/d8e7ec788d1b43bcbbe221becde3432fdbf28e9b))


# [0.0.1-alpha.2](https://github.com/ory/kratos/compare/v0.0.1-alpha.1...v0.0.1-alpha.2) (2020-01-28)

ci: Use CGO_ENABLED=1





### Continuous Integration

* Use CGO_ENABLED=1 ([bf0060c](https://github.com/ory/kratos/commit/bf0060c0296c421af0083f38044b1444dd6e7bc9))


# [0.0.1-alpha.1](https://github.com/ory/kratos/compare/ab6f24a85276bdd8687f2fc06390c1279892b005...v0.0.1-alpha.1) (2020-01-28)

session: Inject Identity Traits JSON Schema

Closes #189





### Documentation

* Present ORY Hive to the world ([#107](https://github.com/ory/kratos/issues/107)) ([7883589](https://github.com/ory/kratos/commit/78835897664a5ab5564751fc9f04172f7d20d572))
* Updates issue and pull request templates ([0441dff](https://github.com/ory/kratos/commit/0441dffe0c439cc54214bf9ee8f4a4bd25206999))
* Updates issue and pull request templates ([#174](https://github.com/ory/kratos/issues/174)) ([ad405e9](https://github.com/ory/kratos/commit/ad405e9037e2db2910a012f414556fea672e732a))
* Updates issue and pull request templates ([#39](https://github.com/ory/kratos/issues/39)) ([daf5aa8](https://github.com/ory/kratos/commit/daf5aa89c717de6176ee25119d2e751ae2ef6558))
* Updates issue and pull request templates ([#40](https://github.com/ory/kratos/issues/40)) ([f5907f3](https://github.com/ory/kratos/commit/f5907f3f248e05511b19ff6dc15bf6f60f8b62da))
* Updates issue and pull request templates ([#59](https://github.com/ory/kratos/issues/59)) ([8c5612c](https://github.com/ory/kratos/commit/8c5612c080e5b7531028b778b86cc4cde2abd516))
* Updates issue and pull request templates ([#7](https://github.com/ory/kratos/issues/7)) ([a1220ba](https://github.com/ory/kratos/commit/a1220ba1e950498a6e9594266dc730c9a8731b49))
* Updates issue and pull request templates ([#8](https://github.com/ory/kratos/issues/8)) ([c56798a](https://github.com/ory/kratos/commit/c56798ab29e72ed308fff840e3b1b98ead19aea6))

### Unclassified

* Remove redundant return statement ([7c2989f](https://github.com/ory/kratos/commit/7c2989f52c090bb9900380b4ec74e04d9c37a441))
* ss/oidc: Remove obsolete request field from form (#193) ([59671ba](https://github.com/ory/kratos/commit/59671badb63009e2440b14868b622adc75cf882f)), closes [#193](https://github.com/ory/kratos/issues/193) [#180](https://github.com/ory/kratos/issues/180)
* strategy/oidc: Allow multiple OIDC Connections (#191) ([8984831](https://github.com/ory/kratos/commit/898483137ff9dc47d65750cd94a973f2e5bee770)), closes [#191](https://github.com/ory/kratos/issues/191) [#114](https://github.com/ory/kratos/issues/114)
* Improve Docker Compose Quickstart (#187) ([9459072](https://github.com/ory/kratos/commit/945907297ded4b18e1bd0e7c9824a975ac7395c6)), closes [#187](https://github.com/ory/kratos/issues/187) [#188](https://github.com/ory/kratos/issues/188)
* selfservice/password: Remove request field and ensure method is set (#183) ([e035adc](https://github.com/ory/kratos/commit/e035adc233198e9b5c9a6e08d442fb5fb3290816)), closes [#183](https://github.com/ory/kratos/issues/183)
* Add tests and fixtures for the config JSON Schema (#171) ([ede9c0e](https://github.com/ory/kratos/commit/ede9c0e9c45ee91e60587311dc18a0a04ff62295)), closes [#171](https://github.com/ory/kratos/issues/171)
* Add example values for config JSON Schema ([12ba728](https://github.com/ory/kratos/commit/12ba7283bf879cd7682d3017c3b3f12e49029d6b))
* Replace `url` with `uri` format in config JSON Schema ([68eddef](https://github.com/ory/kratos/commit/68eddef0cf179bf61abb999d84d2af19c3703c80))
* Replace number with integer in config JSON Schema (#177) ([9eff6fd](https://github.com/ory/kratos/commit/9eff6fd09720b11acae089ebfcaf37288bc031b0)), closes [#177](https://github.com/ory/kratos/issues/177)
* Improve `--dev` flag (#167) ([9b61ee1](https://github.com/ory/kratos/commit/9b61ee10bbb4710d6694addfa60c04313855516f)), closes [#167](https://github.com/ory/kratos/issues/167) [#162](https://github.com/ory/kratos/issues/162)
* Add goreleaser orb task (#170) ([5df0def](https://github.com/ory/kratos/commit/5df0defefc95ced289a9c59a4f5deb3c67446e75)), closes [#170](https://github.com/ory/kratos/issues/170)
* Add changelog generation task (#169) ([edd937c](https://github.com/ory/kratos/commit/edd937c21b7e37b2f2e926f0fe62c2e7d4a7d608)), closes [#169](https://github.com/ory/kratos/issues/169)
* Adopt new SDK pipeline (#168) ([21d9b6d](https://github.com/ory/kratos/commit/21d9b6d27adbfe8504fb46ac95952e7cea239085)), closes [#168](https://github.com/ory/kratos/issues/168)
* Add docker-compose quickstart (#153) ([e096190](https://github.com/ory/kratos/commit/e096190e778f22573e30f35e85b7cf147caf851b)), closes [#153](https://github.com/ory/kratos/issues/153)
* Update README (#160) ([533775b](https://github.com/ory/kratos/commit/533775ba78a2c1758c47ed093da6acc18ab951c2)), closes [#160](https://github.com/ory/kratos/issues/160)
* Separate post register/login hooks (#150) ([f4b7812](https://github.com/ory/kratos/commit/f4b78122d9cbe4dcc05b4fd52d94a2d9f1b16eb2)), closes [#150](https://github.com/ory/kratos/issues/150) [#149](https://github.com/ory/kratos/issues/149)
* Update README badges ([4f7838e](https://github.com/ory/kratos/commit/4f7838e69181c5a10e27cde1e241779e4e724909))
* Bump go-acc and resolve test issues (#154) ([15b1b63](https://github.com/ory/kratos/commit/15b1b630c5363e0e1afbed53285b3f39098c0792)), closes [#154](https://github.com/ory/kratos/issues/154) [#152](https://github.com/ory/kratos/issues/152) [#151](https://github.com/ory/kratos/issues/151):

    Due to a bug in `go-acc`, tests would not run if `-tags sqlite` was supplied as a go tool argument to `go-acc`. This patch resolves that issue and also includes several test patches from previous community PRs and some internal test issues.

* Add ORY Kratos banner to README (#145) ([23b824f](https://github.com/ory/kratos/commit/23b824f7f99efbc23787508c03506e73a3240a2a)), closes [#145](https://github.com/ory/kratos/issues/145)
* Replace DBAL layer with gobuffalo/pop (#130) ([21d08b8](https://github.com/ory/kratos/commit/21d08b84560230d8a063a418a74efcf53c146872)), closes [#130](https://github.com/ory/kratos/issues/130):

    This is a major refactoring of the internal DBAL. After a successful proof of concept and evaluation of gobuffalo/pop, we believe this to be the best DBAL for Go at the moment. It abstracts a lot of boilerplate code away.
    
    As with all sophisticated DBALs, pop too has its quirks. There are several issues that have been discovered during testing and adoption: https://github.com/gobuffalo/pop/issues/136 https://github.com/gobuffalo/pop/issues/476 https://github.com/gobuffalo/pop/issues/473 https://github.com/gobuffalo/pop/issues/469 https://github.com/gobuffalo/pop/issues/466
    
    However, the upside of moving much of the hard database/sql plumbing into another library cleans up the code base significantly and reduces complexity.
    
    As part of this change, the "ephermal" DBAL ("in memory") will be removed and sqlite will be used instead. This further reduces complexity of the code base and code-duplication.
    
    To support sqlite, CGO is required, which means that we need to run tests with `go test -tags sqlite` on a machine that has g++ installed. This also means that we need a Docker Image with `alpine` as opposed to pure `scratch`. While this is certainly a downside, the upside of less maintenance and "free" support for SQLite, PostgreSQL, MySQL, and CockroachDB simply outweighs any downsides that come with CGO.

* Replace local deps with remote ones ([8605e45](https://github.com/ory/kratos/commit/8605e454cf538e047c5a9c3479372892d6b3f483))
* ss/profile: Improve success and error flows ([9e0015a](https://github.com/ory/kratos/commit/9e0015acec7f8d927498e48366b377e22ec768b7)), closes [#112](https://github.com/ory/kratos/issues/112):

    This patch completes the profile management flow by implementing proper error and success states and adding several data integrity tests.

* Rebrand ORY Hive to ORY Kratos (#111) ([ceda7fb](https://github.com/ory/kratos/commit/ceda7fb3472b081f0c6066aa1f282d4ec1787f7b)), closes [#111](https://github.com/ory/kratos/issues/111)
* Fix broken tests and ci linter issues  (#104) ([69760fe](https://github.com/ory/kratos/commit/69760fe9fecb2f302dd5c1821185ea990f4e411c)), closes [#104](https://github.com/ory/kratos/issues/104)
* Update to Go modules 1.13 ([1da4d75](https://github.com/ory/kratos/commit/1da4d757bc2434f97c588e395305066edce9ef0d))
* Resolve minor configuration issues and response errors (#85) ([a44913b](https://github.com/ory/kratos/commit/a44913b26b515333576def6b882861ff2c8d4aff)), closes [#85](https://github.com/ory/kratos/issues/85)
* Clean up dead files (#84) ([e0c96ef](https://github.com/ory/kratos/commit/e0c96effbee2521b12eeedc851b67fa3a1ae41c8)), closes [#84](https://github.com/ory/kratos/issues/84)
* Add health endpoints (#83) ([0e936f7](https://github.com/ory/kratos/commit/0e936f7047bb9eacae0c5107360ce752a23d8282)), closes [#83](https://github.com/ory/kratos/issues/83) [#82](https://github.com/ory/kratos/issues/82)
* Update Dockerfile and related build tools (#80) ([d20c701](https://github.com/ory/kratos/commit/d20c701433cea916d3df4863846cf09743150966)), closes [#80](https://github.com/ory/kratos/issues/80)
* Implement SQL Database adapter (#79) ([86d07c4](https://github.com/ory/kratos/commit/86d07c4a9e3b3e6607e73f4d54b4e7b9f0382e59)), closes [#79](https://github.com/ory/kratos/issues/79) [#69](https://github.com/ory/kratos/issues/69)
* Prevent duplicate signups (#76) ([4c88968](https://github.com/ory/kratos/commit/4c88968a6853396755f61db2673a0cb2201868f7)), closes [#76](https://github.com/ory/kratos/issues/76) [#46](https://github.com/ory/kratos/issues/46)
* Contributing 08 10 19 00 52 45 (#74) ([43b511f](https://github.com/ory/kratos/commit/43b511f1a43be114ac04b377434b22ec8afe465b)), closes [#74](https://github.com/ory/kratos/issues/74)
* Echo form values from oidc signup ([98b1da5](https://github.com/ory/kratos/commit/98b1da5f59d5dcde4416b74ea323af3e29fefa75)), closes [#71](https://github.com/ory/kratos/issues/71)
* Properly decode values in error handler ([5eb9088](https://github.com/ory/kratos/commit/5eb9088efb291256d65fadbd5a803369cc96bdd2)), closes [#71](https://github.com/ory/kratos/issues/71)
* Force path and domain on CSRF cookie (#70) ([a80d8b0](https://github.com/ory/kratos/commit/a80d8b0e0bb16fce530559826de29fd6b9836873)), closes [#70](https://github.com/ory/kratos/issues/70) [#68](https://github.com/ory/kratos/issues/68)
* Require no session when accessing login or sign up (#67) ([c0e0da1](https://github.com/ory/kratos/commit/c0e0da1b38ebadaa33eb5b59dc566731b3320b70)), closes [#67](https://github.com/ory/kratos/issues/67) [#63](https://github.com/ory/kratos/issues/63)
* Add tests for selfservice ErrorHandler (#62) ([4bb9e70](https://github.com/ory/kratos/commit/4bb9e7086ee57c4eb1a73fea436c7b2dec0257b7)), closes [#62](https://github.com/ory/kratos/issues/62)
* Enable Circle CI (#57) ([6fb0afd](https://github.com/ory/kratos/commit/6fb0afd30e3755026b6ffca0cc80f2fe00267681)), closes [#57](https://github.com/ory/kratos/issues/57) [#53](https://github.com/ory/kratos/issues/53)
* OIDC provider selfservice data enrichment (#56) ([936970a](https://github.com/ory/kratos/commit/936970a9abaadeab5c191ff52218bf4f65af2220)), closes [#56](https://github.com/ory/kratos/issues/56) [#23](https://github.com/ory/kratos/issues/23) [#55](https://github.com/ory/kratos/issues/55)
* Remove local jsonschema module override ([cd2a5d8](https://github.com/ory/kratos/commit/cd2a5d8c74b21b122f5d5437702d8c74fb1cb726))
* Implement identity management, login, and registration (#22) ([bf3395e](https://github.com/ory/kratos/commit/bf3395ea34ecf85303034f3e941a049c8cbd6229)), closes [#22](https://github.com/ory/kratos/issues/22)
* Revert incorrect license changes ([fb9740b](https://github.com/ory/kratos/commit/fb9740b37a94dbdde1a8f4433fb7e5a8b4dac295))
* Create FUNDING.yml ([3c67ac8](https://github.com/ory/kratos/commit/3c67ac83f58c5b03dc3935d279083268b8a85e0d))
* Initial commit ([ab6f24a](https://github.com/ory/kratos/commit/ab6f24a85276bdd8687f2fc06390c1279892b005))
* Add ability to define multiple schemas and serve them over HTTP ([#164](https://github.com/ory/kratos/issues/164)) ([c65119c](https://github.com/ory/kratos/commit/c65119c24378dabd306e5a49f89c28c0367f7c2e)), closes [#86](https://github.com/ory/kratos/issues/86):

    All identity traits schemas have to be configured using a human readable ID and the corresponding URL. This PR enables multiple schemas to be used next to the default schema.
    It also adds the kratos.public/schemas/:id endpoint that mirrors all schemas.

* Add helper for requiring authentication ([3888fbd](https://github.com/ory/kratos/commit/3888fbdc239b7a06c7fca34d08de7d55af69a48c))
* Add helpers for go-swagger ([165a660](https://github.com/ory/kratos/commit/165a660f277588ed572d7843354c207f72f1678d)):

    See https://github.com/go-swagger/go-swagger/issues/2119

* Add profile management and refactor internals ([3ec9263](https://github.com/ory/kratos/commit/3ec9263f597a5949d0de6d10073cc626cfcfcca4)), closes [#112](https://github.com/ory/kratos/issues/112)
* Add session destroyer hook  ([#148](https://github.com/ory/kratos/issues/148)) ([d17f002](https://github.com/ory/kratos/commit/d17f002cdfe1f11ebb6bcbb17f6976aa329eab4a)), closes [#139](https://github.com/ory/kratos/issues/139):

    This patch adds a hook that destroys all active session by the identity which is being logged in. This can be useful in scenarios where only one session should be active at any given time.

* Add SQL adapter ([#100](https://github.com/ory/kratos/issues/100)) ([9e7f998](https://github.com/ory/kratos/commit/9e7f99871e3f09e7ae9ec1c38c8b8cf94d076f45)), closes [#92](https://github.com/ory/kratos/issues/92)
* Explicitly whitelist form parser keys ([#105](https://github.com/ory/kratos/issues/105)) ([28b056e](https://github.com/ory/kratos/commit/28b056e5bbfec645262914c52f0386d70c787a32)), closes [#98](https://github.com/ory/kratos/issues/98):

    Previously the form parser would try to detect the field type by
    asserting types for the whole form. That caused passwords
    containing only numbers to fail to unmarshal into a string
    value.
    
    This patch resolves that issue by introducing a prefix
    option to the BodyParser

* Fix broken import ([308aa13](https://github.com/ory/kratos/commit/308aa1334dd43bc4bebade4e70e9c81c83fe8806))
* Handle securecookie errors appropriately ([#101](https://github.com/ory/kratos/issues/101)) ([75bf6fe](https://github.com/ory/kratos/commit/75bf6fe3f79d025f2aaa79d06db39c26430dc3fc)), closes [#97](https://github.com/ory/kratos/issues/97):

    Previously, IsNotAuthenticated would not handle securecookie errors appropriately.
    This has been resolved.

* Implement CRUD for identities ([#60](https://github.com/ory/kratos/issues/60)) ([58a3c24](https://github.com/ory/kratos/commit/58a3c240fca66e1195bf310024a2f8473826bce6)), closes [#58](https://github.com/ory/kratos/issues/58)
* Implement message templates and SMTP delivery ([#146](https://github.com/ory/kratos/issues/146)) ([dc674bf](https://github.com/ory/kratos/commit/dc674bfa7d1fa9ee94b014d09866bbdc0a97c321)), closes [#99](https://github.com/ory/kratos/issues/99):

    This patch adds a message templates (with override capabilities)
    and SMTP delivery.
    
    Integration tests using MailHog test fault resilience and e2e email
    delivery.
    
    This system is designed to be extended for SMS and other use cases.

* Improve migration command ([#94](https://github.com/ory/kratos/issues/94)) ([2b631de](https://github.com/ory/kratos/commit/2b631de6d621dcebac5318f6dd628646fec7712f))
* Inject Identity Traits JSON Schema ([3a4c5ad](https://github.com/ory/kratos/commit/3a4c5ad35f885c7d38ffcf1d5836fb485f122fe9)), closes [#189](https://github.com/ory/kratos/issues/189)
* Mark active field as nullable ([#89](https://github.com/ory/kratos/issues/89)) ([292702d](https://github.com/ory/kratos/commit/292702d9e031e43c63e0ecb59354557139499e87))
* Move package to selfservice ([063b767](https://github.com/ory/kratos/commit/063b7679af76333fc546e94e92b197079e5bdb30)):

    Because this module is primarily used
    in selfservice scenarios, it has been
    moved to the selfservice parent.

* Omit request header from login/registration request ([#106](https://github.com/ory/kratos/issues/106)) ([9b07587](https://github.com/ory/kratos/commit/9b07587f2de2b270c5c326e37b2b6b3dbbfa8595)), closes [#95](https://github.com/ory/kratos/issues/95):

    When fetching a login and registration request, the HTTP Request Headers
    must not be included in the response, as they contain irrelevant
    information for the API caller.

* Properly handle empty credentials config in sql ([#93](https://github.com/ory/kratos/issues/93)) ([b79c5d1](https://github.com/ory/kratos/commit/b79c5d1d5216e994f986ce739285cb1a89523df5))
* Re-introduce migration plans to CLI command ([#192](https://github.com/ory/kratos/issues/192)) ([bb32cd3](https://github.com/ory/kratos/commit/bb32cd3cad3cd0bd6f3166de0166701e1f676ac6)), closes [#131](https://github.com/ory/kratos/issues/131)
* Reset CSRF token on principal change ([#64](https://github.com/ory/kratos/issues/64)) ([9c889ab](https://github.com/ory/kratos/commit/9c889ab4f6c846812a4290545fef7d8106da35f0)), closes [#38](https://github.com/ory/kratos/issues/38):

    Add tests for logout.

* Resolve wrong column reference in sql ([#90](https://github.com/ory/kratos/issues/90)) ([0c0eb87](https://github.com/ory/kratos/commit/0c0eb87cd341bd3e73eb9adb303054b38c103ba9)):

    Reference ic.method instead of ici.method.
    
    Added regression tests against this particular issue.

* Update keyword from kratos to ory.sh/kratos ([f45cbe0](https://github.com/ory/kratos/commit/f45cbe0339db8d129522314f3099e6944e4a6ea3)), closes [#115](https://github.com/ory/kratos/issues/115)
* Update sdk generation method ([24aa3d7](https://github.com/ory/kratos/commit/24aa3d73354d5a28f05999a09e7bbbe51a44d44e))
* Update to ory/x 0.0.80 ([#110](https://github.com/ory/kratos/issues/110)) ([64de2f8](https://github.com/ory/kratos/commit/64de2f86540bf8715a1703d773fa95011603a854)):

    Removes the need for BindEnv()

* Use JSON Schema to type assert form body ([#116](https://github.com/ory/kratos/issues/116)) ([1944c7c](https://github.com/ory/kratos/commit/1944c7c6e82b5b6a3b9d47db94c8f8f45248feb7)), closes [#109](https://github.com/ory/kratos/issues/109)

<|MERGE_RESOLUTION|>--- conflicted
+++ resolved
@@ -2,15 +2,10 @@
 <!-- DON'T EDIT THIS SECTION, INSTEAD RE-RUN doctoc TO UPDATE -->
 **Table of Contents**
 
-<<<<<<< HEAD
-- [ (2021-09-05)](#2021-09-05)
-    - [Bug Fixes](#bug-fixes)
-=======
 - [ (2021-10-20)](#2021-10-20)
   - [Breaking Changes](#breaking-changes)
     - [Bug Fixes](#bug-fixes)
     - [Code Refactoring](#code-refactoring)
->>>>>>> 3e443b77
     - [Documentation](#documentation)
     - [Features](#features)
     - [Reverts](#reverts)
@@ -34,35 +29,6 @@
     - [Features](#features-2)
     - [Tests](#tests-2)
     - [Unclassified](#unclassified)
-<<<<<<< HEAD
-- [0.6.3-alpha.1 (2021-05-17)](#063-alpha1-2021-05-17)
-  - [Breaking Changes](#breaking-changes-1)
-    - [Bug Fixes](#bug-fixes-4)
-    - [Code Generation](#code-generation-3)
-    - [Code Refactoring](#code-refactoring-1)
-- [0.6.2-alpha.1 (2021-05-14)](#062-alpha1-2021-05-14)
-    - [Code Generation](#code-generation-4)
-    - [Documentation](#documentation-4)
-- [0.6.1-alpha.1 (2021-05-11)](#061-alpha1-2021-05-11)
-    - [Code Generation](#code-generation-5)
-    - [Features](#features-3)
-- [0.6.0-alpha.2 (2021-05-07)](#060-alpha2-2021-05-07)
-    - [Bug Fixes](#bug-fixes-5)
-    - [Code Generation](#code-generation-6)
-    - [Features](#features-4)
-- [0.6.0-alpha.1 (2021-05-05)](#060-alpha1-2021-05-05)
-  - [Breaking Changes](#breaking-changes-2)
-    - [Bug Fixes](#bug-fixes-6)
-    - [Code Generation](#code-generation-7)
-    - [Code Refactoring](#code-refactoring-2)
-    - [Documentation](#documentation-5)
-    - [Features](#features-5)
-    - [Tests](#tests-3)
-    - [Unclassified](#unclassified-1)
-- [0.5.5-alpha.1 (2020-12-09)](#055-alpha1-2020-12-09)
-    - [Bug Fixes](#bug-fixes-7)
-    - [Code Generation](#code-generation-8)
-=======
 - [0.7.6-alpha.1 (2021-09-12)](#076-alpha1-2021-09-12)
     - [Code Generation](#code-generation)
 - [0.7.5-alpha.1 (2021-09-11)](#075-alpha1-2021-09-11)
@@ -112,48 +78,16 @@
     - [Bug Fixes](#bug-fixes-7)
     - [Code Generation](#code-generation-10)
     - [Code Refactoring](#code-refactoring-3)
->>>>>>> 3e443b77
     - [Documentation](#documentation-6)
     - [Features](#features-6)
     - [Tests](#tests-4)
     - [Unclassified](#unclassified-2)
-<<<<<<< HEAD
-- [0.5.4-alpha.1 (2020-11-11)](#054-alpha1-2020-11-11)
-    - [Bug Fixes](#bug-fixes-8)
-    - [Code Generation](#code-generation-9)
-    - [Code Refactoring](#code-refactoring-3)
-=======
 - [0.5.5-alpha.1 (2020-12-09)](#055-alpha1-2020-12-09)
     - [Bug Fixes](#bug-fixes-8)
     - [Code Generation](#code-generation-11)
->>>>>>> 3e443b77
     - [Documentation](#documentation-7)
     - [Features](#features-7)
-- [0.5.3-alpha.1 (2020-10-27)](#053-alpha1-2020-10-27)
-    - [Bug Fixes](#bug-fixes-9)
-    - [Code Generation](#code-generation-10)
-    - [Documentation](#documentation-8)
-    - [Features](#features-8)
     - [Tests](#tests-5)
-<<<<<<< HEAD
-- [0.5.2-alpha.1 (2020-10-22)](#052-alpha1-2020-10-22)
-    - [Bug Fixes](#bug-fixes-10)
-    - [Code Generation](#code-generation-11)
-    - [Documentation](#documentation-9)
-    - [Tests](#tests-6)
-- [0.5.1-alpha.1 (2020-10-20)](#051-alpha1-2020-10-20)
-    - [Bug Fixes](#bug-fixes-11)
-    - [Code Generation](#code-generation-12)
-    - [Documentation](#documentation-10)
-    - [Features](#features-9)
-    - [Tests](#tests-7)
-    - [Unclassified](#unclassified-3)
-- [0.5.0-alpha.1 (2020-10-15)](#050-alpha1-2020-10-15)
-  - [Breaking Changes](#breaking-changes-3)
-    - [Bug Fixes](#bug-fixes-12)
-    - [Code Generation](#code-generation-13)
-    - [Code Refactoring](#code-refactoring-4)
-=======
     - [Unclassified](#unclassified-3)
 - [0.5.4-alpha.1 (2020-11-11)](#054-alpha1-2020-11-11)
     - [Bug Fixes](#bug-fixes-9)
@@ -175,41 +109,10 @@
 - [0.5.1-alpha.1 (2020-10-20)](#051-alpha1-2020-10-20)
     - [Bug Fixes](#bug-fixes-12)
     - [Code Generation](#code-generation-15)
->>>>>>> 3e443b77
     - [Documentation](#documentation-11)
     - [Features](#features-10)
     - [Tests](#tests-8)
     - [Unclassified](#unclassified-4)
-<<<<<<< HEAD
-- [0.4.6-alpha.1 (2020-07-13)](#046-alpha1-2020-07-13)
-    - [Bug Fixes](#bug-fixes-13)
-    - [Code Generation](#code-generation-14)
-- [0.4.5-alpha.1 (2020-07-13)](#045-alpha1-2020-07-13)
-    - [Bug Fixes](#bug-fixes-14)
-    - [Code Generation](#code-generation-15)
-- [0.4.4-alpha.1 (2020-07-10)](#044-alpha1-2020-07-10)
-    - [Bug Fixes](#bug-fixes-15)
-    - [Code Generation](#code-generation-16)
-    - [Documentation](#documentation-12)
-- [0.4.3-alpha.1 (2020-07-08)](#043-alpha1-2020-07-08)
-    - [Bug Fixes](#bug-fixes-16)
-    - [Code Generation](#code-generation-17)
-- [0.4.2-alpha.1 (2020-07-08)](#042-alpha1-2020-07-08)
-    - [Bug Fixes](#bug-fixes-17)
-    - [Code Generation](#code-generation-18)
-- [0.4.0-alpha.1 (2020-07-08)](#040-alpha1-2020-07-08)
-  - [Breaking Changes](#breaking-changes-4)
-    - [Bug Fixes](#bug-fixes-18)
-    - [Code Generation](#code-generation-19)
-    - [Code Refactoring](#code-refactoring-5)
-    - [Documentation](#documentation-13)
-    - [Features](#features-11)
-    - [Unclassified](#unclassified-5)
-- [0.3.0-alpha.1 (2020-05-15)](#030-alpha1-2020-05-15)
-  - [Breaking Changes](#breaking-changes-5)
-    - [Bug Fixes](#bug-fixes-19)
-    - [Chores](#chores)
-=======
 - [0.5.0-alpha.1 (2020-10-15)](#050-alpha1-2020-10-15)
   - [Breaking Changes](#breaking-changes-4)
     - [Bug Fixes](#bug-fixes-13)
@@ -239,7 +142,6 @@
   - [Breaking Changes](#breaking-changes-5)
     - [Bug Fixes](#bug-fixes-19)
     - [Code Generation](#code-generation-22)
->>>>>>> 3e443b77
     - [Code Refactoring](#code-refactoring-6)
     - [Documentation](#documentation-14)
     - [Features](#features-12)
@@ -254,41 +156,6 @@
     - [Unclassified](#unclassified-7)
 - [0.2.1-alpha.1 (2020-05-05)](#021-alpha1-2020-05-05)
     - [Chores](#chores-1)
-<<<<<<< HEAD
-    - [Documentation](#documentation-15)
-- [0.2.0-alpha.2 (2020-05-04)](#020-alpha2-2020-05-04)
-  - [Breaking Changes](#breaking-changes-6)
-    - [Bug Fixes](#bug-fixes-20)
-    - [Chores](#chores-2)
-    - [Code Refactoring](#code-refactoring-7)
-    - [Documentation](#documentation-16)
-    - [Features](#features-13)
-    - [Unclassified](#unclassified-7)
-- [0.1.1-alpha.1 (2020-02-18)](#011-alpha1-2020-02-18)
-    - [Bug Fixes](#bug-fixes-21)
-    - [Code Refactoring](#code-refactoring-8)
-    - [Documentation](#documentation-17)
-- [0.1.0-alpha.6 (2020-02-16)](#010-alpha6-2020-02-16)
-    - [Bug Fixes](#bug-fixes-22)
-    - [Code Refactoring](#code-refactoring-9)
-    - [Documentation](#documentation-18)
-    - [Features](#features-14)
-- [0.1.0-alpha.5 (2020-02-06)](#010-alpha5-2020-02-06)
-    - [Documentation](#documentation-19)
-    - [Features](#features-15)
-- [0.1.0-alpha.4 (2020-02-06)](#010-alpha4-2020-02-06)
-    - [Continuous Integration](#continuous-integration)
-    - [Documentation](#documentation-20)
-- [0.1.0-alpha.3 (2020-02-06)](#010-alpha3-2020-02-06)
-    - [Continuous Integration](#continuous-integration-1)
-- [0.1.0-alpha.2 (2020-02-03)](#010-alpha2-2020-02-03)
-    - [Bug Fixes](#bug-fixes-23)
-    - [Documentation](#documentation-21)
-    - [Features](#features-16)
-    - [Unclassified](#unclassified-8)
-- [0.1.0-alpha.1 (2020-01-31)](#010-alpha1-2020-01-31)
-    - [Documentation](#documentation-22)
-=======
     - [Documentation](#documentation-16)
 - [0.2.0-alpha.2 (2020-05-04)](#020-alpha2-2020-05-04)
   - [Breaking Changes](#breaking-changes-7)
@@ -322,7 +189,6 @@
     - [Unclassified](#unclassified-9)
 - [0.1.0-alpha.1 (2020-01-31)](#010-alpha1-2020-01-31)
     - [Documentation](#documentation-23)
->>>>>>> 3e443b77
 - [0.0.3-alpha.15 (2020-01-31)](#003-alpha15-2020-01-31)
     - [Unclassified](#unclassified-10)
 - [0.0.3-alpha.14 (2020-01-31)](#003-alpha14-2020-01-31)
@@ -358,14 +224,6 @@
 - [0.0.1-alpha.2 (2020-01-28)](#001-alpha2-2020-01-28)
     - [Continuous Integration](#continuous-integration-7)
 - [0.0.1-alpha.1 (2020-01-28)](#001-alpha1-2020-01-28)
-<<<<<<< HEAD
-    - [Documentation](#documentation-23)
-    - [Unclassified](#unclassified-21)
-
-<!-- END doctoc generated TOC please keep comment here to allow auto update -->
-
-# [](https://github.com/ory/kratos/compare/v0.7.3-alpha.1...v) (2021-09-05)
-=======
     - [Documentation](#documentation-24)
     - [Unclassified](#unclassified-22)
 
@@ -410,112 +268,10 @@
 
 This patch changes the naming and number of prometheus metrics (see: https://github.com/ory/x/pull/379). In short: all metrics will have now `http_` prefix to conform to Prometheus best practices.
 
->>>>>>> 3e443b77
 
 
 ### Bug Fixes
 
-<<<<<<< HEAD
-* Do not panic if cookiemanager returns a nil cookie ([6ea5678](https://github.com/ory/kratos/commit/6ea56785fa0354d8d9479a699304a4b933d6c294)), closes [#1695](https://github.com/ory/kratos/issues/1695)
-* Respect return_to in expired flows ([#1697](https://github.com/ory/kratos/issues/1697)) ([394a8de](https://github.com/ory/kratos/commit/394a8de9c0cdd33df91d56008eac12510ff14e07)), closes [#1251](https://github.com/ory/kratos/issues/1251)
-
-### Documentation
-
-* Add e2e quickstart ([2b749d3](https://github.com/ory/kratos/commit/2b749d39fcb0d320d193290966a558ee2c5734d1))
-* Browser redirects ([#1700](https://github.com/ory/kratos/issues/1700)) ([a44089a](https://github.com/ory/kratos/commit/a44089a506f5ea9daa406fcb862ad707f569c2bb))
-* Mark logout_url always available ([9021805](https://github.com/ory/kratos/commit/9021805c4399beb73f234726f8f5f3bfd312482c))
-* Minor improvements ([#1707](https://github.com/ory/kratos/issues/1707)) ([79c132c](https://github.com/ory/kratos/commit/79c132c5a0737ea1632655d8aea0af63c4200d37))
-
-### Features
-
-* Making use of the updated instrumentedsql version ([#1723](https://github.com/ory/kratos/issues/1723)) ([9e6fbdd](https://github.com/ory/kratos/commit/9e6fbdd06a75d7207b4801d1148267b3a1a0a0c7))
-* **oidc:** Github-app provider ([#1711](https://github.com/ory/kratos/issues/1711)) ([fb1fe8c](https://github.com/ory/kratos/commit/fb1fe8c468bb6f8275618b84c5fa157a314c345f))
-
-### Tests
-
-* **session:** Resolve incorrect assertion ([0531220](https://github.com/ory/kratos/commit/05312203ab12eec44e59dcd9210160f2781a69b4))
-
-
-# [0.7.3-alpha.1](https://github.com/ory/kratos/compare/v0.7.1-alpha.1...v0.7.3-alpha.1) (2021-08-28)
-
-This patch resolves a regression issue with Facebook login, a memory leak issue introduced by an external dependency, adds a "requires verification" login hook, and improves performance for some endpoints.
-
-Also, Ory Kratos SDKs are now published in individual [GitHub repositories for every language](https://github.com/ory?q=kratos-client).
-
-
-
-
-
-### Bug Fixes
-
-* Add new message when refresh parameter is true ([#1560](https://github.com/ory/kratos/issues/1560)) ([0525623](https://github.com/ory/kratos/commit/05256232bf85d68e068eece6c883f46a447ba5bd)), closes [#1117](https://github.com/ory/kratos/issues/1117)
-* Add session in spa registration if session cook is configured ([#1657](https://github.com/ory/kratos/issues/1657)) ([639a7dd](https://github.com/ory/kratos/commit/639a7dd52d43c57e9708ed3e7360c17d6efde6a5)), closes [#1604](https://github.com/ory/kratos/issues/1604)
-* **docs:** Ensure config reference is updated ([f6b3aa4](https://github.com/ory/kratos/commit/f6b3aa45b1f39ca5e9ee7ef4cd96de1970b2ed71)), closes [#1597](https://github.com/ory/kratos/issues/1597)
-* Facebook sign in regression ([#1689](https://github.com/ory/kratos/issues/1689)) ([85337bf](https://github.com/ory/kratos/commit/85337bf65af767d7296b14e8fd21bab5c64d23e2)), closes [#1687](https://github.com/ory/kratos/issues/1687) [#1686](https://github.com/ory/kratos/issues/1686)
-* Http context memory leak ([b21bd22](https://github.com/ory/kratos/commit/b21bd224059e8a42da9814237572a118297c5210)):
-
-    Ory Kratos was using `gorilla/sessions` prior to version v1.2 which had a dependency on `gorilla/context`, a deprecated library with known memory management issues. Even though we used `gorilla/context`'s clean up middleware, it appears that `r.Context()` was not properly cleaned up, causing memory leaks.
-    
-    On average, the memory leak is pretty small, but depending on what gets added to `r.Context()` it could significantly increase the memory leak.
-    
-    By replacing `gorilla/sessions` with v1.2.1 we:
-    
-    1. Increased the HTTP API throughput by an estimate of 4 times;
-    2. Brought average memory use back down to about 12MB;
-    
-    Closes https://github.com/ory-corp/cloud/issues/1292
-
-* Outdated label ([#1681](https://github.com/ory/kratos/issues/1681)) ([149101e](https://github.com/ory/kratos/commit/149101ed145dae2b75e5150013efc478f5fd0cc3))
-* Register argon2 CLI commands properly ([#1592](https://github.com/ory/kratos/issues/1592)) ([45c28d9](https://github.com/ory/kratos/commit/45c28d99064baf8051521a1078ac2b59bb3206ec))
-* Remove session cookie on logout ([#1587](https://github.com/ory/kratos/issues/1587)) ([cdb30bb](https://github.com/ory/kratos/commit/cdb30bb65ac932a17e4924b4efc8952113452513)), closes [#1584](https://github.com/ory/kratos/issues/1584):
-
-    Before, the logout endpoint would invalidate the session cookie, but not remove it. This was a regression introduced in 0.7.0. This patch resolves that issue.
-
-* **sdk:** Use proper annotation for genericError ([#1611](https://github.com/ory/kratos/issues/1611)) ([da214b2](https://github.com/ory/kratos/commit/da214b2933ae2a91d8c5bf6aa8eea613a2078b9d)), closes [#1609](https://github.com/ory/kratos/issues/1609)
-* Skip prompt on discord authorization by default ([#1594](https://github.com/ory/kratos/issues/1594)) ([a667255](https://github.com/ory/kratos/commit/a6672554b02378eb2dac7b1af99ea2915395867b)):
-
-    When a value for prompt is not provided, Discord defaults to `prompt="consent"`. This change makes it so that if the request is not forced, prompt is explicitly set to "none".
-
-* Static parameter for warning message in config.baseURL(...) ([#1673](https://github.com/ory/kratos/issues/1673)) ([db54a1b](https://github.com/ory/kratos/commit/db54a1bd0c93d7a5845ee09d0a16cbc3b8f26a4a)), closes [#1672](https://github.com/ory/kratos/issues/1672)
-* Update csrf token cookie name ([#1601](https://github.com/ory/kratos/issues/1601)) ([64c90bf](https://github.com/ory/kratos/commit/64c90bf5e5cec6545a81f88ad5fabb29e9e80850)):
-
-    See https://github.com/ory-corp/cloud/issues/1252
-
-* Use eager preloading for list identites endpoint ([#1588](https://github.com/ory/kratos/issues/1588)) ([de5fb3e](https://github.com/ory/kratos/commit/de5fb3e52af9f2d0f1209eed217403a5d7d1ae2d))
-
-### Code Generation
-
-* Pin v0.7.3-alpha.1 release commit ([b5ad53e](https://github.com/ory/kratos/commit/b5ad53eca933438126eda3c6c647d99e05e37695))
-
-### Documentation
-
-* Change model to schema ([#1639](https://github.com/ory/kratos/issues/1639)) ([09c403e](https://github.com/ory/kratos/commit/09c403e55482e91a5bfe9a253e514b7a90826709))
-* Fix func naming for Logout flow ([#1676](https://github.com/ory/kratos/issues/1676)) ([bbeb613](https://github.com/ory/kratos/commit/bbeb6132ba82e28057bc14bf35ea99b70f0c4118)):
-
-    rename createSelfServiceLogoutUrlForBrowsers  to createSelfServiceLogoutFlowUrlForBrowsers
-
-* Fix stub error example ([#1642](https://github.com/ory/kratos/issues/1642)) ([9bc2fd0](https://github.com/ory/kratos/commit/9bc2fd088ed9b3e7334713e63bae3c7bbcb922db)), closes [#1568](https://github.com/ory/kratos/issues/1568)
-* Fixes incorrect yaml identation ([#1641](https://github.com/ory/kratos/issues/1641)) ([6b58278](https://github.com/ory/kratos/commit/6b582784b49c1d103bbf7a6843cdf197fbd93931))
-* Identity traits are visible to user ([#1621](https://github.com/ory/kratos/issues/1621)) ([641eba6](https://github.com/ory/kratos/commit/641eba675bdc583661565a6378776bfad26067c6))
-* Make qickstart URLs consistent (playground vs. localhost) ([#1626](https://github.com/ory/kratos/issues/1626)) ([bae1847](https://github.com/ory/kratos/commit/bae1847eba0d925f28a010876e35e3c2093bc8c6)):
-
-    Since the quick-start describes how to run Kratos locally the actual location of the redirect is `http://127.0.0.1:4433/self-service/login/browser`.
-
-* Update docker.md - Outdated information ([#1627](https://github.com/ory/kratos/issues/1627)) ([dc32720](https://github.com/ory/kratos/commit/dc32720de25f52b7deb3e32f7530c7827a6ce5df)), closes [#1619](https://github.com/ory/kratos/issues/1619):
-
-    Kratos does not automatically use a config file that exists at `$HOME/.kratos.yaml`, or any other similar pattern. The documentation in the Docker Images section of the guides could lead developers to believe that the --config flag is unnecessary if they are binding the directory the configuration file is in to $HOME or using a custom docker image to provide the file.
-
-
-### Features
-
-* Allow multiple webhook body sources ([#1606](https://github.com/ory/kratos/issues/1606)) ([51b1311](https://github.com/ory/kratos/commit/51b131177c9e0db018eced939fef43742c9e86cf)):
-
-    This patch adds support for loading webhooks from the local filesystem, base64 encoded inline string, and remote (http/https) sources. Please note that support for relative/absolute paths without an URI scheme are deprecated and will eventually be removed.
-
-* Require verified address ([#1355](https://github.com/ory/kratos/issues/1355)) ([1cf61cd](https://github.com/ory/kratos/commit/1cf61cdeedbd8bf5b66310793249681ff976baab)), closes [#1328](https://github.com/ory/kratos/issues/1328)
-
-
-=======
 * Add error id ([1442784](https://github.com/ory/kratos/commit/1442784264d1f5032830a0646b853b925bb19c62))
 * Add mfa e2e test scenarios and resolve found issues ([436992d](https://github.com/ory/kratos/commit/436992ddf2ace68b247c708fc955fccb95cf6fd2))
 * Add middleware earlier [#1775](https://github.com/ory/kratos/issues/1775) ([#1776](https://github.com/ory/kratos/issues/1776)) ([b9d253e](https://github.com/ory/kratos/commit/b9d253ef05ff7cd616111a817d03a17e39f8f4a8))
@@ -547,8 +303,8 @@
 * Omitempty for VerifiedAt and StateChangedAt ([#1736](https://github.com/ory/kratos/issues/1736)) ([bf2ec6e](https://github.com/ory/kratos/commit/bf2ec6e6ae8d656ea6dcac037dedd3603ad12915)):
 
     Closes https://github.com/ory/sdk/issues/95
-    
-    
+
+
 
 * Panic when recovering deactivated user ([0a49f27](https://github.com/ory/kratos/commit/0a49f2714991a3f397dc5c721fe22d11846d3db5)), closes [#1794](https://github.com/ory/kratos/issues/1794) [#1826](https://github.com/ory/kratos/issues/1826)
 * Properly open recovery endpoints in browser if flow was initiated via API ([23c12e5](https://github.com/ory/kratos/commit/23c12e55d24591ca69c9178017355a9262fa35eb))
@@ -662,9 +418,9 @@
 * API to return access, refresh, id tokens from social sign in ([#1818](https://github.com/ory/kratos/issues/1818)) ([198991a](https://github.com/ory/kratos/commit/198991a9ce25fbaccc927be3bd3f6b1593771bec)), closes [#1518](https://github.com/ory/kratos/issues/1518) [#397](https://github.com/ory/kratos/issues/397):
 
     This patch introduces the new `include_credential` query parameter to the `GET /identities` endpoint which allows administrators to receive the initial access, refresh, and ID tokens from Social Sign In (OpenID Connect / OAuth 2.0) flows.
-    
+
     These tokens can be stored in an encrypted format (XChaCha20Poly1305 or AES-GCM) in the database if an appropriate encryption secret is set. To get started easily these values are not encrypted per default.
-    
+
     For more information head [over to the docs](https://kratos/docs/guides/retrieve-social-sign-in-access-refresh-id-token).
 
 * Auto-generate list of messages ([cf46339](https://github.com/ory/kratos/commit/cf46339b9a07cd72b4d01e40c2df72e6c8104e9b)), closes [#1784](https://github.com/ory/kratos/issues/1784)
@@ -924,14 +680,14 @@
 * Http context memory leak ([b21bd22](https://github.com/ory/kratos/commit/b21bd224059e8a42da9814237572a118297c5210)):
 
     Ory Kratos was using `gorilla/sessions` prior to version v1.2 which had a dependency on `gorilla/context`, a deprecated library with known memory management issues. Even though we used `gorilla/context`'s clean up middleware, it appears that `r.Context()` was not properly cleaned up, causing memory leaks.
-    
+
     On average, the memory leak is pretty small, but depending on what gets added to `r.Context()` it could significantly increase the memory leak.
-    
+
     By replacing `gorilla/sessions` with v1.2.1 we:
-    
+
     1. Increased the HTTP API throughput by an estimate of 4 times;
     2. Brought average memory use back down to about 12MB;
-    
+
     Closes https://github.com/ory-corp/cloud/issues/1292
 
 * Outdated label ([#1681](https://github.com/ory/kratos/issues/1681)) ([149101e](https://github.com/ory/kratos/commit/149101ed145dae2b75e5150013efc478f5fd0cc3))
@@ -984,7 +740,6 @@
 * Require verified address ([#1355](https://github.com/ory/kratos/issues/1355)) ([1cf61cd](https://github.com/ory/kratos/commit/1cf61cdeedbd8bf5b66310793249681ff976baab)), closes [#1328](https://github.com/ory/kratos/issues/1328)
 
 
->>>>>>> 3e443b77
 # [0.7.1-alpha.1](https://github.com/ory/kratos/compare/v0.7.0-alpha.1...v0.7.1-alpha.1) (2021-07-22)
 
 This release addresses regressions introduced in Ory Kratos v0.7.0 and resolves some bugs and documentation inconsistencies.
@@ -1954,8 +1709,8 @@
 * Move schema loaders to correct file ([029781f](https://github.com/ory/kratos/commit/029781f69448e8abc85607a03b4bd2055158cf2c))
 * Move to new transaction-safe migrations ([#1063](https://github.com/ory/kratos/issues/1063)) ([2588fb4](https://github.com/ory/kratos/commit/2588fb489d76939aeec2986d30fde9075b373831)):
 
-    This patch introduces a new SQL transaction model for running SQL migrations. This fix is particularly targeted at CockroachDB which has limited support for mixing DDL and DML statements. 
-    
+    This patch introduces a new SQL transaction model for running SQL migrations. This fix is particularly targeted at CockroachDB which has limited support for mixing DDL and DML statements.
+
     Previously it could happen that migrations failure needed manual intervention. This has now been resolved. The new migration model is compatible with the old one and should work without a problem.
 
 * Pass down context to registry ([0879446](https://github.com/ory/kratos/commit/08794461ed95965a9e5460ded2b4c04ab0f5e2e8))
@@ -2152,19 +1907,19 @@
 * Bcrypt algorithm support ([#1169](https://github.com/ory/kratos/issues/1169)) ([b2612ee](https://github.com/ory/kratos/commit/b2612eefbad98d29482d364f670549f470d0a6f5)):
 
     This patch adds the ability to use BCrypt instead of Argon2id for password hashing. We recommend using BCrypt for web workloads where password hashing should take around 200ms. For workloads where login takes >= 2 seconds, we recommend to continue using Argon2id.
-    
+
     To use bcrypt for password hashing, set your config as follows:
-    
+
      ```
     hashers:
      bcrypt:
         cost: 12
       algorithm: bcrypt
      ```
-    
+
     Switching the hashing algorithm will not break existing passwords!
-    
-    
+
+
     Co-authored-by: Patrik <zepatrik@users.noreply.github.com>
 
 * Check migrations in health check ([c6ef7ad](https://github.com/ory/kratos/commit/c6ef7ad16b70310c645550f7e41b3c8aff847de3))
@@ -2176,9 +1931,9 @@
 * Courier foreground worker with "kratos courier watch" ([#1062](https://github.com/ory/kratos/issues/1062)) ([500b8ba](https://github.com/ory/kratos/commit/500b8bacd9fd541afd053f42fec66443cfebabda)), closes [#1033](https://github.com/ory/kratos/issues/1033) [#1024](https://github.com/ory/kratos/issues/1024):
 
     BREACKING CHANGES: This patch moves the courier watcher (responsible for sending mail) to its own foreground worker, which can be executed as a, for example, Kubernetes job.
-    
+
     It is still possible to have the previous behaviour which would run the worker as a background task when running `kratos serve` by using the `--watch-courier` flag.
-    
+
     To run the foreground worker, use `kratos courier watch -c your/config.yaml`.
 
 * **courier:** Allow sending individual messages ([cbb2c0b](https://github.com/ory/kratos/commit/cbb2c0bef63323a177589e9d2a809c84b4f1acdd))
@@ -2206,12 +1961,12 @@
 * Sort and label nodes with easy to use defaults ([cbec27c](https://github.com/ory/kratos/commit/cbec27c957a733411e4c1d511ed5854855b7236e)):
 
     Ory Kratos takes a guess based on best practices for
-    
+
     - ordering UI nodes (e.g. email, password, submit button)
     - grouping UI nodes (e.g. keep password and oidc nodes together)
     - labeling UI nodes (e.g. "Sign in with GitHub")
     - using the "title" attribute from the identity schema to label trait fields
-    
+
     This greatly simplifies front-end code on your end and makes it even easier to integrate with Ory Kratos! If you want a custom experience with e.g. translations or other things you can always adjust this in your UI integration!
 
 * Support base64 inline schemas ([815a248](https://github.com/ory/kratos/commit/815a24890a118f4128ac083241a93d8df27042f7))
@@ -2223,9 +1978,9 @@
 * Web hooks support (recovery) ([#1289](https://github.com/ory/kratos/issues/1289)) ([3e181fe](https://github.com/ory/kratos/commit/3e181fe3d7750a715ab31eb8347fbb4bdb89d6e6)), closes [#271](https://github.com/ory/kratos/issues/271):
 
     feat: web hooks for self-service flows
-    
+
     This feature adds the ability to define web-hooks using a mixture of configuration and JsonNet. This allows integration with services like Mailchimp, Stripe, CRMs, and all other APIs that support REST requests. Additional to these new changes it is now possible to define hooks for verification and recovery as well!
-    
+
     For more information, head over to the [hooks documentation](https://www.ory.sh/kratos/docs/self-service/hooks).
 
 
@@ -2376,7 +2131,7 @@
 * Add helper for choosing argon2 parameters ([#803](https://github.com/ory/kratos/issues/803)) ([ca5a69b](https://github.com/ory/kratos/commit/ca5a69b798635d0e5361fd5b0cc369b035dca738)), closes [#723](https://github.com/ory/kratos/issues/723) [#572](https://github.com/ory/kratos/issues/572) [#647](https://github.com/ory/kratos/issues/647):
 
     This patch adds the new command "hashers argon2 calibrate" which allows one to pick the desired hashing time for password hashing and then chooses the optimal parameters for the hardware the command is running on:
-    
+
     ```
     $ kratos hashers argon2 calibrate 500ms
     Increasing memory to get over 500ms:
@@ -2389,7 +2144,7 @@
         took 488.784192ms in try 1
       took 486.534204ms with 3 iterations
     Settled on 3 iterations.
-    
+
     {
       "memory": 1048576,
       "iterations": 3,
@@ -2869,9 +2624,9 @@
 * Add flow methods to verification ([00ee828](https://github.com/ory/kratos/commit/00ee828842bd4bc6f917ba2446b1374d28b62000)):
 
     Completely refactors the verification flow to support other methods. The original email verification flow now moved to the "link" method also used for recovery.
-    
+
     Additionally, several upstream bugs in gobuffalo/pop and gobuffalo/fizz have been addressed, patched, and merged which improves support for SQLite and CockroachDB migrations:
-    
+
     - https://github.com/gobuffalo/fizz/pull/97
     - https://github.com/gobuffalo/fizz/pull/96
 
@@ -2889,8 +2644,8 @@
 * Moved clihelpers to ory/x ([#756](https://github.com/ory/kratos/issues/756)) ([6ccffa8](https://github.com/ory/kratos/commit/6ccffa8a1cc5b9fd33435187720257bb66323546)):
 
     Contributes to https://github.com/ory/hydra/issues/2124.
-    
-    
+
+
 
 * Profile settings method is now API-able ([c5f361f](https://github.com/ory/kratos/commit/c5f361ff418336cfcaa452eded4bd61132808b16))
 * Remove common keyword from API spec ([6619562](https://github.com/ory/kratos/commit/6619562667ef0e363d14c57cfbcd15c16f292853))
@@ -3688,7 +3443,7 @@
 * Respect self-service enabled flag ([#470](https://github.com/ory/kratos/issues/470)) ([b198faf](https://github.com/ory/kratos/commit/b198fafce9d96fbb644300243e6a757242fbbd06)), closes [#417](https://github.com/ory/kratos/issues/417):
 
     Respects the `enabled` flag for self-service strategies.
-    
+
     Also a new testhelper function was needed, to defer route registration
     (because whether strategies are enabled or not is determined only once:
     at route registration)
@@ -3803,7 +3558,7 @@
 * Implement account recovery ([#428](https://github.com/ory/kratos/issues/428)) ([e169a3e](https://github.com/ory/kratos/commit/e169a3e4079b1ef3a18564e0723baf81c44c38ec)), closes [#37](https://github.com/ory/kratos/issues/37):
 
     This patch implements the account recovery with endpoints such as "Init Account Recovery", a new config value `urls.recovery_ui` and so on. A new identity field has been added `identity.recovery_addresses` containing all recovery addresses.
-    
+
     Additionally, some refactoring was made to DRY code and make naming consistent. As part of dependency upgrades, structured logging has also improved and an audit trail prototype has been added (currently streams to stderr only).
 
 
@@ -3902,7 +3657,7 @@
 * Improve social sign in guide ([#393](https://github.com/ory/kratos/issues/393)) ([647ced3](https://github.com/ory/kratos/commit/647ced3084d203e9954ca037afea34316f2080d8)), closes [#49](https://github.com/ory/kratos/issues/49):
 
     This patch changes the social sign in guide to represent more use cases such as Google and Facebook. Additionally, the example has been updated to work with Jsonnet.
-    
+
     This patch also documents limitations around merging user data from GitHub.
 
 * Improve the identity data model page ([#410](https://github.com/ory/kratos/issues/410)) ([2915b8f](https://github.com/ory/kratos/commit/2915b8faf3530fe7b9d252094c3aeb9fdbe9dd08))
@@ -4064,10 +3819,10 @@
 
     Creates several docker compose examples which include various
     scenarios of the quickstart.
-    
+
     The regular quickstart guide now works without ORY Oathkeeper
     and uses the standalone mode of the example app instead.
-    
+
     Additionally, the Makefile was improved and now automatically pulls
     required dependencies in the appropriate version.
 
@@ -4114,8 +3869,8 @@
 * Verified_at field should not be required ([#353](https://github.com/ory/kratos/issues/353)) ([15d5e26](https://github.com/ory/kratos/commit/15d5e268d2ec397f0647d2407d86404c4ee8bfa3)):
 
     Closes https://github.com/ory/sdk/issues/11
-    
-    
+
+
 
 
 ### Chores
@@ -4131,21 +3886,21 @@
 
     This patch focuses on refactoring how self-service flows terminate and
     changes how hooks behave and when they are executed.
-    
+
     Before this patch, it was not clear whether hooks run before or
     after an identity is persisted. This caused problems with multiple
     writes on the HTTP ResponseWriter and other bugs.
-    
+
     This patch removes certain hooks from after login, registration, and profile flows.
     Per default, these flows now respond with an appropriate payload (
     redirect for browsers, JSON for API clients) and deprecate
     the `redirect` hook. This patch includes documentation which explains
     how these hooks work now.
-    
+
     Additionally, the documentation was updated. Especially the sections
     about hooks have been refactored. The login and user registration docs
     have been updated to reflect the latest changes as well.
-    
+
     Also, some other minor, cosmetic, changes to the documentation have been made.
 
 
@@ -4230,15 +3985,15 @@
 
     This patch adds a module which is capable of aborting a request, waiting for
     another option to complete, and then resuming the request again.
-    
+
     This feature makes use of a temporary cookie which keeps track of the
     request state.
-    
+
     This feature is required for several workflows that update privileged
     fields such as passwords, 2fa recovery codes, email addresses.
-    
+
     refactor: rename profile to settings flow
-    
+
     Renames selfservice/profile to settings. The settings flow includes a strategy for managing profile information
 
 * Enable CockroachDB integration ([#260](https://github.com/ory/kratos/issues/260)) ([adc5153](https://github.com/ory/kratos/commit/adc5153410fb4d9f99702d7c73a78aeec8c1e9f1)), closes [#132](https://github.com/ory/kratos/issues/132) [#155](https://github.com/ory/kratos/issues/155)
@@ -4420,12 +4175,12 @@
 * refactor!: Improve user-facing error APIs (#219) ([7d4054f](https://github.com/ory/kratos/commit/7d4054f4363da7bc0e943e7abfbd0c804eb7f0c1)), closes [#219](https://github.com/ory/kratos/issues/219) [#204](https://github.com/ory/kratos/issues/204):
 
     This patch refactors user-facing error APIs:
-    
+
     - The `/errors` endpoint moved to `/self-service/errors`
     - The endpoint is now available at both the Admin and Public API. The Public API requires CSRF Token match or a 403 error will be returned.
     - The Public API endpoint no longer returns 404 errors but 403 instead.
     - The response payload changed. What was `[{"code": ...}]` is now `{"id": "...", "errors": [{"code": ...}]}`
-    
+
     This patch requires running `kratos migrate sql` as a new column (`csrf_token`) has been added to the user-facing error store.
 
 * Update CHANGELOG [ci skip] ([c368a11](https://github.com/ory/kratos/commit/c368a11523a9bcb30a830d65c11e4f6d27417a78))
@@ -4733,13 +4488,13 @@
 * Replace DBAL layer with gobuffalo/pop (#130) ([21d08b8](https://github.com/ory/kratos/commit/21d08b84560230d8a063a418a74efcf53c146872)), closes [#130](https://github.com/ory/kratos/issues/130):
 
     This is a major refactoring of the internal DBAL. After a successful proof of concept and evaluation of gobuffalo/pop, we believe this to be the best DBAL for Go at the moment. It abstracts a lot of boilerplate code away.
-    
+
     As with all sophisticated DBALs, pop too has its quirks. There are several issues that have been discovered during testing and adoption: https://github.com/gobuffalo/pop/issues/136 https://github.com/gobuffalo/pop/issues/476 https://github.com/gobuffalo/pop/issues/473 https://github.com/gobuffalo/pop/issues/469 https://github.com/gobuffalo/pop/issues/466
-    
+
     However, the upside of moving much of the hard database/sql plumbing into another library cleans up the code base significantly and reduces complexity.
-    
+
     As part of this change, the "ephermal" DBAL ("in memory") will be removed and sqlite will be used instead. This further reduces complexity of the code base and code-duplication.
-    
+
     To support sqlite, CGO is required, which means that we need to run tests with `go test -tags sqlite` on a machine that has g++ installed. This also means that we need a Docker Image with `alpine` as opposed to pure `scratch`. While this is certainly a downside, the upside of less maintenance and "free" support for SQLite, PostgreSQL, MySQL, and CockroachDB simply outweighs any downsides that come with CGO.
 
 * Replace local deps with remote ones ([8605e45](https://github.com/ory/kratos/commit/8605e454cf538e047c5a9c3479372892d6b3f483))
@@ -4791,7 +4546,7 @@
     asserting types for the whole form. That caused passwords
     containing only numbers to fail to unmarshal into a string
     value.
-    
+
     This patch resolves that issue by introducing a prefix
     option to the BodyParser
 
@@ -4806,10 +4561,10 @@
 
     This patch adds a message templates (with override capabilities)
     and SMTP delivery.
-    
+
     Integration tests using MailHog test fault resilience and e2e email
     delivery.
-    
+
     This system is designed to be extended for SMS and other use cases.
 
 * Improve migration command ([#94](https://github.com/ory/kratos/issues/94)) ([2b631de](https://github.com/ory/kratos/commit/2b631de6d621dcebac5318f6dd628646fec7712f))
@@ -4836,7 +4591,7 @@
 * Resolve wrong column reference in sql ([#90](https://github.com/ory/kratos/issues/90)) ([0c0eb87](https://github.com/ory/kratos/commit/0c0eb87cd341bd3e73eb9adb303054b38c103ba9)):
 
     Reference ic.method instead of ici.method.
-    
+
     Added regression tests against this particular issue.
 
 * Update keyword from kratos to ory.sh/kratos ([f45cbe0](https://github.com/ory/kratos/commit/f45cbe0339db8d129522314f3099e6944e4a6ea3)), closes [#115](https://github.com/ory/kratos/issues/115)
