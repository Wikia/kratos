SHELL=/bin/bash -o pipefail

#  EXECUTABLES = docker-compose docker node npm go
#  K := $(foreach exec,$(EXECUTABLES),\
#          $(if $(shell which $(exec)),some string,$(error "No $(exec) in PATH")))

export GO111MODULE        := on
export PATH               := .bin:${PATH}
export PWD                := $(shell pwd)
export BUILD_DATE         := $(shell date -u +"%Y-%m-%dT%H:%M:%SZ")
export VCS_REF            := $(shell git rev-parse HEAD)
export QUICKSTART_OPTIONS ?= ""

GO_DEPENDENCIES = github.com/ory/go-acc \
				  github.com/ory/x/tools/listx \
				  github.com/golang/mock/mockgen \
				  github.com/go-swagger/go-swagger/cmd/swagger \
				  golang.org/x/tools/cmd/goimports \
				  github.com/mikefarah/yq \
				  github.com/mattn/goveralls \
				  github.com/cortesi/modd/cmd/modd

define make-go-dependency
  # go install is responsible for not re-building when the code hasn't changed
  .bin/$(notdir $1): go.mod go.sum Makefile
		GOBIN=$(PWD)/.bin/ go install $1
endef
$(foreach dep, $(GO_DEPENDENCIES), $(eval $(call make-go-dependency, $(dep))))
$(call make-lint-dependency)

.bin/clidoc:
		go build -o .bin/clidoc ./cmd/clidoc/.

docs/cli: .bin/clidoc
		clidoc .

.bin/ory: Makefile
		bash <(curl https://raw.githubusercontent.com/ory/meta/master/install.sh) -d -b .bin ory v0.1.0
		touch -a -m .bin/ory

node_modules: package.json Makefile
		npm ci

docs/node_modules: docs/package.json
		cd docs; npm ci

.bin/golangci-lint: Makefile
		bash <(curl -sfL https://install.goreleaser.com/github.com/golangci/golangci-lint.sh) -d -b .bin v1.28.3

.bin/hydra: Makefile
		bash <(curl https://raw.githubusercontent.com/ory/hydra/master/install.sh) -d -b .bin v1.9.0-alpha.1

.PHONY: docs
docs: docs/node_modules
		cd docs; npm run build

.PHONY: lint
lint: .bin/golangci-lint
		golangci-lint run -v --timeout 10m ./...

.PHONY: mocks
mocks: .bin/mockgen
		mockgen -mock_names Manager=MockLoginExecutorDependencies -package internal -destination internal/hook_login_executor_dependencies.go github.com/ory/kratos/selfservice loginExecutorDependencies

.PHONY: install
install:
		GO111MODULE=on go install -tags sqlite .

.PHONY: test-resetdb
test-resetdb:
		script/testenv.sh

.PHONY: test
test:
		go test -p 1 -tags sqlite -count=1 -failfast ./...

.PHONY: test-coverage
test-coverage: .bin/go-acc .bin/goveralls
		go-acc -o coverage.out ./... -- -v -failfast -timeout=20m -tags sqlite

# Generates the SDK
.PHONY: sdk
sdk: .bin/swagger .bin/ory node_modules
		swagger generate spec -m -o spec/swagger.json \
<<<<<<< HEAD
			-x github.com/ory/kratos-client-go \
			-x github.com/ory/dockertest
=======
			-c github.com/ory/kratos \
			-c github.com/ory/x/healthx
>>>>>>> 3e443b77
		ory dev swagger sanitize ./spec/swagger.json
		swagger validate ./spec/swagger.json
		CIRCLE_PROJECT_USERNAME=ory CIRCLE_PROJECT_REPONAME=kratos \
				ory dev openapi migrate \
					--health-path-tags metadata \
					-p https://raw.githubusercontent.com/ory/x/master/healthx/openapi/patch.yaml \
					-p file://.schema/openapi/patches/meta.yaml \
					-p file://.schema/openapi/patches/schema.yaml \
					-p file://.schema/openapi/patches/selfservice.yaml \
					-p file://.schema/openapi/patches/security.yaml \
					-p file://.schema/openapi/patches/session.yaml \
					-p file://.schema/openapi/patches/identity.yaml \
					-p file://.schema/openapi/patches/generic_error.yaml \
					spec/swagger.json spec/api.json

		rm -rf internal/httpclient
		mkdir -p internal/httpclient/
		npm run openapi-generator-cli -- generate -i "spec/api.json" \
				-g go \
				-o "internal/httpclient" \
				--git-user-id ory \
				--git-repo-id kratos-client-go \
				--git-host github.com \
				-t .schema/openapi/templates/go \
				-c .schema/openapi/gen.go.yml

		make format

.PHONY: quickstart
quickstart:
		docker pull oryd/kratos:latest-sqlite
		docker pull oryd/kratos-selfservice-ui-node:latest
		docker-compose -f quickstart.yml -f quickstart-standalone.yml up --build --force-recreate

.PHONY: quickstart-dev
quickstart-dev:
		docker build -f .docker/Dockerfile-build -t oryd/kratos:latest-sqlite .
		docker-compose -f quickstart.yml -f quickstart-standalone.yml -f quickstart-latest.yml $(QUICKSTART_OPTIONS) up --build --force-recreate

# Formats the code
.PHONY: format
format: .bin/goimports docs/node_modules node_modules
		goimports -w -local github.com/ory .
		cd docs; npm run format
		npm run format

# Build local docker image
.PHONY: docker
docker:
		docker build -f .docker/Dockerfile-build --build-arg=COMMIT=$(VCS_REF) --build-arg=BUILD_DATE=$(BUILD_DATE) -t oryd/kratos:latest-sqlite .

# Runs the documentation tests
.PHONY: test-docs
test-docs: node_modules
		npm run text-run

.PHONY: test-e2e
test-e2e: node_modules test-resetdb
		source script/test-envs.sh
		test/e2e/run.sh sqlite
		test/e2e/run.sh postgres
		test/e2e/run.sh cockroach
		test/e2e/run.sh mysql

.PHONY: migrations-sync
migrations-sync: .bin/ory
		ory dev pop migration sync persistence/sql/migrations/templates persistence/sql/migratest/testdata

.PHONY: migrations-render
migrations-render: .bin/ory
		ory dev pop migration render persistence/sql/migrations/templates persistence/sql/migrations/sql

.PHONY: migrations-render-replace
migrations-render-replace: .bin/ory
		ory dev pop migration render -r persistence/sql/migrations/templates persistence/sql/migrations/sql

.PHONY: migratest-refresh
migratest-refresh:
		cd persistence/sql/migratest; UPDATE_SNAPSHOTS=true go test -p 1 -tags sqlite -short .

.PHONY: test-update-snapshots
test-update-snapshots:
		UPDATE_SNAPSHOTS=true go test -p 4 -tags sqlite -short ./...<|MERGE_RESOLUTION|>--- conflicted
+++ resolved
@@ -82,13 +82,8 @@
 .PHONY: sdk
 sdk: .bin/swagger .bin/ory node_modules
 		swagger generate spec -m -o spec/swagger.json \
-<<<<<<< HEAD
-			-x github.com/ory/kratos-client-go \
-			-x github.com/ory/dockertest
-=======
 			-c github.com/ory/kratos \
 			-c github.com/ory/x/healthx
->>>>>>> 3e443b77
 		ory dev swagger sanitize ./spec/swagger.json
 		swagger validate ./spec/swagger.json
 		CIRCLE_PROJECT_USERNAME=ory CIRCLE_PROJECT_REPONAME=kratos \
