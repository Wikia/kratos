--- conflicted
+++ resolved
@@ -73,11 +73,7 @@
 		handler = otelx.NewHandler(handler, "cmd.courier.ServeMetrics", otelhttp.WithTracerProvider(tp))
 	}
 
-<<<<<<< HEAD
-	// #nosec G112 - the correct settings are set by graceful.WithDefaults
-=======
 	//#nosec G112 -- the correct settings are set by graceful.WithDefaults
->>>>>>> 41b7c51c
 	server := graceful.WithDefaults(&http.Server{
 		Addr:    c.MetricsListenOn(ctx),
 		Handler: handler,
