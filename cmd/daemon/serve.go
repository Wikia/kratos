// Copyright © 2023 Ory Corp
// SPDX-License-Identifier: Apache-2.0

package daemon

import (
	stdctx "context"
	"crypto/tls"
	"net/http"
<<<<<<< HEAD
	"sync"
	"time"

	"github.com/ory/kratos/cmd/cleanup"

	"github.com/ory/kratos/schema"
=======
	"time"
>>>>>>> 41b7c51c

	"github.com/ory/x/otelx/semconv"

	"github.com/pkg/errors"
	"github.com/rs/cors"
<<<<<<< HEAD

	prometheus "github.com/ory/x/prometheusx"

	"github.com/ory/analytics-go/v4"

	"github.com/ory/x/healthx"
	"github.com/ory/x/networkx"

=======
>>>>>>> 41b7c51c
	"github.com/spf13/cobra"
	"github.com/urfave/negroni"
	"go.opentelemetry.io/contrib/instrumentation/net/http/otelhttp"
	"golang.org/x/net/context"
	"golang.org/x/sync/errgroup"

	"github.com/ory/analytics-go/v5"
	"github.com/ory/graceful"
	"github.com/ory/x/healthx"
	"github.com/ory/x/metricsx"
	"github.com/ory/x/networkx"
	"github.com/ory/x/otelx"
	prometheus "github.com/ory/x/prometheusx"
	"github.com/ory/x/reqlog"
	"github.com/ory/x/servicelocatorx"

	"github.com/ory/kratos/cmd/courier"
	"github.com/ory/kratos/driver"
	"github.com/ory/kratos/driver/config"
	"github.com/ory/kratos/identity"
	"github.com/ory/kratos/schema"
	"github.com/ory/kratos/selfservice/errorx"
	"github.com/ory/kratos/selfservice/flow/login"
	"github.com/ory/kratos/selfservice/flow/logout"
	"github.com/ory/kratos/selfservice/flow/recovery"
	"github.com/ory/kratos/selfservice/flow/registration"
	"github.com/ory/kratos/selfservice/flow/settings"
	"github.com/ory/kratos/selfservice/flow/verification"
	"github.com/ory/kratos/selfservice/strategy/link"
	"github.com/ory/kratos/selfservice/strategy/oidc"
	"github.com/ory/kratos/session"
	"github.com/ory/kratos/x"
)

type options struct {
	ctx stdctx.Context
}

func NewOptions(ctx stdctx.Context, opts []Option) *options {
	o := new(options)
	o.ctx = ctx
	for _, f := range opts {
		f(o)
	}
	return o
}

type Option func(*options)

func WithContext(ctx stdctx.Context) Option {
	return func(o *options) {
		o.ctx = ctx
	}
}

func ServePublic(r driver.Registry, cmd *cobra.Command, args []string, slOpts *servicelocatorx.Options, opts []Option) error {
	modifiers := NewOptions(cmd.Context(), opts)
	ctx := modifiers.ctx

	c := r.Config()
	l := r.Logger()
	n := negroni.New()

	for _, mw := range slOpts.HTTPMiddlewares() {
		n.UseFunc(mw)
	}

	publicLogger := reqlog.NewMiddlewareFromLogger(
		l,
		"public#"+c.SelfPublicURL(ctx).String(),
	)

	if r.Config().DisablePublicHealthRequestLog(ctx) {
		publicLogger.ExcludePaths(healthx.AliveCheckPath, healthx.ReadyCheckPath)
	}

	n.UseFunc(semconv.Middleware)
	n.Use(publicLogger)
	n.Use(x.HTTPLoaderContextMiddleware(r))
	n.Use(sqa(ctx, cmd, r))

	n.Use(r.PrometheusManager())

	router := x.NewRouterPublic()
	csrf := x.NewCSRFHandler(router, r)

	n.UseFunc(x.CleanPath) // Prevent double slashes from breaking CSRF.
	r.WithCSRFHandler(csrf)
	n.UseHandler(r.CSRFHandler())

	// Disable CSRF for these endpoints
	csrf.DisablePath(healthx.AliveCheckPath)
	csrf.DisablePath(healthx.ReadyCheckPath)
	csrf.DisablePath(healthx.VersionPath)
	csrf.DisablePath(prometheus.MetricsPrometheusPath)

	r.RegisterPublicRoutes(ctx, router)
	r.PrometheusManager().RegisterRouter(router.Router)

	var handler http.Handler = n
	options, enabled := r.Config().CORS(ctx, "public")
	if enabled {
		handler = cors.New(options).Handler(handler)
	}

	certs := c.GetTLSCertificatesForPublic(ctx)

	if tracer := r.Tracer(ctx); tracer.IsLoaded() {
		handler = otelx.TraceHandler(handler, otelhttp.WithTracerProvider(tracer.Provider()))
	}

<<<<<<< HEAD
	// #nosec G112 - the correct settings are set by graceful.WithDefaults
	server := graceful.WithDefaults(&http.Server{
		Handler: handler,
		// fandom-start on some environments 10s timeout is not enough (DEV)
		WriteTimeout: 15 * time.Second,
		// fandom-end
		TLSConfig: &tls.Config{Certificates: certs, MinVersion: tls.VersionTLS12},
=======
	//#nosec G112 -- the correct settings are set by graceful.WithDefaults
	server := graceful.WithDefaults(&http.Server{
		Handler:   handler,
		TLSConfig: &tls.Config{GetCertificate: certs, MinVersion: tls.VersionTLS12},
>>>>>>> 41b7c51c
	})
	addr := c.PublicListenOn(ctx)

	l.Printf("Starting the public httpd on: %s", addr)
	if err := graceful.GracefulContext(ctx, func() error {
		listener, err := networkx.MakeListener(addr, c.PublicSocketPermission(ctx))
		if err != nil {
			return err
		}

		if certs == nil {
			return server.Serve(listener)
		}
		return server.ServeTLS(listener, "", "")
	}, server.Shutdown); err != nil {
		if !errors.Is(err, context.Canceled) {
			l.Errorf("Failed to gracefully shutdown public httpd: %s", err)
			return err
		}
	}
	l.Println("Public httpd was shutdown gracefully")
	return nil
}

func ServeAdmin(r driver.Registry, cmd *cobra.Command, args []string, slOpts *servicelocatorx.Options, opts []Option) error {
	modifiers := NewOptions(cmd.Context(), opts)
	ctx := modifiers.ctx

	c := r.Config()
	l := r.Logger()
	n := negroni.New()

	for _, mw := range slOpts.HTTPMiddlewares() {
		n.UseFunc(mw)
	}

	adminLogger := reqlog.NewMiddlewareFromLogger(
		l,
		"admin#"+c.SelfPublicURL(ctx).String(),
	)

	if r.Config().DisableAdminHealthRequestLog(ctx) {
		adminLogger.ExcludePaths(x.AdminPrefix+healthx.AliveCheckPath, x.AdminPrefix+healthx.ReadyCheckPath, x.AdminPrefix+prometheus.MetricsPrometheusPath)
	}
	n.UseFunc(semconv.Middleware)
	n.Use(adminLogger)
	n.UseFunc(x.RedirectAdminMiddleware)
	n.Use(x.HTTPLoaderContextMiddleware(r))
	n.Use(sqa(ctx, cmd, r))
	n.Use(r.PrometheusManager())

	router := x.NewRouterAdmin()
	r.RegisterAdminRoutes(ctx, router)
	r.PrometheusManager().RegisterRouter(router.Router)

	n.UseHandler(router)
	certs := c.GetTLSCertificatesForAdmin(ctx)

	var handler http.Handler = n
	if tracer := r.Tracer(ctx); tracer.IsLoaded() {
		handler = otelx.TraceHandler(handler,
			otelhttp.WithTracerProvider(tracer.Provider()),
			otelhttp.WithFilter(func(req *http.Request) bool {
				return req.URL.Path != x.AdminPrefix+prometheus.MetricsPrometheusPath
			}),
		)
	}

<<<<<<< HEAD
	// #nosec G112 - the correct settings are set by graceful.WithDefaults
	server := graceful.WithDefaults(&http.Server{
		Handler: handler,
		// fandom-start on some environments 10s timeout is not enough (DEV)
		WriteTimeout: 15 * time.Second,
		// fandom-end
		TLSConfig: &tls.Config{Certificates: certs, MinVersion: tls.VersionTLS12},
=======
	//#nosec G112 -- the correct settings are set by graceful.WithDefaults
	server := graceful.WithDefaults(&http.Server{
		Handler:   handler,
		TLSConfig: &tls.Config{GetCertificate: certs, MinVersion: tls.VersionTLS12},
>>>>>>> 41b7c51c
	})

	addr := c.AdminListenOn(ctx)

	l.Printf("Starting the admin httpd on: %s", addr)
	if err := graceful.GracefulContext(ctx, func() error {
		listener, err := networkx.MakeListener(addr, c.AdminSocketPermission(ctx))
		if err != nil {
			return err
		}

		if certs == nil {
			return server.Serve(listener)
		}
		return server.ServeTLS(listener, "", "")
	}, server.Shutdown); err != nil {
		if !errors.Is(err, context.Canceled) {
			l.Errorf("Failed to gracefully shutdown admin httpd: %s", err)
			return err
		}
	}
	l.Println("Admin httpd was shutdown gracefully")
	return nil
}

func sqa(ctx stdctx.Context, cmd *cobra.Command, d driver.Registry) *metricsx.Service {
	// Creates only ones
	// instance
	return metricsx.New(
		cmd,
		d.Logger(),
		d.Config().GetProvider(ctx),
		&metricsx.Options{
			Service:       "kratos",
			DeploymentId:  metricsx.Hash(d.Persister().NetworkID(ctx).String()),
			DBDialect:     d.Persister().GetConnection(ctx).Dialect.Details().Dialect,
			IsDevelopment: d.Config().IsInsecureDevMode(ctx),
			WriteKey:      "qQlI6q8Q4WvkzTjKQSor4sHYOikHIvvi",
			WhitelistedPaths: []string{
				"/",
				healthx.AliveCheckPath,
				healthx.ReadyCheckPath,
				healthx.VersionPath,

				oidc.RouteBase,

				login.RouteInitBrowserFlow,
				login.RouteInitAPIFlow,
				login.RouteGetFlow,
				login.RouteSubmitFlow,

				logout.RouteInitBrowserFlow,
				logout.RouteSubmitFlow,
				logout.RouteAPIFlow,

				registration.RouteInitBrowserFlow,
				registration.RouteInitAPIFlow,
				registration.RouteGetFlow,
				registration.RouteSubmitFlow,

				session.RouteWhoami,

				x.AdminPrefix + "/" + schema.SchemasPath,
				x.AdminPrefix + identity.RouteCollection,

				settings.RouteInitBrowserFlow,
				settings.RouteInitAPIFlow,
				settings.RouteGetFlow,
				settings.RouteSubmitFlow,

				verification.RouteInitAPIFlow,
				verification.RouteInitBrowserFlow,
				verification.RouteGetFlow,
				verification.RouteSubmitFlow,

				recovery.RouteInitAPIFlow,
				recovery.RouteInitBrowserFlow,
				recovery.RouteGetFlow,
				recovery.RouteSubmitFlow,

				link.RouteAdminCreateRecoveryLink,

				errorx.RouteGet,
				prometheus.MetricsPrometheusPath,
			},
			BuildVersion: config.Version,
			BuildHash:    config.Commit,
			BuildTime:    config.Date,
			Config: &analytics.Config{
				Endpoint:             "https://sqa.ory.sh",
				GzipCompressionLevel: 6,
				BatchMaxSize:         500 * 1000,
				BatchSize:            1000,
				Interval:             time.Hour * 6,
			},
		},
	)
}

func bgTasks(d driver.Registry, cmd *cobra.Command, args []string, slOpts *servicelocatorx.Options, opts []Option) error {
	modifiers := NewOptions(cmd.Context(), opts)
	ctx := modifiers.ctx

	if d.Config().IsBackgroundCourierEnabled(ctx) {
		return courier.Watch(ctx, d)
	}

<<<<<<< HEAD
	if d.Config(ctx).IsBackgroundCleanupEnabled() {
		go cleanup.BackgroundCleanup(ctx, d)
	}
=======
	return nil
>>>>>>> 41b7c51c
}

func ServeAll(d driver.Registry, slOpts *servicelocatorx.Options, opts []Option) func(cmd *cobra.Command, args []string) error {
	return func(cmd *cobra.Command, args []string) error {
		mods := NewOptions(cmd.Context(), opts)
		ctx := mods.ctx

		g, ctx := errgroup.WithContext(ctx)
		cmd.SetContext(ctx)
		opts = append(opts, WithContext(ctx))

		g.Go(func() error {
			return ServePublic(d, cmd, args, slOpts, opts)
		})
		g.Go(func() error {
			return ServeAdmin(d, cmd, args, slOpts, opts)
		})
		g.Go(func() error {
			return bgTasks(d, cmd, args, slOpts, opts)
		})
		return g.Wait()
	}
}<|MERGE_RESOLUTION|>--- conflicted
+++ resolved
@@ -7,45 +7,37 @@
 	stdctx "context"
 	"crypto/tls"
 	"net/http"
-<<<<<<< HEAD
-	"sync"
 	"time"
 
+	"github.com/ory/analytics-go/v5"
+
+	//"github.com/segmentio/analytics-go"
+
 	"github.com/ory/kratos/cmd/cleanup"
 
 	"github.com/ory/kratos/schema"
-=======
-	"time"
->>>>>>> 41b7c51c
 
 	"github.com/ory/x/otelx/semconv"
 
 	"github.com/pkg/errors"
 	"github.com/rs/cors"
-<<<<<<< HEAD
 
 	prometheus "github.com/ory/x/prometheusx"
 
-	"github.com/ory/analytics-go/v4"
+	//"github.com/ory/analytics-go/v4"
 
 	"github.com/ory/x/healthx"
 	"github.com/ory/x/networkx"
 
-=======
->>>>>>> 41b7c51c
 	"github.com/spf13/cobra"
 	"github.com/urfave/negroni"
 	"go.opentelemetry.io/contrib/instrumentation/net/http/otelhttp"
 	"golang.org/x/net/context"
 	"golang.org/x/sync/errgroup"
 
-	"github.com/ory/analytics-go/v5"
 	"github.com/ory/graceful"
-	"github.com/ory/x/healthx"
 	"github.com/ory/x/metricsx"
-	"github.com/ory/x/networkx"
 	"github.com/ory/x/otelx"
-	prometheus "github.com/ory/x/prometheusx"
 	"github.com/ory/x/reqlog"
 	"github.com/ory/x/servicelocatorx"
 
@@ -53,7 +45,6 @@
 	"github.com/ory/kratos/driver"
 	"github.com/ory/kratos/driver/config"
 	"github.com/ory/kratos/identity"
-	"github.com/ory/kratos/schema"
 	"github.com/ory/kratos/selfservice/errorx"
 	"github.com/ory/kratos/selfservice/flow/login"
 	"github.com/ory/kratos/selfservice/flow/logout"
@@ -144,20 +135,13 @@
 		handler = otelx.TraceHandler(handler, otelhttp.WithTracerProvider(tracer.Provider()))
 	}
 
-<<<<<<< HEAD
-	// #nosec G112 - the correct settings are set by graceful.WithDefaults
+	//#nosec G112 -- the correct settings are set by graceful.WithDefaults
 	server := graceful.WithDefaults(&http.Server{
 		Handler: handler,
 		// fandom-start on some environments 10s timeout is not enough (DEV)
 		WriteTimeout: 15 * time.Second,
 		// fandom-end
-		TLSConfig: &tls.Config{Certificates: certs, MinVersion: tls.VersionTLS12},
-=======
-	//#nosec G112 -- the correct settings are set by graceful.WithDefaults
-	server := graceful.WithDefaults(&http.Server{
-		Handler:   handler,
 		TLSConfig: &tls.Config{GetCertificate: certs, MinVersion: tls.VersionTLS12},
->>>>>>> 41b7c51c
 	})
 	addr := c.PublicListenOn(ctx)
 
@@ -226,20 +210,13 @@
 		)
 	}
 
-<<<<<<< HEAD
-	// #nosec G112 - the correct settings are set by graceful.WithDefaults
+	//#nosec G112 -- the correct settings are set by graceful.WithDefaults
 	server := graceful.WithDefaults(&http.Server{
 		Handler: handler,
 		// fandom-start on some environments 10s timeout is not enough (DEV)
 		WriteTimeout: 15 * time.Second,
 		// fandom-end
-		TLSConfig: &tls.Config{Certificates: certs, MinVersion: tls.VersionTLS12},
-=======
-	//#nosec G112 -- the correct settings are set by graceful.WithDefaults
-	server := graceful.WithDefaults(&http.Server{
-		Handler:   handler,
 		TLSConfig: &tls.Config{GetCertificate: certs, MinVersion: tls.VersionTLS12},
->>>>>>> 41b7c51c
 	})
 
 	addr := c.AdminListenOn(ctx)
@@ -347,13 +324,11 @@
 		return courier.Watch(ctx, d)
 	}
 
-<<<<<<< HEAD
-	if d.Config(ctx).IsBackgroundCleanupEnabled() {
+	if d.Config().IsBackgroundCleanupEnabled(ctx) {
 		go cleanup.BackgroundCleanup(ctx, d)
 	}
-=======
+
 	return nil
->>>>>>> 41b7c51c
 }
 
 func ServeAll(d driver.Registry, slOpts *servicelocatorx.Options, opts []Option) func(cmd *cobra.Command, args []string) error {
