// Copyright © 2023 Ory Corp
// SPDX-License-Identifier: Apache-2.0

package daemon

import (
	stdctx "context"
	"crypto/tls"
	"net/http"
	"time"

	"github.com/rs/cors"

	"github.com/ory/x/otelx/semconv"

	"github.com/pkg/errors"
	"github.com/spf13/cobra"
	"github.com/urfave/negroni"
	"go.opentelemetry.io/contrib/instrumentation/net/http/otelhttp"
	"golang.org/x/net/context"
	"golang.org/x/sync/errgroup"

	"github.com/ory/analytics-go/v5"
	"github.com/ory/graceful"
	"github.com/ory/x/healthx"
	"github.com/ory/x/metricsx"
	"github.com/ory/x/networkx"
	"github.com/ory/x/otelx"
	prometheus "github.com/ory/x/prometheusx"
	"github.com/ory/x/reqlog"
	"github.com/ory/x/servicelocatorx"

	"github.com/ory/kratos/cmd/courier"
	"github.com/ory/kratos/driver"
	"github.com/ory/kratos/driver/config"
	"github.com/ory/kratos/identity"
	"github.com/ory/kratos/schema"
	"github.com/ory/kratos/selfservice/errorx"
	"github.com/ory/kratos/selfservice/flow/login"
	"github.com/ory/kratos/selfservice/flow/logout"
	"github.com/ory/kratos/selfservice/flow/recovery"
	"github.com/ory/kratos/selfservice/flow/registration"
	"github.com/ory/kratos/selfservice/flow/settings"
	"github.com/ory/kratos/selfservice/flow/verification"
	"github.com/ory/kratos/selfservice/strategy/link"
	"github.com/ory/kratos/selfservice/strategy/oidc"
	"github.com/ory/kratos/session"
	"github.com/ory/kratos/x"
)

type options struct {
	ctx stdctx.Context
}

func NewOptions(ctx stdctx.Context, opts []Option) *options {
	o := new(options)
	o.ctx = ctx
	for _, f := range opts {
		f(o)
	}
	return o
}

type Option func(*options)

func WithContext(ctx stdctx.Context) Option {
	return func(o *options) {
		o.ctx = ctx
	}
}

func init() {
	graceful.DefaultShutdownTimeout = 120 * time.Second
}

func servePublic(r driver.Registry, cmd *cobra.Command, eg *errgroup.Group, slOpts *servicelocatorx.Options, opts []Option) {
	modifiers := NewOptions(cmd.Context(), opts)
	ctx := modifiers.ctx

	c := r.Config()
	l := r.Logger()
	n := negroni.New()

	for _, mw := range slOpts.HTTPMiddlewares() {
		n.UseFunc(mw)
	}

	publicLogger := reqlog.NewMiddlewareFromLogger(
		l,
		"public#"+c.SelfPublicURL(ctx).String(),
	)

	if r.Config().DisablePublicHealthRequestLog(ctx) {
		publicLogger.ExcludePaths(healthx.AliveCheckPath, healthx.ReadyCheckPath)
	}

	n.UseFunc(semconv.Middleware)
	n.Use(publicLogger)
	n.Use(x.HTTPLoaderContextMiddleware(r))
	n.Use(sqa(ctx, cmd, r))

	n.Use(r.PrometheusManager())

	router := x.NewRouterPublic()
	csrf := x.NewCSRFHandler(router, r)

	// we need to always load the CORS middleware even if it is disabled, to allow hot-enabling CORS
	n.UseFunc(func(w http.ResponseWriter, req *http.Request, next http.HandlerFunc) {
		cfg, enabled := r.Config().CORS(req.Context(), "public")
		if !enabled {
			next(w, req)
			return
		}
		cors.New(cfg).ServeHTTP(w, req, next)
	})

	n.UseFunc(x.CleanPath) // Prevent double slashes from breaking CSRF.
	r.WithCSRFHandler(csrf)
	n.UseHandler(r.CSRFHandler())

	// Disable CSRF for these endpoints
	csrf.DisablePath(healthx.AliveCheckPath)
	csrf.DisablePath(healthx.ReadyCheckPath)
	csrf.DisablePath(healthx.VersionPath)
	csrf.DisablePath(prometheus.MetricsPrometheusPath)

	r.RegisterPublicRoutes(ctx, router)
	r.PrometheusManager().RegisterRouter(router.Router)

	certs := c.GetTLSCertificatesForPublic(ctx)

	var handler http.Handler = n
	if tracer := r.Tracer(ctx); tracer.IsLoaded() {
		handler = otelx.TraceHandler(handler, otelhttp.WithTracerProvider(tracer.Provider()))
	}

	//#nosec G112 -- the correct settings are set by graceful.WithDefaults
	server := graceful.WithDefaults(&http.Server{
<<<<<<< HEAD
		Handler: handler,
		// fandom-start on some environments 10s timeout is not enough (DEV)
		WriteTimeout: 15 * time.Second,
		// fandom-end
		TLSConfig: &tls.Config{GetCertificate: certs, MinVersion: tls.VersionTLS12},
=======
		Handler:           handler,
		TLSConfig:         &tls.Config{GetCertificate: certs, MinVersion: tls.VersionTLS12},
		ReadHeaderTimeout: 5 * time.Second,
		ReadTimeout:       15 * time.Second,
		WriteTimeout:      60 * time.Second,
		IdleTimeout:       120 * time.Second,
>>>>>>> f47675b8
	})
	addr := c.PublicListenOn(ctx)

	eg.Go(func() error {
		l.Printf("Starting the public httpd on: %s", addr)
		if err := graceful.GracefulContext(ctx, func() error {
			listener, err := networkx.MakeListener(addr, c.PublicSocketPermission(ctx))
			if err != nil {
				return err
			}

			if certs == nil {
				return server.Serve(listener)
			}
			return server.ServeTLS(listener, "", "")
		}, server.Shutdown); err != nil {
			if !errors.Is(err, context.Canceled) {
				l.Errorf("Failed to gracefully shutdown public httpd: %s", err)
				return err
			}
		}
		l.Println("Public httpd was shutdown gracefully")
		return nil
	})
}

func serveAdmin(r driver.Registry, cmd *cobra.Command, eg *errgroup.Group, slOpts *servicelocatorx.Options, opts []Option) {
	modifiers := NewOptions(cmd.Context(), opts)
	ctx := modifiers.ctx

	c := r.Config()
	l := r.Logger()
	n := negroni.New()

	for _, mw := range slOpts.HTTPMiddlewares() {
		n.UseFunc(mw)
	}

	adminLogger := reqlog.NewMiddlewareFromLogger(
		l,
		"admin#"+c.SelfPublicURL(ctx).String(),
	)

	if r.Config().DisableAdminHealthRequestLog(ctx) {
		adminLogger.ExcludePaths(x.AdminPrefix+healthx.AliveCheckPath, x.AdminPrefix+healthx.ReadyCheckPath, x.AdminPrefix+prometheus.MetricsPrometheusPath)
	}
	n.UseFunc(semconv.Middleware)
	n.Use(adminLogger)
	n.UseFunc(x.RedirectAdminMiddleware)
	n.Use(x.HTTPLoaderContextMiddleware(r))
	n.Use(sqa(ctx, cmd, r))
	n.Use(r.PrometheusManager())

	router := x.NewRouterAdmin()
	r.RegisterAdminRoutes(ctx, router)
	r.PrometheusManager().RegisterRouter(router.Router)

	n.UseHandler(router)
	certs := c.GetTLSCertificatesForAdmin(ctx)

	var handler http.Handler = n
	if tracer := r.Tracer(ctx); tracer.IsLoaded() {
		handler = otelx.TraceHandler(handler,
			otelhttp.WithTracerProvider(tracer.Provider()),
			otelhttp.WithFilter(func(req *http.Request) bool {
				return req.URL.Path != x.AdminPrefix+prometheus.MetricsPrometheusPath
			}),
		)
	}

	//#nosec G112 -- the correct settings are set by graceful.WithDefaults
	server := graceful.WithDefaults(&http.Server{
<<<<<<< HEAD
		Handler: handler,
		// fandom-start on some environments 10s timeout is not enough (DEV)
		WriteTimeout: 15 * time.Second,
		// fandom-end
		TLSConfig: &tls.Config{GetCertificate: certs, MinVersion: tls.VersionTLS12},
=======
		Handler:           handler,
		TLSConfig:         &tls.Config{GetCertificate: certs, MinVersion: tls.VersionTLS12},
		ReadHeaderTimeout: 5 * time.Second,
		ReadTimeout:       30 * time.Second,
		WriteTimeout:      120 * time.Second,
		IdleTimeout:       600 * time.Second,
>>>>>>> f47675b8
	})

	addr := c.AdminListenOn(ctx)

	eg.Go(func() error {
		l.Printf("Starting the admin httpd on: %s", addr)
		if err := graceful.GracefulContext(ctx, func() error {
			listener, err := networkx.MakeListener(addr, c.AdminSocketPermission(ctx))
			if err != nil {
				return err
			}

			if certs == nil {
				return server.Serve(listener)
			}
			return server.ServeTLS(listener, "", "")
		}, server.Shutdown); err != nil {
			if !errors.Is(err, context.Canceled) {
				l.Errorf("Failed to gracefully shutdown admin httpd: %s", err)
				return err
			}
		}
		l.Println("Admin httpd was shutdown gracefully")
		return nil
	})
}

func sqa(ctx stdctx.Context, cmd *cobra.Command, d driver.Registry) *metricsx.Service {
	// Creates only ones
	// instance
	return metricsx.New(
		cmd,
		d.Logger(),
		d.Config().GetProvider(ctx),
		&metricsx.Options{
			Service:       "kratos",
			DeploymentId:  metricsx.Hash(d.Persister().NetworkID(ctx).String()),
			DBDialect:     d.Persister().GetConnection(ctx).Dialect.Details().Dialect,
			IsDevelopment: d.Config().IsInsecureDevMode(ctx),
			WriteKey:      "qQlI6q8Q4WvkzTjKQSor4sHYOikHIvvi",
			WhitelistedPaths: []string{
				"/",
				healthx.AliveCheckPath,
				healthx.ReadyCheckPath,
				healthx.VersionPath,

				oidc.RouteBase,

				login.RouteInitBrowserFlow,
				login.RouteInitAPIFlow,
				login.RouteGetFlow,
				login.RouteSubmitFlow,

				logout.RouteInitBrowserFlow,
				logout.RouteSubmitFlow,
				logout.RouteAPIFlow,

				registration.RouteInitBrowserFlow,
				registration.RouteInitAPIFlow,
				registration.RouteGetFlow,
				registration.RouteSubmitFlow,

				session.RouteWhoami,

				x.AdminPrefix + "/" + schema.SchemasPath,
				x.AdminPrefix + identity.RouteCollection,

				settings.RouteInitBrowserFlow,
				settings.RouteInitAPIFlow,
				settings.RouteGetFlow,
				settings.RouteSubmitFlow,

				verification.RouteInitAPIFlow,
				verification.RouteInitBrowserFlow,
				verification.RouteGetFlow,
				verification.RouteSubmitFlow,

				recovery.RouteInitAPIFlow,
				recovery.RouteInitBrowserFlow,
				recovery.RouteGetFlow,
				recovery.RouteSubmitFlow,

				link.RouteAdminCreateRecoveryLink,

				errorx.RouteGet,
				prometheus.MetricsPrometheusPath,
			},
			BuildVersion: config.Version,
			BuildHash:    config.Commit,
			BuildTime:    config.Date,
			Config: &analytics.Config{
				Endpoint:             "https://sqa.ory.sh",
				GzipCompressionLevel: 6,
				BatchMaxSize:         500 * 1000,
				BatchSize:            1000,
				Interval:             time.Hour * 6,
			},
		},
	)
}

func bgTasks(d driver.Registry, cmd *cobra.Command, opts []Option) error {
	modifiers := NewOptions(cmd.Context(), opts)
	ctx := modifiers.ctx

	if d.Config().IsBackgroundCourierEnabled(ctx) {
		return courier.Watch(ctx, d)
	}

	return nil
}

func ServeAll(d driver.Registry, slOpts *servicelocatorx.Options, opts []Option) func(cmd *cobra.Command, args []string) error {
	return func(cmd *cobra.Command, _ []string) error {
		mods := NewOptions(cmd.Context(), opts)
		ctx := mods.ctx

		g, ctx := errgroup.WithContext(ctx)
		cmd.SetContext(ctx)
		opts = append(opts, WithContext(ctx))

		servePublic(d, cmd, g, slOpts, opts)
		serveAdmin(d, cmd, g, slOpts, opts)
		g.Go(func() error {
			return bgTasks(d, cmd, opts)
		})
		return g.Wait()
	}
}<|MERGE_RESOLUTION|>--- conflicted
+++ resolved
@@ -136,20 +136,12 @@
 
 	//#nosec G112 -- the correct settings are set by graceful.WithDefaults
 	server := graceful.WithDefaults(&http.Server{
-<<<<<<< HEAD
-		Handler: handler,
-		// fandom-start on some environments 10s timeout is not enough (DEV)
-		WriteTimeout: 15 * time.Second,
-		// fandom-end
-		TLSConfig: &tls.Config{GetCertificate: certs, MinVersion: tls.VersionTLS12},
-=======
 		Handler:           handler,
 		TLSConfig:         &tls.Config{GetCertificate: certs, MinVersion: tls.VersionTLS12},
 		ReadHeaderTimeout: 5 * time.Second,
 		ReadTimeout:       15 * time.Second,
 		WriteTimeout:      60 * time.Second,
 		IdleTimeout:       120 * time.Second,
->>>>>>> f47675b8
 	})
 	addr := c.PublicListenOn(ctx)
 
@@ -222,20 +214,12 @@
 
 	//#nosec G112 -- the correct settings are set by graceful.WithDefaults
 	server := graceful.WithDefaults(&http.Server{
-<<<<<<< HEAD
-		Handler: handler,
-		// fandom-start on some environments 10s timeout is not enough (DEV)
-		WriteTimeout: 15 * time.Second,
-		// fandom-end
-		TLSConfig: &tls.Config{GetCertificate: certs, MinVersion: tls.VersionTLS12},
-=======
 		Handler:           handler,
 		TLSConfig:         &tls.Config{GetCertificate: certs, MinVersion: tls.VersionTLS12},
 		ReadHeaderTimeout: 5 * time.Second,
 		ReadTimeout:       30 * time.Second,
 		WriteTimeout:      120 * time.Second,
 		IdleTimeout:       600 * time.Second,
->>>>>>> f47675b8
 	})
 
 	addr := c.AdminListenOn(ctx)
