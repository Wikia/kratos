module.exports = {
  projectName: 'Ory Kratos',
  projectSlug: 'kratos',
  newsletter:
    'https://ory.us10.list-manage.com/subscribe?u=ffb1a878e4ec6c0ed312a3480&id=f605a41b53&group[17097][4]=1',
  projectTagLine:
    'Never build user login, user registration, 2fa, profile management ever again! Works on any operating system, cloud, with any programming language, user interface, and user experience! Written in Go.',
  updateTags: [
    {
      image: 'oryd/kratos',
      files: ['docs/docs/quickstart.mdx']
    },
    {
      replacer: ({ content, next }) =>
        content.replace(
          /git checkout (v[0-9a-zA-Z\\.\\-]+)/gi,
          `git checkout ${next}`
        ),
      files: [
        'docs/docs/guides/zero-trust-iap-proxy-identity-access-proxy.mdx',
        'docs/docs/quickstart.mdx'
      ]
    },
    {
      replacer: ({ content, next, semverRegex }) =>
        content.replace(semverRegex, `${next}`),
      files: ['docs/docs/install.md', 'docs/docs/quickstart.mdx']
    },
    {
      replacer: ({ content, next }) =>
        content.replace(
          /oryd\/kratos:(v[0-9a-zA-Z\\.\\-]+)/gi,
          `oryd/kratos:${next}-sqlite`
        ),
      files: ['quickstart.yml']
    },
    {
      replacer: ({ content, next }) =>
        content.replace(
          /oryd\/kratos-selfservice-ui-node:(v[0-9a-zA-Z\\.\\-]+)/gi,
          `oryd/kratos-selfservice-ui-node:${next}`
        ),
      files: ['quickstart.yml']
    },
    {
      image: 'oryd/kratos',
      files: [
        'quickstart-mysql.yml',
        'quickstart-crdb.yml',
        'quickstart-postgres.yml'
      ]
    }
  ],
  updateConfig: {
<<<<<<< HEAD
    src: '../driver/config/.schema/config.schema.json',
=======
    src: '../embedx/config.schema.json',
>>>>>>> 3e443b77
    dst: './docs/reference/configuration.md'
  }
}<|MERGE_RESOLUTION|>--- conflicted
+++ resolved
@@ -52,11 +52,7 @@
     }
   ],
   updateConfig: {
-<<<<<<< HEAD
-    src: '../driver/config/.schema/config.schema.json',
-=======
     src: '../embedx/config.schema.json',
->>>>>>> 3e443b77
     dst: './docs/reference/configuration.md'
   }
 }