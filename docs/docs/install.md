--- conflicted
+++ resolved
@@ -11,11 +11,7 @@
 We recommend using Docker to run Ory Kratos:
 
 ```shell
-<<<<<<< HEAD
-$ docker pull oryd/kratos:v0.7.4-alpha.1
-=======
 $ docker pull oryd/kratos:v0.8.0-alpha.4.pre.0
->>>>>>> 3e443b77
 $ docker run --rm -it oryd/kratos help
 ```
 
@@ -37,11 +33,7 @@
 using:
 
 ```shell
-<<<<<<< HEAD
-$ bash <(curl https://raw.githubusercontent.com/ory/kratos/v0.7.4-alpha.1/install.sh) -b . v0.7.4-alpha.1
-=======
 $ bash <(curl https://raw.githubusercontent.com/ory/meta/master/install.sh) -d -b . kratos v0.8.0-alpha.4.pre.0
->>>>>>> 3e443b77
 $ ./kratos help
 ```
 
