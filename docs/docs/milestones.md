--- conflicted
+++ resolved
@@ -3,10 +3,6 @@
 title: Milestones and Roadmap
 ---
 
-<<<<<<< HEAD
-## [Incubating Release](https://github.com/ory/kratos/milestone/14)
-
-=======
 ## [Stable Release](https://github.com/ory/kratos/milestone/15)
 
 All issues which need to be resolved before we release Ory Kratos as stable.
@@ -22,7 +18,6 @@
 
 ## [Incubating Release](https://github.com/ory/kratos/milestone/14)
 
->>>>>>> 3e443b77
 This milestone tracks all issues we want to resolve before Ory Kratos goes into
 incubating phase.
 
@@ -48,11 +43,7 @@
 - [x] panic: a handle is already registered for path
       '/self-service/recovery/methods/link'
       ([kratos#1068](https://github.com/ory/kratos/issues/1068))
-<<<<<<< HEAD
-- [ ] Relative path in ui_url or default_browser_return_url cause runtime crash
-=======
 - [x] Relative path in ui_url or default_browser_return_url cause runtime crash
->>>>>>> 3e443b77
       ([kratos#1446](https://github.com/ory/kratos/issues/1446))
 - [x] /schemas/default does not work with base64 identity schemas
       ([kratos#1529](https://github.com/ory/kratos/issues/1529))
@@ -86,12 +77,6 @@
 - [ ] Rename strategy to method in internal APIs and Documentation
       ([kratos#683](https://github.com/ory/kratos/issues/683)) -
       [@hackerman](https://github.com/aeneasr)
-<<<<<<< HEAD
-- [ ] Validate identity schema on load
-      ([kratos#701](https://github.com/ory/kratos/issues/701)) -
-      [@Alano Terblanche](https://github.com/Benehiko)
-=======
->>>>>>> 3e443b77
 - [ ] Support OAuth2 and OpenID Connect in API-based flows
       ([kratos#707](https://github.com/ory/kratos/issues/707))
 - [ ] improve multi schema handling in different auth flows
@@ -129,27 +114,6 @@
       ([kratos#834](https://github.com/ory/kratos/issues/834))
 - [x] Allow account recovery for identities without email address
       ([kratos#1419](https://github.com/ory/kratos/issues/1419))
-<<<<<<< HEAD
-- [ ] Field validation answer status code 422 instead of 400
-      ([kratos#1559](https://github.com/ory/kratos/issues/1559))
-- [ ] [Feature] LOG_LEVEL to allow stacktrace in error for /api endpoint
-      ([kratos#1589](https://github.com/ory/kratos/issues/1589))
-- [ ] Deprecate webhook loader without URI scheme
-      ([kratos#1610](https://github.com/ory/kratos/issues/1610)) -
-      [@Patrik](https://github.com/zepatrik)
-- [ ] EMail on registration with existing identifier
-      ([kratos#1625](https://github.com/ory/kratos/issues/1625))
-- [ ] Require second factor only if device is unknown
-      ([kratos#1643](https://github.com/ory/kratos/issues/1643))
-- [ ] Regenerate lookup secrets as part of login when last secret was used
-      ([kratos#1649](https://github.com/ory/kratos/issues/1649))
-- [ ] Endpoint for fetching all schema IDs or all schemas
-      ([kratos#1699](https://github.com/ory/kratos/issues/1699))
-- [ ] Email Courier SMTP Header Configuration
-      ([kratos#1725](https://github.com/ory/kratos/issues/1725))
-- [x] Potentially encrypt settings InternalContext
-      ([kratos#1647](https://github.com/ory/kratos/issues/1647))
-=======
 - [x] Field validation answer status code 422 instead of 400
       ([kratos#1559](https://github.com/ory/kratos/issues/1559))
 - [x] Potentially encrypt settings InternalContext
@@ -158,7 +122,6 @@
       ([kratos#1699](https://github.com/ory/kratos/issues/1699))
 - [x] Email Courier SMTP Header Configuration
       ([kratos#1725](https://github.com/ory/kratos/issues/1725))
->>>>>>> 3e443b77
 
 ### [Docs](https://github.com/ory/kratos/labels/docs)
 
@@ -183,13 +146,9 @@
       [@hackerman](https://github.com/aeneasr)
 - [ ] improve multi schema handling in different auth flows
       ([kratos#765](https://github.com/ory/kratos/issues/765))
-<<<<<<< HEAD
-- [ ] Field validation answer status code 422 instead of 400
-=======
 - [ ] Strategies to prevent mass email sending for several flows
       ([kratos#1835](https://github.com/ory/kratos/issues/1835))
 - [x] Field validation answer status code 422 instead of 400
->>>>>>> 3e443b77
       ([kratos#1559](https://github.com/ory/kratos/issues/1559))
 - [x] Potentially encrypt settings InternalContext
       ([kratos#1647](https://github.com/ory/kratos/issues/1647))
@@ -244,8 +203,6 @@
 - [x] Opening verification link in another browser causes GET request to fail
       due to CSRF issue
       ([kratos#1547](https://github.com/ory/kratos/issues/1547)) -
-<<<<<<< HEAD
-=======
       [@hackerman](https://github.com/aeneasr)
 - [x] 0.7.3.alpha.1, docker, panic if SESSION_COOKIE_NAME is set in
       docker-compose.yml
@@ -319,31 +276,14 @@
       [@hackerman](https://github.com/aeneasr)
 - [ ] Documentation refactoring
       ([kratos#1904](https://github.com/ory/kratos/issues/1904)) -
->>>>>>> 3e443b77
-      [@hackerman](https://github.com/aeneasr)
-- [x] 0.7.3.alpha.1, docker, panic if SESSION_COOKIE_NAME is set in
-      docker-compose.yml
-      ([kratos#1695](https://github.com/ory/kratos/issues/1695))
+      [@hackerman](https://github.com/aeneasr)
 
 ### [Docs](https://github.com/ory/kratos/labels/docs)
 
-<<<<<<< HEAD
-- [x] fix(sdk): use proper annotation for genericError
-      ([kratos#1611](https://github.com/ory/kratos/pull/1611)) -
-      [@hackerman](https://github.com/aeneasr)
-
-### [Docs](https://github.com/ory/kratos/labels/docs)
-
-=======
->>>>>>> 3e443b77
 Affects documentation.
 
 #### Issues
 
-<<<<<<< HEAD
-- [x] Update CSRF pitfall section for admin endpoints
-      ([kratos#1557](https://github.com/ory/kratos/issues/1557)) -
-=======
 - [ ] Documentation refactoring
       ([kratos#1904](https://github.com/ory/kratos/issues/1904)) -
       [@hackerman](https://github.com/aeneasr)
@@ -353,15 +293,11 @@
       [@hackerman](https://github.com/aeneasr)
 - [x] doc page for ui error messages
       ([kratos#1784](https://github.com/ory/kratos/issues/1784)) -
->>>>>>> 3e443b77
-      [@hackerman](https://github.com/aeneasr)
-- [x] Different payload for stub:500
-      ([kratos#1568](https://github.com/ory/kratos/issues/1568))
-
-## [v0.9.0-alpha.1](https://github.com/ory/kratos/milestone/11)
-
-This milestone focuses on passwordless authentication and improved recovery and
-verification flows.
+      [@hackerman](https://github.com/aeneasr)
+
+## [v0.8.0-alpha.1](https://github.com/ory/kratos/milestone/10)
+
+This milestone focuses on MFA with TOTP, WebAuthn, and Recovery Codes.
 
 ### [Bug](https://github.com/ory/kratos/labels/bug)
 
@@ -369,62 +305,6 @@
 
 #### Issues
 
-- [ ] Recovery link doesn't log out existing users
-      ([kratos#1077](https://github.com/ory/kratos/issues/1077))
-- [ ] Email verification link is automatically opened by mail provider
-      ([kratos#1202](https://github.com/ory/kratos/issues/1202))
-- [x] recovery link is open by email app
-      ([kratos#1142](https://github.com/ory/kratos/issues/1142))
-
-## [v0.8.0-alpha.1](https://github.com/ory/kratos/milestone/10)
-
-This milestone focuses on MFA with TOTP, WebAuthn, and Recovery Codes.
-
-### [Bug](https://github.com/ory/kratos/labels/bug)
-
-Something is not working.
-
-#### Issues
-
-<<<<<<< HEAD
-- [ ] Support email verification paswordless login
-      ([kratos#286](https://github.com/ory/kratos/issues/286))
-- [ ] Prevent account enumeration for profile updates
-      ([kratos#292](https://github.com/ory/kratos/issues/292)) -
-      [@hackerman](https://github.com/aeneasr)
-- [ ] Admin/Selfservice session management
-      ([kratos#655](https://github.com/ory/kratos/issues/655)) -
-      [@Alano Terblanche](https://github.com/Benehiko)
-- [ ] Write new recovery and verification strategy that does not rely on links
-      ([kratos#1451](https://github.com/ory/kratos/issues/1451))
-
-### [Docs](https://github.com/ory/kratos/labels/docs)
-
-Affects documentation.
-
-#### Issues
-
-- [x] Document that identity information (traits, etc) are available to token
-      holders and backend systems
-      ([kratos#43](https://github.com/ory/kratos/issues/43)) -
-      [@hackerman](https://github.com/aeneasr)
-
-## [v0.8.0-alpha.1](https://github.com/ory/kratos/milestone/10)
-
-This milestone focuses on MFA with TOTP, WebAuthn, and Recovery Codes.
-
-### [Bug](https://github.com/ory/kratos/labels/bug)
-
-Something is not working.
-
-#### Issues
-
-- [x] Unmable to use Auth0 as a generic OIDC provider
-      ([kratos#609](https://github.com/ory/kratos/issues/609))
-- [x] Typescript ErrorContainer type is incorrect
-      ([kratos#782](https://github.com/ory/kratos/issues/782))
-
-=======
 - [x] Unmable to use Auth0 as a generic OIDC provider
       ([kratos#609](https://github.com/ory/kratos/issues/609))
 - [x] Typescript ErrorContainer type is incorrect
@@ -439,20 +319,12 @@
       ([kratos#1791](https://github.com/ory/kratos/issues/1791)) -
       [@hackerman](https://github.com/aeneasr)
 
->>>>>>> 3e443b77
-### [Feat](https://github.com/ory/kratos/labels/feat)
-
-New feature or request.
-
-#### Issues
-
-<<<<<<< HEAD
-- [ ] Add `return_to` to self-service SDK methods including logout
-      ([kratos#1605](https://github.com/ory/kratos/issues/1605)) -
-      [@hackerman](https://github.com/aeneasr)
-- [x] Implement identity state and administrative deactivation, deletion of
-      identities ([kratos#598](https://github.com/ory/kratos/issues/598)) -
-=======
+### [Feat](https://github.com/ory/kratos/labels/feat)
+
+New feature or request.
+
+#### Issues
+
 - [x] Implement identity state and administrative deactivation, deletion of
       identities ([kratos#598](https://github.com/ory/kratos/issues/598)) -
       [@hackerman](https://github.com/aeneasr)
@@ -464,21 +336,12 @@
       ([kratos#1121](https://github.com/ory/kratos/issues/1121))
 - [x] Add `return_to` to self-service SDK methods including logout
       ([kratos#1605](https://github.com/ory/kratos/issues/1605)) -
->>>>>>> 3e443b77
-      [@hackerman](https://github.com/aeneasr)
-- [x] Add TLS configuration
-      ([kratos#791](https://github.com/ory/kratos/issues/791))
-- [x] More meta information about the managed identity
-      ([kratos#820](https://github.com/ory/kratos/issues/820))
+      [@hackerman](https://github.com/aeneasr)
 
 #### Pull Requests
 
-<<<<<<< HEAD
-- [ ] feat: add 2FA with WebAuthn, TOTP, Lookup Secrets
-=======
 - [x] feat: ReactJS, better SPA APIs, 2FA with WebAuthn & TOTP & Lookup Secrets,
       better errors, typescript e2e tests
->>>>>>> 3e443b77
       ([kratos#1624](https://github.com/ory/kratos/pull/1624)) -
       [@hackerman](https://github.com/aeneasr)
 - [x] fix: slow CLI start up time
@@ -492,17 +355,10 @@
 
 - [x] Include release notes in CHANGELOG.md
       ([kratos#1442](https://github.com/ory/kratos/issues/1442)) -
-<<<<<<< HEAD
       [@hackerman](https://github.com/aeneasr)
 - [x] Include changelog in docs navigation
       ([kratos#1443](https://github.com/ory/kratos/issues/1443)) -
       [@hackerman](https://github.com/aeneasr)
-=======
-      [@hackerman](https://github.com/aeneasr)
-- [x] Include changelog in docs navigation
-      ([kratos#1443](https://github.com/ory/kratos/issues/1443)) -
-      [@hackerman](https://github.com/aeneasr)
->>>>>>> 3e443b77
 - [x] Config reference has not been updated since 0.5.0
       ([kratos#1597](https://github.com/ory/kratos/issues/1597)) -
       [@hackerman](https://github.com/aeneasr)
@@ -515,21 +371,14 @@
 
 - [ ] Ory Kratos 0.8 Release Prep
       ([kratos#1663](https://github.com/ory/kratos/issues/1663)) -
-<<<<<<< HEAD
-=======
       [@hackerman](https://github.com/aeneasr)
 - [x] Add option to remove recovery codes
       ([kratos#1751](https://github.com/ory/kratos/issues/1751)) -
->>>>>>> 3e443b77
       [@hackerman](https://github.com/aeneasr)
 
 #### Pull Requests
 
-<<<<<<< HEAD
-- [ ] feat: add 2FA with WebAuthn, TOTP, Lookup Secrets
-=======
 - [x] feat: ReactJS, better SPA APIs, 2FA with WebAuthn & TOTP & Lookup Secrets,
       better errors, typescript e2e tests
->>>>>>> 3e443b77
       ([kratos#1624](https://github.com/ory/kratos/pull/1624)) -
       [@hackerman](https://github.com/aeneasr)