---
id: milestones
title: Milestones and Roadmap
---

## [v0.7.0-alpha.1](https://github.com/ory/kratos/milestone/9)

_This milestone does not have a description._

### [Bug](https://github.com/ory/kratos/labels/bug)

Something is not working.

#### Issues

- [ ] Do not create system errors on duplicate credentials when linking oidc
      providers ([kratos#694](https://github.com/ory/kratos/issues/694))

### [Feat](https://github.com/ory/kratos/labels/feat)

New feature or request.

#### Issues

- [ ] Selfservice account deletion
      ([kratos#596](https://github.com/ory/kratos/issues/596))
- [ ] Implement Hydra integration
      ([kratos#273](https://github.com/ory/kratos/issues/273))
- [ ] Self-service GDPR identity export
      ([kratos#658](https://github.com/ory/kratos/issues/658))
- [ ] Admin/Selfservice session management
      ([kratos#655](https://github.com/ory/kratos/issues/655))

## [v0.6.0-alpha.1](https://github.com/ory/kratos/milestone/8)

_This milestone does not have a description._

### [Bug](https://github.com/ory/kratos/labels/bug)

Something is not working.

#### Issues

- [ ] Sending JSON to complete oidc/password strategy flows causes CSRF issues
      ([kratos#378](https://github.com/ory/kratos/issues/378))
- [ ] Unmable to use Auth0 as a generic OIDC provider
      ([kratos#609](https://github.com/ory/kratos/issues/609))
- [ ] Password reset emails sent twice by each of the two kratos pods in my
      cluster ([kratos#652](https://github.com/ory/kratos/issues/652))

### [Feat](https://github.com/ory/kratos/labels/feat)

New feature or request.

#### Issues

- [ ] Implement Security Questions MFA
      ([kratos#469](https://github.com/ory/kratos/issues/469))
- [ ] Feature request: adjustable thresholds on how many times a password has
      been in a breach according to haveibeenpwned
      ([kratos#450](https://github.com/ory/kratos/issues/450))
- [ ] Do not send credentials to hooks
      ([kratos#77](https://github.com/ory/kratos/issues/77)) -
      [@hackerman](https://github.com/aeneasr)
- [ ] Implement immutable keyword in JSON Schema for Identity Traits
      ([kratos#117](https://github.com/ory/kratos/issues/117))
- [ ] Add filters to admin api
      ([kratos#249](https://github.com/ory/kratos/issues/249))
- [ ] Feature Request: Webhooks
      ([kratos#271](https://github.com/ory/kratos/issues/271))
- [ ] Support email verification paswordless login
      ([kratos#286](https://github.com/ory/kratos/issues/286))
- [ ] Support remote argon2 execution
      ([kratos#357](https://github.com/ory/kratos/issues/357)) -
      [@hackerman](https://github.com/aeneasr)
- [ ] Implement identity state and administrative deactivation, deletion of
      identities ([kratos#598](https://github.com/ory/kratos/issues/598)) -
      [@hackerman](https://github.com/aeneasr)
- [ ] SMTP Error spams the server logs
      ([kratos#402](https://github.com/ory/kratos/issues/402))
- [ ] Gracefully handle CSRF errors
      ([kratos#91](https://github.com/ory/kratos/issues/91)) -
      [@hackerman](https://github.com/aeneasr)
- [ ] How to sign in with Twitter
      ([kratos#517](https://github.com/ory/kratos/issues/517))
- [ ] Add ability to import user credentials
      ([kratos#605](https://github.com/ory/kratos/issues/605)) -
      [@hackerman](https://github.com/aeneasr)
- [ ] Throttling repeated login requests
      ([kratos#654](https://github.com/ory/kratos/issues/654))
- [ ] Require identity deactivation before administrative deletion
      ([kratos#657](https://github.com/ory/kratos/issues/657))

### [Docs](https://github.com/ory/kratos/labels/docs)

Affects documentation.

#### Issues

- [ ] Document that identity information (traits, etc) are available to token
      holders and backend systems
      ([kratos#43](https://github.com/ory/kratos/issues/43)) -
      [@hackerman](https://github.com/aeneasr)
- [ ] Config JSON Schema needs example values
      ([kratos#179](https://github.com/ory/kratos/issues/179)) -
      [@hackerman](https://github.com/aeneasr)
- [ ] Elaborate on security practices against DoS and Brute Force
      ([kratos#134](https://github.com/ory/kratos/issues/134))

### [Rfc](https://github.com/ory/kratos/labels/rfc)

A request for comments to discuss and share ideas.

#### Issues

- [ ] Introduce prevent extension in Identity JSON schema
      ([kratos#47](https://github.com/ory/kratos/issues/47))

## [v0.5.0-alpha.1](https://github.com/ory/kratos/milestone/5)

This release focuses on Admin API capabilities

### [Bug](https://github.com/ory/kratos/labels/bug)

Something is not working.

#### Issues

<<<<<<< HEAD
- [ ] Refresh Sessions Without Having to Log In Again
      ([kratos#615](https://github.com/ory/kratos/issues/615)) -
      [@hackerman](https://github.com/aeneasr)
- [ ] Email field type changes on second request for request context during
      registration flow ([kratos#670](https://github.com/ory/kratos/issues/670))
- [ ] Fetching a settings request after error is missing identity data
      ([kratos#689](https://github.com/ory/kratos/issues/689)) -
      [@hackerman](https://github.com/aeneasr)
- [x] Generate a new UUID/token after every interaction
      ([kratos#236](https://github.com/ory/kratos/issues/236)) -
      [@hackerman](https://github.com/aeneasr)
- [x] UNIQUE constraint failure when updating identities via Admin API
      ([kratos#325](https://github.com/ory/kratos/issues/325)) -
      [@hackerman](https://github.com/aeneasr)
- [x] Can not update an identity using PUT /identities/{id}
      ([kratos#435](https://github.com/ory/kratos/issues/435))
- [x] Verification email is sent after password recovery
      ([kratos#578](https://github.com/ory/kratos/issues/578)) -
      [@hackerman](https://github.com/aeneasr)
- [x] Do not return expired sessions in `/sessions/whoami`
      ([kratos#611](https://github.com/ory/kratos/issues/611)) -
      [@hackerman](https://github.com/aeneasr)
- [x] Logout does not use new cookie domain setting
      ([kratos#645](https://github.com/ory/kratos/issues/645))
- [x] Segmentation fault when running kratos
      ([kratos#685](https://github.com/ory/kratos/issues/685)) -
      [@Patrik](https://github.com/zepatrik)
- [x] Endpoint whoami returns valid session after user logout
      ([kratos#686](https://github.com/ory/kratos/issues/686)) -
      [@hackerman](https://github.com/aeneasr)
=======
- [ ] Refresh Sessions Without Having to Log In Again ([kratos#615](https://github.com/ory/kratos/issues/615)) - [@hackerman](https://github.com/aeneasr)
- [ ] Fetching a settings request after error is missing identity data ([kratos#689](https://github.com/ory/kratos/issues/689)) - [@hackerman](https://github.com/aeneasr)
- [x] Generate a new UUID/token after every interaction ([kratos#236](https://github.com/ory/kratos/issues/236)) - [@hackerman](https://github.com/aeneasr)
- [x] UNIQUE constraint failure when updating identities via Admin API ([kratos#325](https://github.com/ory/kratos/issues/325)) - [@hackerman](https://github.com/aeneasr)
- [x] Can not update an identity using PUT /identities/{id} ([kratos#435](https://github.com/ory/kratos/issues/435))
- [x] Verification email is sent after password recovery ([kratos#578](https://github.com/ory/kratos/issues/578)) - [@hackerman](https://github.com/aeneasr)
- [x] Do not return expired sessions in `/sessions/whoami` ([kratos#611](https://github.com/ory/kratos/issues/611)) - [@hackerman](https://github.com/aeneasr)
- [x] Logout does not use new cookie domain setting ([kratos#645](https://github.com/ory/kratos/issues/645))
- [x] Email field type changes on second request for request context during registration flow ([kratos#670](https://github.com/ory/kratos/issues/670))
- [x] Segmentation fault when running kratos ([kratos#685](https://github.com/ory/kratos/issues/685)) - [@Patrik](https://github.com/zepatrik)
- [x] Endpoint whoami returns valid session after user logout ([kratos#686](https://github.com/ory/kratos/issues/686)) - [@hackerman](https://github.com/aeneasr)
>>>>>>> 55a39441

#### Pull Requests

- [ ] fix: escape jsx characters in api documentation ([kratos#703](https://github.com/ory/kratos/pull/703)) - [@hackerman](https://github.com/aeneasr)

### [Feat](https://github.com/ory/kratos/labels/feat)

New feature or request.

#### Issues

- [ ] Design of the client cli
      ([kratos#663](https://github.com/ory/kratos/issues/663)) -
      [@Patrik](https://github.com/zepatrik)
- [ ] Implement React SPA sample app
      ([kratos#668](https://github.com/ory/kratos/issues/668)) -
      [@hackerman](https://github.com/aeneasr)
- [ ] Implement React Native sample application consuming API
      ([kratos#667](https://github.com/ory/kratos/issues/667)) -
      [@hackerman](https://github.com/aeneasr)
- [ ] Rename strategy to method in internal APIs and Documentation
      ([kratos#683](https://github.com/ory/kratos/issues/683)) -
      [@hackerman](https://github.com/aeneasr)
- [x] Implement JSON capabilities in ErrorHandler
      ([kratos#61](https://github.com/ory/kratos/issues/61)) -
      [@hackerman](https://github.com/aeneasr)
- [x] Allow attaching credentials to identities in CRUD create
      ([kratos#200](https://github.com/ory/kratos/issues/200))
- [x] Move away from UUID-based challenges and responses
      ([kratos#241](https://github.com/ory/kratos/issues/241)) -
      [@hackerman](https://github.com/aeneasr)
- [x] Add tests to prevent duplicate migration files
      ([kratos#282](https://github.com/ory/kratos/issues/282)) -
      [@Patrik](https://github.com/zepatrik)
- [x] Session cookie (ory_kratos_session) expired time should be configurable
      ([kratos#326](https://github.com/ory/kratos/issues/326)) -
      [@hackerman](https://github.com/aeneasr)
- [x] Can not update an identity using PUT /identities/{id}
      ([kratos#435](https://github.com/ory/kratos/issues/435))
- [x] Make session cookie 'domain' property configurable
      ([kratos#516](https://github.com/ory/kratos/issues/516))
- [x] Remove one of in-memory/on-disk SQLite e2e runners and replace with faster
      test ([kratos#580](https://github.com/ory/kratos/issues/580)) -
      [@Andreas Bucksteeg](https://github.com/tricky42)
- [x] Password similarity policy is too strict
      ([kratos#581](https://github.com/ory/kratos/issues/581)) -
      [@Patrik](https://github.com/zepatrik)
- [x] Implement a test-error for implementing the Error UI
      ([kratos#610](https://github.com/ory/kratos/issues/610))
- [x] Rename `request_lifespan` to `lifespan`
      ([kratos#666](https://github.com/ory/kratos/issues/666)) -
      [@hackerman](https://github.com/aeneasr)

#### Pull Requests

- [x] fix: resolve identity admin api issues
      ([kratos#586](https://github.com/ory/kratos/pull/586)) -
      [@hackerman](https://github.com/aeneasr)
- [x] feat: implement API-based self-service flows
      ([kratos#624](https://github.com/ory/kratos/pull/624)) -
      [@hackerman](https://github.com/aeneasr)

### [Docs](https://github.com/ory/kratos/labels/docs)

Affects documentation.

#### Issues

- [x] Document multi-tenant set up
      ([kratos#370](https://github.com/ory/kratos/issues/370))
- [x] Remove reverse proxy from node example and rely on port and the domain
      parameter ([kratos#661](https://github.com/ory/kratos/issues/661)) -
      [@hackerman](https://github.com/aeneasr)

### [Rfc](https://github.com/ory/kratos/labels/rfc)

A request for comments to discuss and share ideas.

#### Issues

- [x] Rename login/registration/recovery/... request to flow
      ([kratos#635](https://github.com/ory/kratos/issues/635)) -
      [@hackerman](https://github.com/aeneasr)

### [Blocking](https://github.com/ory/kratos/labels/blocking)

Blocks milestones or other issues or pulls.

#### Issues

- [x] Remove reverse proxy from node example and rely on port and the domain
      parameter ([kratos#661](https://github.com/ory/kratos/issues/661)) -
      [@hackerman](https://github.com/aeneasr)
- [x] Rename `request_lifespan` to `lifespan`
      ([kratos#666](https://github.com/ory/kratos/issues/666)) -
      [@hackerman](https://github.com/aeneasr)

#### Pull Requests

<<<<<<< HEAD
- [x] feat: implement API-based self-service flows
      ([kratos#624](https://github.com/ory/kratos/pull/624)) -
      [@hackerman](https://github.com/aeneasr)
=======
- [ ] fix: escape jsx characters in api documentation ([kratos#703](https://github.com/ory/kratos/pull/703)) - [@hackerman](https://github.com/aeneasr)
- [x] feat: implement API-based self-service flows ([kratos#624](https://github.com/ory/kratos/pull/624)) - [@hackerman](https://github.com/aeneasr)
>>>>>>> 55a39441
<|MERGE_RESOLUTION|>--- conflicted
+++ resolved
@@ -13,8 +13,7 @@
 
 #### Issues
 
-- [ ] Do not create system errors on duplicate credentials when linking oidc
-      providers ([kratos#694](https://github.com/ory/kratos/issues/694))
+- [ ] Do not create system errors on duplicate credentials when linking oidc providers ([kratos#694](https://github.com/ory/kratos/issues/694))
 
 ### [Feat](https://github.com/ory/kratos/labels/feat)
 
@@ -22,14 +21,10 @@
 
 #### Issues
 
-- [ ] Selfservice account deletion
-      ([kratos#596](https://github.com/ory/kratos/issues/596))
-- [ ] Implement Hydra integration
-      ([kratos#273](https://github.com/ory/kratos/issues/273))
-- [ ] Self-service GDPR identity export
-      ([kratos#658](https://github.com/ory/kratos/issues/658))
-- [ ] Admin/Selfservice session management
-      ([kratos#655](https://github.com/ory/kratos/issues/655))
+- [ ] Selfservice account deletion ([kratos#596](https://github.com/ory/kratos/issues/596))
+- [ ] Implement Hydra integration ([kratos#273](https://github.com/ory/kratos/issues/273))
+- [ ] Self-service GDPR identity export ([kratos#658](https://github.com/ory/kratos/issues/658))
+- [ ] Admin/Selfservice session management ([kratos#655](https://github.com/ory/kratos/issues/655))
 
 ## [v0.6.0-alpha.1](https://github.com/ory/kratos/milestone/8)
 
@@ -41,12 +36,9 @@
 
 #### Issues
 
-- [ ] Sending JSON to complete oidc/password strategy flows causes CSRF issues
-      ([kratos#378](https://github.com/ory/kratos/issues/378))
-- [ ] Unmable to use Auth0 as a generic OIDC provider
-      ([kratos#609](https://github.com/ory/kratos/issues/609))
-- [ ] Password reset emails sent twice by each of the two kratos pods in my
-      cluster ([kratos#652](https://github.com/ory/kratos/issues/652))
+- [ ] Sending JSON to complete oidc/password strategy flows causes CSRF issues ([kratos#378](https://github.com/ory/kratos/issues/378))
+- [ ] Unmable to use Auth0 as a generic OIDC provider ([kratos#609](https://github.com/ory/kratos/issues/609))
+- [ ] Password reset emails sent twice by each of the two kratos pods in my cluster ([kratos#652](https://github.com/ory/kratos/issues/652))
 
 ### [Feat](https://github.com/ory/kratos/labels/feat)
 
@@ -54,42 +46,21 @@
 
 #### Issues
 
-- [ ] Implement Security Questions MFA
-      ([kratos#469](https://github.com/ory/kratos/issues/469))
-- [ ] Feature request: adjustable thresholds on how many times a password has
-      been in a breach according to haveibeenpwned
-      ([kratos#450](https://github.com/ory/kratos/issues/450))
-- [ ] Do not send credentials to hooks
-      ([kratos#77](https://github.com/ory/kratos/issues/77)) -
-      [@hackerman](https://github.com/aeneasr)
-- [ ] Implement immutable keyword in JSON Schema for Identity Traits
-      ([kratos#117](https://github.com/ory/kratos/issues/117))
-- [ ] Add filters to admin api
-      ([kratos#249](https://github.com/ory/kratos/issues/249))
-- [ ] Feature Request: Webhooks
-      ([kratos#271](https://github.com/ory/kratos/issues/271))
-- [ ] Support email verification paswordless login
-      ([kratos#286](https://github.com/ory/kratos/issues/286))
-- [ ] Support remote argon2 execution
-      ([kratos#357](https://github.com/ory/kratos/issues/357)) -
-      [@hackerman](https://github.com/aeneasr)
-- [ ] Implement identity state and administrative deactivation, deletion of
-      identities ([kratos#598](https://github.com/ory/kratos/issues/598)) -
-      [@hackerman](https://github.com/aeneasr)
-- [ ] SMTP Error spams the server logs
-      ([kratos#402](https://github.com/ory/kratos/issues/402))
-- [ ] Gracefully handle CSRF errors
-      ([kratos#91](https://github.com/ory/kratos/issues/91)) -
-      [@hackerman](https://github.com/aeneasr)
-- [ ] How to sign in with Twitter
-      ([kratos#517](https://github.com/ory/kratos/issues/517))
-- [ ] Add ability to import user credentials
-      ([kratos#605](https://github.com/ory/kratos/issues/605)) -
-      [@hackerman](https://github.com/aeneasr)
-- [ ] Throttling repeated login requests
-      ([kratos#654](https://github.com/ory/kratos/issues/654))
-- [ ] Require identity deactivation before administrative deletion
-      ([kratos#657](https://github.com/ory/kratos/issues/657))
+- [ ] Implement Security Questions MFA ([kratos#469](https://github.com/ory/kratos/issues/469))
+- [ ] Feature request: adjustable thresholds on how many times a password has been in a breach according to haveibeenpwned ([kratos#450](https://github.com/ory/kratos/issues/450))
+- [ ] Do not send credentials to hooks ([kratos#77](https://github.com/ory/kratos/issues/77)) - [@hackerman](https://github.com/aeneasr)
+- [ ] Implement immutable keyword in JSON Schema for Identity Traits ([kratos#117](https://github.com/ory/kratos/issues/117))
+- [ ] Add filters to admin api ([kratos#249](https://github.com/ory/kratos/issues/249))
+- [ ] Feature Request: Webhooks ([kratos#271](https://github.com/ory/kratos/issues/271))
+- [ ] Support email verification paswordless login ([kratos#286](https://github.com/ory/kratos/issues/286))
+- [ ] Support remote argon2 execution ([kratos#357](https://github.com/ory/kratos/issues/357)) - [@hackerman](https://github.com/aeneasr)
+- [ ] Implement identity state and administrative deactivation, deletion of identities ([kratos#598](https://github.com/ory/kratos/issues/598)) - [@hackerman](https://github.com/aeneasr)
+- [ ] SMTP Error spams the server logs ([kratos#402](https://github.com/ory/kratos/issues/402))
+- [ ] Gracefully handle CSRF errors ([kratos#91](https://github.com/ory/kratos/issues/91)) - [@hackerman](https://github.com/aeneasr)
+- [ ] How to sign in with Twitter ([kratos#517](https://github.com/ory/kratos/issues/517))
+- [ ] Add ability to import user credentials ([kratos#605](https://github.com/ory/kratos/issues/605)) - [@hackerman](https://github.com/aeneasr)
+- [ ] Throttling repeated login requests ([kratos#654](https://github.com/ory/kratos/issues/654))
+- [ ] Require identity deactivation before administrative deletion ([kratos#657](https://github.com/ory/kratos/issues/657))
 
 ### [Docs](https://github.com/ory/kratos/labels/docs)
 
@@ -97,15 +68,9 @@
 
 #### Issues
 
-- [ ] Document that identity information (traits, etc) are available to token
-      holders and backend systems
-      ([kratos#43](https://github.com/ory/kratos/issues/43)) -
-      [@hackerman](https://github.com/aeneasr)
-- [ ] Config JSON Schema needs example values
-      ([kratos#179](https://github.com/ory/kratos/issues/179)) -
-      [@hackerman](https://github.com/aeneasr)
-- [ ] Elaborate on security practices against DoS and Brute Force
-      ([kratos#134](https://github.com/ory/kratos/issues/134))
+- [ ] Document that identity information (traits, etc) are available to token holders and backend systems ([kratos#43](https://github.com/ory/kratos/issues/43)) - [@hackerman](https://github.com/aeneasr)
+- [ ] Config JSON Schema needs example values ([kratos#179](https://github.com/ory/kratos/issues/179)) - [@hackerman](https://github.com/aeneasr)
+- [ ] Elaborate on security practices against DoS and Brute Force ([kratos#134](https://github.com/ory/kratos/issues/134))
 
 ### [Rfc](https://github.com/ory/kratos/labels/rfc)
 
@@ -113,8 +78,7 @@
 
 #### Issues
 
-- [ ] Introduce prevent extension in Identity JSON schema
-      ([kratos#47](https://github.com/ory/kratos/issues/47))
+- [ ] Introduce prevent extension in Identity JSON schema ([kratos#47](https://github.com/ory/kratos/issues/47))
 
 ## [v0.5.0-alpha.1](https://github.com/ory/kratos/milestone/5)
 
@@ -126,38 +90,6 @@
 
 #### Issues
 
-<<<<<<< HEAD
-- [ ] Refresh Sessions Without Having to Log In Again
-      ([kratos#615](https://github.com/ory/kratos/issues/615)) -
-      [@hackerman](https://github.com/aeneasr)
-- [ ] Email field type changes on second request for request context during
-      registration flow ([kratos#670](https://github.com/ory/kratos/issues/670))
-- [ ] Fetching a settings request after error is missing identity data
-      ([kratos#689](https://github.com/ory/kratos/issues/689)) -
-      [@hackerman](https://github.com/aeneasr)
-- [x] Generate a new UUID/token after every interaction
-      ([kratos#236](https://github.com/ory/kratos/issues/236)) -
-      [@hackerman](https://github.com/aeneasr)
-- [x] UNIQUE constraint failure when updating identities via Admin API
-      ([kratos#325](https://github.com/ory/kratos/issues/325)) -
-      [@hackerman](https://github.com/aeneasr)
-- [x] Can not update an identity using PUT /identities/{id}
-      ([kratos#435](https://github.com/ory/kratos/issues/435))
-- [x] Verification email is sent after password recovery
-      ([kratos#578](https://github.com/ory/kratos/issues/578)) -
-      [@hackerman](https://github.com/aeneasr)
-- [x] Do not return expired sessions in `/sessions/whoami`
-      ([kratos#611](https://github.com/ory/kratos/issues/611)) -
-      [@hackerman](https://github.com/aeneasr)
-- [x] Logout does not use new cookie domain setting
-      ([kratos#645](https://github.com/ory/kratos/issues/645))
-- [x] Segmentation fault when running kratos
-      ([kratos#685](https://github.com/ory/kratos/issues/685)) -
-      [@Patrik](https://github.com/zepatrik)
-- [x] Endpoint whoami returns valid session after user logout
-      ([kratos#686](https://github.com/ory/kratos/issues/686)) -
-      [@hackerman](https://github.com/aeneasr)
-=======
 - [ ] Refresh Sessions Without Having to Log In Again ([kratos#615](https://github.com/ory/kratos/issues/615)) - [@hackerman](https://github.com/aeneasr)
 - [ ] Fetching a settings request after error is missing identity data ([kratos#689](https://github.com/ory/kratos/issues/689)) - [@hackerman](https://github.com/aeneasr)
 - [x] Generate a new UUID/token after every interaction ([kratos#236](https://github.com/ory/kratos/issues/236)) - [@hackerman](https://github.com/aeneasr)
@@ -169,7 +101,6 @@
 - [x] Email field type changes on second request for request context during registration flow ([kratos#670](https://github.com/ory/kratos/issues/670))
 - [x] Segmentation fault when running kratos ([kratos#685](https://github.com/ory/kratos/issues/685)) - [@Patrik](https://github.com/zepatrik)
 - [x] Endpoint whoami returns valid session after user logout ([kratos#686](https://github.com/ory/kratos/issues/686)) - [@hackerman](https://github.com/aeneasr)
->>>>>>> 55a39441
 
 #### Pull Requests
 
@@ -181,56 +112,26 @@
 
 #### Issues
 
-- [ ] Design of the client cli
-      ([kratos#663](https://github.com/ory/kratos/issues/663)) -
-      [@Patrik](https://github.com/zepatrik)
-- [ ] Implement React SPA sample app
-      ([kratos#668](https://github.com/ory/kratos/issues/668)) -
-      [@hackerman](https://github.com/aeneasr)
-- [ ] Implement React Native sample application consuming API
-      ([kratos#667](https://github.com/ory/kratos/issues/667)) -
-      [@hackerman](https://github.com/aeneasr)
-- [ ] Rename strategy to method in internal APIs and Documentation
-      ([kratos#683](https://github.com/ory/kratos/issues/683)) -
-      [@hackerman](https://github.com/aeneasr)
-- [x] Implement JSON capabilities in ErrorHandler
-      ([kratos#61](https://github.com/ory/kratos/issues/61)) -
-      [@hackerman](https://github.com/aeneasr)
-- [x] Allow attaching credentials to identities in CRUD create
-      ([kratos#200](https://github.com/ory/kratos/issues/200))
-- [x] Move away from UUID-based challenges and responses
-      ([kratos#241](https://github.com/ory/kratos/issues/241)) -
-      [@hackerman](https://github.com/aeneasr)
-- [x] Add tests to prevent duplicate migration files
-      ([kratos#282](https://github.com/ory/kratos/issues/282)) -
-      [@Patrik](https://github.com/zepatrik)
-- [x] Session cookie (ory_kratos_session) expired time should be configurable
-      ([kratos#326](https://github.com/ory/kratos/issues/326)) -
-      [@hackerman](https://github.com/aeneasr)
-- [x] Can not update an identity using PUT /identities/{id}
-      ([kratos#435](https://github.com/ory/kratos/issues/435))
-- [x] Make session cookie 'domain' property configurable
-      ([kratos#516](https://github.com/ory/kratos/issues/516))
-- [x] Remove one of in-memory/on-disk SQLite e2e runners and replace with faster
-      test ([kratos#580](https://github.com/ory/kratos/issues/580)) -
-      [@Andreas Bucksteeg](https://github.com/tricky42)
-- [x] Password similarity policy is too strict
-      ([kratos#581](https://github.com/ory/kratos/issues/581)) -
-      [@Patrik](https://github.com/zepatrik)
-- [x] Implement a test-error for implementing the Error UI
-      ([kratos#610](https://github.com/ory/kratos/issues/610))
-- [x] Rename `request_lifespan` to `lifespan`
-      ([kratos#666](https://github.com/ory/kratos/issues/666)) -
-      [@hackerman](https://github.com/aeneasr)
+- [ ] Design of the client cli ([kratos#663](https://github.com/ory/kratos/issues/663)) - [@Patrik](https://github.com/zepatrik)
+- [ ] Implement React SPA sample app ([kratos#668](https://github.com/ory/kratos/issues/668)) - [@hackerman](https://github.com/aeneasr)
+- [ ] Implement React Native sample application consuming API ([kratos#667](https://github.com/ory/kratos/issues/667)) - [@hackerman](https://github.com/aeneasr)
+- [ ] Rename strategy to method in internal APIs and Documentation ([kratos#683](https://github.com/ory/kratos/issues/683)) - [@hackerman](https://github.com/aeneasr)
+- [x] Implement JSON capabilities in ErrorHandler ([kratos#61](https://github.com/ory/kratos/issues/61)) - [@hackerman](https://github.com/aeneasr)
+- [x] Allow attaching credentials to identities in CRUD create ([kratos#200](https://github.com/ory/kratos/issues/200))
+- [x] Move away from UUID-based challenges and responses ([kratos#241](https://github.com/ory/kratos/issues/241)) - [@hackerman](https://github.com/aeneasr)
+- [x] Add tests to prevent duplicate migration files ([kratos#282](https://github.com/ory/kratos/issues/282)) - [@Patrik](https://github.com/zepatrik)
+- [x] Session cookie (ory_kratos_session) expired time should be configurable ([kratos#326](https://github.com/ory/kratos/issues/326)) - [@hackerman](https://github.com/aeneasr)
+- [x] Can not update an identity using PUT /identities/{id} ([kratos#435](https://github.com/ory/kratos/issues/435))
+- [x] Make session cookie 'domain' property configurable ([kratos#516](https://github.com/ory/kratos/issues/516))
+- [x] Remove one of in-memory/on-disk SQLite e2e runners and replace with faster test ([kratos#580](https://github.com/ory/kratos/issues/580)) - [@Andreas Bucksteeg](https://github.com/tricky42)
+- [x] Password similarity policy is too strict ([kratos#581](https://github.com/ory/kratos/issues/581)) - [@Patrik](https://github.com/zepatrik)
+- [x] Implement a test-error for implementing the Error UI ([kratos#610](https://github.com/ory/kratos/issues/610))
+- [x] Rename `request_lifespan` to `lifespan` ([kratos#666](https://github.com/ory/kratos/issues/666)) - [@hackerman](https://github.com/aeneasr)
 
 #### Pull Requests
 
-- [x] fix: resolve identity admin api issues
-      ([kratos#586](https://github.com/ory/kratos/pull/586)) -
-      [@hackerman](https://github.com/aeneasr)
-- [x] feat: implement API-based self-service flows
-      ([kratos#624](https://github.com/ory/kratos/pull/624)) -
-      [@hackerman](https://github.com/aeneasr)
+- [x] fix: resolve identity admin api issues ([kratos#586](https://github.com/ory/kratos/pull/586)) - [@hackerman](https://github.com/aeneasr)
+- [x] feat: implement API-based self-service flows ([kratos#624](https://github.com/ory/kratos/pull/624)) - [@hackerman](https://github.com/aeneasr)
 
 ### [Docs](https://github.com/ory/kratos/labels/docs)
 
@@ -238,11 +139,8 @@
 
 #### Issues
 
-- [x] Document multi-tenant set up
-      ([kratos#370](https://github.com/ory/kratos/issues/370))
-- [x] Remove reverse proxy from node example and rely on port and the domain
-      parameter ([kratos#661](https://github.com/ory/kratos/issues/661)) -
-      [@hackerman](https://github.com/aeneasr)
+- [x] Document multi-tenant set up ([kratos#370](https://github.com/ory/kratos/issues/370))
+- [x] Remove reverse proxy from node example and rely on port and the domain parameter ([kratos#661](https://github.com/ory/kratos/issues/661)) - [@hackerman](https://github.com/aeneasr)
 
 ### [Rfc](https://github.com/ory/kratos/labels/rfc)
 
@@ -250,9 +148,7 @@
 
 #### Issues
 
-- [x] Rename login/registration/recovery/... request to flow
-      ([kratos#635](https://github.com/ory/kratos/issues/635)) -
-      [@hackerman](https://github.com/aeneasr)
+- [x] Rename login/registration/recovery/... request to flow ([kratos#635](https://github.com/ory/kratos/issues/635)) - [@hackerman](https://github.com/aeneasr)
 
 ### [Blocking](https://github.com/ory/kratos/labels/blocking)
 
@@ -260,20 +156,10 @@
 
 #### Issues
 
-- [x] Remove reverse proxy from node example and rely on port and the domain
-      parameter ([kratos#661](https://github.com/ory/kratos/issues/661)) -
-      [@hackerman](https://github.com/aeneasr)
-- [x] Rename `request_lifespan` to `lifespan`
-      ([kratos#666](https://github.com/ory/kratos/issues/666)) -
-      [@hackerman](https://github.com/aeneasr)
+- [x] Remove reverse proxy from node example and rely on port and the domain parameter ([kratos#661](https://github.com/ory/kratos/issues/661)) - [@hackerman](https://github.com/aeneasr)
+- [x] Rename `request_lifespan` to `lifespan` ([kratos#666](https://github.com/ory/kratos/issues/666)) - [@hackerman](https://github.com/aeneasr)
 
 #### Pull Requests
 
-<<<<<<< HEAD
-- [x] feat: implement API-based self-service flows
-      ([kratos#624](https://github.com/ory/kratos/pull/624)) -
-      [@hackerman](https://github.com/aeneasr)
-=======
 - [ ] fix: escape jsx characters in api documentation ([kratos#703](https://github.com/ory/kratos/pull/703)) - [@hackerman](https://github.com/aeneasr)
-- [x] feat: implement API-based self-service flows ([kratos#624](https://github.com/ory/kratos/pull/624)) - [@hackerman](https://github.com/aeneasr)
->>>>>>> 55a39441
+- [x] feat: implement API-based self-service flows ([kratos#624](https://github.com/ory/kratos/pull/624)) - [@hackerman](https://github.com/aeneasr)