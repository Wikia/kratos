--- conflicted
+++ resolved
@@ -88,22 +88,14 @@
     link:
       enabled: true
       config:
-<<<<<<< HEAD
-        # Defines how long a recovery link is valid for (default 1h)
-=======
         # Defines how long the verification or the recovery link is valid for (default 1h)
->>>>>>> 3e443b77
         lifespan: 15m
 
   flows:
     verification:
       enabled: true
 
-<<<<<<< HEAD
-      # Defines how long a recovery flow (the UI interaction, not the link!)
-=======
       # Defines how long the verification flow (the UI interaction, not the link!)
->>>>>>> 3e443b77
       # is valid for (default 1h)
       lifespan: 15m
 ```
@@ -120,14 +112,6 @@
 addresses. Latter is possible by the usage of `require_verified_address` hook
 (See [Hooks](../hooks.mdx) for more details).
 
-<<<<<<< HEAD
-Please be aware, that since `require_verified_address` hook is enforcing a
-verified address before the user can login, a typo in an email address done by
-the user either during the registration or as part of a self service flow (email
-change) will make the login for that user impossible. So you should think about
-measures to prevent such situations, like requiring two email addresses being
-configured by the user, thus having a backup if something goes wrong.
-=======
 :::note
 
 Please be aware, that since `require_verified_address` hook is enforcing a
@@ -138,7 +122,6 @@
 configured by the user, thus having a backup if something goes wrong.
 
 :::
->>>>>>> 3e443b77
 
 ## Verification Methods
 
