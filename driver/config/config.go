// Copyright © 2023 Ory Corp
// SPDX-License-Identifier: Apache-2.0

package config

import (
	"bytes"
	"context"
	"crypto/tls"
	"encoding/json"
	"fmt"
	"io"
	"net/http"
	"net/url"
	"os"
	"runtime"
	"strings"
	"testing"
	"time"

	"github.com/duo-labs/webauthn/protocol"
	"github.com/duo-labs/webauthn/webauthn"
<<<<<<< HEAD

	"github.com/ory/x/jsonschemax"

	"github.com/ory/x/watcherx"

	"github.com/ory/jsonschema/v3"

	"github.com/ory/kratos/embedx"

	"github.com/ory/x/tlsx"

	"github.com/google/uuid"
	"github.com/inhies/go-bytesize"
	"github.com/stretchr/testify/require"

=======
	"github.com/gofrs/uuid"
	"github.com/inhies/go-bytesize"
>>>>>>> 41b7c51c
	kjson "github.com/knadh/koanf/parsers/json"
	"github.com/pkg/errors"
	"github.com/rs/cors"
	"github.com/stretchr/testify/require"
	"github.com/tidwall/gjson"
	"go.opentelemetry.io/otel/trace"
	"golang.org/x/net/publicsuffix"

	"github.com/ory/herodot"
	"github.com/ory/jsonschema/v3"
	"github.com/ory/jsonschema/v3/httploader"
	"github.com/ory/kratos/embedx"
	"github.com/ory/x/configx"
	"github.com/ory/x/contextx"
	"github.com/ory/x/httpx"
	"github.com/ory/x/jsonschemax"
	"github.com/ory/x/jsonx"
	"github.com/ory/x/logrusx"
	"github.com/ory/x/otelx"
	"github.com/ory/x/stringsx"
	"github.com/ory/x/tlsx"
	"github.com/ory/x/watcherx"
)

const (
	DefaultIdentityTraitsSchemaID                            = "default"
	DefaultBrowserReturnURL                                  = "default_browser_return_url"
	DefaultSQLiteMemoryDSN                                   = "sqlite://file::memory:?_fk=true&cache=shared"
	DefaultPasswordHashingAlgorithm                          = "argon2"
	DefaultCipherAlgorithm                                   = "noop"
	UnknownVersion                                           = "unknown version"
	ViperKeyDSN                                              = "dsn"
	ViperKeyCourierSMTPURL                                   = "courier.smtp.connection_uri"
	ViperKeyCourierSMTPClientCertPath                        = "courier.smtp.client_cert_path"
	ViperKeyCourierSMTPClientKeyPath                         = "courier.smtp.client_key_path"
	ViperKeyCourierTemplatesPath                             = "courier.template_override_path"
	ViperKeyCourierTemplatesRecoveryInvalidEmail             = "courier.templates.recovery.invalid.email"
	ViperKeyCourierTemplatesRecoveryValidEmail               = "courier.templates.recovery.valid.email"
	ViperKeyCourierTemplatesRecoveryCodeInvalidEmail         = "courier.templates.recovery_code.invalid.email"
	ViperKeyCourierTemplatesRecoveryCodeValidEmail           = "courier.templates.recovery_code.valid.email"
	ViperKeyCourierTemplatesVerificationInvalidEmail         = "courier.templates.verification.invalid.email"
	ViperKeyCourierTemplatesVerificationValidEmail           = "courier.templates.verification.valid.email"
	ViperKeyCourierTemplatesVerificationCodeInvalidEmail     = "courier.templates.verification_code.invalid.email"
	ViperKeyCourierTemplatesVerificationCodeValidEmail       = "courier.templates.verification_code.valid.email"
	ViperKeyCourierDeliveryStrategy                          = "courier.delivery_strategy"
	ViperKeyCourierHTTPRequestConfig                         = "courier.http.request_config"
	ViperKeyCourierSMTPFrom                                  = "courier.smtp.from_address"
	ViperKeyCourierSMTPFromName                              = "courier.smtp.from_name"
	ViperKeyCourierSMTPHeaders                               = "courier.smtp.headers"
	ViperKeyCourierSMTPLocalName                             = "courier.smtp.local_name"
	ViperKeyCourierSMSRequestConfig                          = "courier.sms.request_config"
	ViperKeyCourierSMSEnabled                                = "courier.sms.enabled"
	ViperKeyCourierSMSFrom                                   = "courier.sms.from"
	ViperKeyCourierMessageRetries                            = "courier.message_retries"
	ViperKeySecretsDefault                                   = "secrets.default"
	ViperKeySecretsCookie                                    = "secrets.cookie"
	ViperKeySecretsCipher                                    = "secrets.cipher"
	ViperKeyDisablePublicHealthRequestLog                    = "serve.public.request_log.disable_for_health"
	ViperKeyPublicBaseURL                                    = "serve.public.base_url"
	ViperKeyPublicPort                                       = "serve.public.port"
	ViperKeyPublicHost                                       = "serve.public.host"
	ViperKeyPublicSocketOwner                                = "serve.public.socket.owner"
	ViperKeyPublicSocketGroup                                = "serve.public.socket.group"
	ViperKeyPublicSocketMode                                 = "serve.public.socket.mode"
	ViperKeyPublicTLSCertBase64                              = "serve.public.tls.cert.base64"
	ViperKeyPublicTLSKeyBase64                               = "serve.public.tls.key.base64"
	ViperKeyPublicTLSCertPath                                = "serve.public.tls.cert.path"
	ViperKeyPublicTLSKeyPath                                 = "serve.public.tls.key.path"
	ViperKeyDisableAdminHealthRequestLog                     = "serve.admin.request_log.disable_for_health"
	ViperKeyAdminBaseURL                                     = "serve.admin.base_url"
	ViperKeyAdminPort                                        = "serve.admin.port"
	ViperKeyAdminHost                                        = "serve.admin.host"
	ViperKeyAdminSocketOwner                                 = "serve.admin.socket.owner"
	ViperKeyAdminSocketGroup                                 = "serve.admin.socket.group"
	ViperKeyAdminSocketMode                                  = "serve.admin.socket.mode"
	ViperKeyAdminTLSCertBase64                               = "serve.admin.tls.cert.base64"
	ViperKeyAdminTLSKeyBase64                                = "serve.admin.tls.key.base64"
	ViperKeyAdminTLSCertPath                                 = "serve.admin.tls.cert.path"
	ViperKeyAdminTLSKeyPath                                  = "serve.admin.tls.key.path"
	ViperKeySessionLifespan                                  = "session.lifespan"
	ViperKeySessionSameSite                                  = "session.cookie.same_site"
	ViperKeySessionDomain                                    = "session.cookie.domain"
	ViperKeySessionName                                      = "session.cookie.name"
	ViperKeySessionPath                                      = "session.cookie.path"
	ViperKeySessionPersistentCookie                          = "session.cookie.persistent"
	ViperKeySessionWhoAmIAAL                                 = "session.whoami.required_aal"
<<<<<<< HEAD
	ViperKeySessionWhoAmIRefreshAllowed                      = "session.whoami.refresh_allowed"
=======
	ViperKeySessionWhoAmICaching                             = "feature_flags.cacheable_sessions"
>>>>>>> 41b7c51c
	ViperKeySessionRefreshMinTimeLeft                        = "session.earliest_possible_extend"
	ViperKeyCookieSameSite                                   = "cookies.same_site"
	ViperKeyCookieDomain                                     = "cookies.domain"
	ViperKeyCookiePath                                       = "cookies.path"
	ViperKeySelfServiceStrategyConfig                        = "selfservice.methods"
	ViperKeySelfServiceBrowserDefaultReturnTo                = "selfservice." + DefaultBrowserReturnURL
	ViperKeyURLsAllowedReturnToDomains                       = "selfservice.allowed_return_urls"
	ViperKeySelfServiceRegistrationEnabled                   = "selfservice.flows.registration.enabled"
	ViperKeySelfServiceRegistrationUI                        = "selfservice.flows.registration.ui_url"
	ViperKeySelfServiceRegistrationRequestLifespan           = "selfservice.flows.registration.lifespan"
	ViperKeySelfServiceRegistrationAfter                     = "selfservice.flows.registration.after"
	ViperKeySelfServiceRegistrationBeforeHooks               = "selfservice.flows.registration.before.hooks"
	ViperKeySelfServiceLoginUI                               = "selfservice.flows.login.ui_url"
	ViperKeySelfServiceLoginRequestLifespan                  = "selfservice.flows.login.lifespan"
	ViperKeySelfServiceLoginAfter                            = "selfservice.flows.login.after"
	ViperKeySelfServiceLoginBeforeHooks                      = "selfservice.flows.login.before.hooks"
	ViperKeySelfServiceErrorUI                               = "selfservice.flows.error.ui_url"
	ViperKeySelfServiceLogoutBrowserDefaultReturnTo          = "selfservice.flows.logout.after." + DefaultBrowserReturnURL
	ViperKeySelfServiceSettingsURL                           = "selfservice.flows.settings.ui_url"
	ViperKeySelfServiceSettingsAfter                         = "selfservice.flows.settings.after"
	ViperKeySelfServiceSettingsBeforeHooks                   = "selfservice.flows.settings.before.hooks"
	ViperKeySelfServiceSettingsRequestLifespan               = "selfservice.flows.settings.lifespan"
	ViperKeySelfServiceSettingsPrivilegedAuthenticationAfter = "selfservice.flows.settings.privileged_session_max_age"
	ViperKeySelfServiceSettingsRequiredAAL                   = "selfservice.flows.settings.required_aal"
	ViperKeySelfServiceRecoveryAfter                         = "selfservice.flows.recovery.after"
	ViperKeySelfServiceRecoveryBeforeHooks                   = "selfservice.flows.recovery.before.hooks"
	ViperKeySelfServiceRecoveryEnabled                       = "selfservice.flows.recovery.enabled"
	ViperKeySelfServiceRecoveryUse                           = "selfservice.flows.recovery.use"
	ViperKeySelfServiceRecoveryUI                            = "selfservice.flows.recovery.ui_url"
	ViperKeySelfServiceRecoveryRequestLifespan               = "selfservice.flows.recovery.lifespan"
	ViperKeySelfServiceRecoveryBrowserDefaultReturnTo        = "selfservice.flows.recovery.after." + DefaultBrowserReturnURL
	ViperKeySelfServiceRecoveryNotifyUnknownRecipients       = "selfservice.flows.recovery.notify_unknown_recipients"
	ViperKeySelfServiceVerificationEnabled                   = "selfservice.flows.verification.enabled"
	ViperKeySelfServiceVerificationUI                        = "selfservice.flows.verification.ui_url"
	ViperKeySelfServiceVerificationRequestLifespan           = "selfservice.flows.verification.lifespan"
	ViperKeySelfServiceVerificationBrowserDefaultReturnTo    = "selfservice.flows.verification.after." + DefaultBrowserReturnURL
	ViperKeySelfServiceVerificationAfter                     = "selfservice.flows.verification.after"
	ViperKeySelfServiceVerificationBeforeHooks               = "selfservice.flows.verification.before.hooks"
	ViperKeySelfServiceVerificationUse                       = "selfservice.flows.verification.use"
	ViperKeySelfServiceVerificationNotifyUnknownRecipients   = "selfservice.flows.verification.notify_unknown_recipients"
	ViperKeyDefaultIdentitySchemaID                          = "identity.default_schema_id"
	ViperKeyIdentitySchemas                                  = "identity.schemas"
	ViperKeyHasherAlgorithm                                  = "hashers.algorithm"
	ViperKeyHasherArgon2ConfigMemory                         = "hashers.argon2.memory"
	ViperKeyHasherArgon2ConfigIterations                     = "hashers.argon2.iterations"
	ViperKeyHasherArgon2ConfigParallelism                    = "hashers.argon2.parallelism"
	ViperKeyHasherArgon2ConfigSaltLength                     = "hashers.argon2.salt_length"
	ViperKeyHasherArgon2ConfigKeyLength                      = "hashers.argon2.key_length"
	ViperKeyHasherArgon2ConfigExpectedDuration               = "hashers.argon2.expected_duration"
	ViperKeyHasherArgon2ConfigExpectedDeviation              = "hashers.argon2.expected_deviation"
	ViperKeyHasherArgon2ConfigDedicatedMemory                = "hashers.argon2.dedicated_memory"
	ViperKeyHasherBcryptCost                                 = "hashers.bcrypt.cost"
	ViperKeyCipherAlgorithm                                  = "ciphers.algorithm"
	ViperKeyDatabaseCleanupSleepTables                       = "database.cleanup.sleep.tables"
	ViperKeyDatabaseCleanupBatchSize                         = "database.cleanup.batch_size"
	ViperKeyLinkLifespan                                     = "selfservice.methods.link.config.lifespan"
	ViperKeyLinkBaseURL                                      = "selfservice.methods.link.config.base_url"
	ViperKeyCodeLifespan                                     = "selfservice.methods.code.config.lifespan"
	ViperKeyPasswordHaveIBeenPwnedHost                       = "selfservice.methods.password.config.haveibeenpwned_host"
	ViperKeyPasswordHaveIBeenPwnedEnabled                    = "selfservice.methods.password.config.haveibeenpwned_enabled"
	ViperKeyPasswordMaxBreaches                              = "selfservice.methods.password.config.max_breaches"
	ViperKeyPasswordMinLength                                = "selfservice.methods.password.config.min_password_length"
	ViperKeyPasswordIdentifierSimilarityCheckEnabled         = "selfservice.methods.password.config.identifier_similarity_check_enabled"
	ViperKeyIgnoreNetworkErrors                              = "selfservice.methods.password.config.ignore_network_errors"
	ViperKeyTOTPIssuer                                       = "selfservice.methods.totp.config.issuer"
	ViperKeyOIDCBaseRedirectURL                              = "selfservice.methods.oidc.config.base_redirect_uri"
	ViperKeyWebAuthnRPDisplayName                            = "selfservice.methods.webauthn.config.rp.display_name"
	ViperKeyWebAuthnRPID                                     = "selfservice.methods.webauthn.config.rp.id"
	ViperKeyWebAuthnRPOrigin                                 = "selfservice.methods.webauthn.config.rp.origin"
	ViperKeyWebAuthnRPIcon                                   = "selfservice.methods.webauthn.config.rp.issuer"
	ViperKeyWebAuthnPasswordless                             = "selfservice.methods.webauthn.config.passwordless"
	ViperKeyOAuth2ProviderURL                                = "oauth2_provider.url"
	ViperKeyOAuth2ProviderHeader                             = "oauth2_provider.headers"
	ViperKeyOAuth2ProviderOverrideReturnTo                   = "oauth2_provider.override_return_to"
	ViperKeyClientHTTPNoPrivateIPRanges                      = "clients.http.disallow_private_ip_ranges"
	ViperKeyClientHTTPPrivateIPExceptionURLs                 = "clients.http.private_ip_exception_urls"
	ViperKeyVersion                                          = "version"
	ViperKeyDatabaseCleanupBatchSize                         = "database.cleanup.batch_size"
	ViperKeyDatabaseCleanupSleepBackground                   = "database.cleanup.sleep.background"
	ViperKeyDatabaseCleanupSleepTables                       = "database.cleanup.sleep.tables"
	ViperKeyHasherLegacyFandomCost                           = "hashers.legacyfandom.cost"
	ViperKeyHasherLegacyFandomAESKey                         = "hashers.legacyfandom.key"
	ViperKeyIdentityCaseSensitiveIdentifier                  = "identity.case_sensitive_identifier"
)

const (
	HighestAvailableAAL                 = "highest_available"
	Argon2DefaultMemory                 = 128 * bytesize.MB
	Argon2DefaultIterations      uint32 = 1
	Argon2DefaultSaltLength      uint32 = 16
	Argon2DefaultKeyLength       uint32 = 32
	Argon2DefaultDuration               = 500 * time.Millisecond
	Argon2DefaultDeviation              = 500 * time.Millisecond
	Argon2DefaultDedicatedMemory        = 1 * bytesize.GB
	BcryptDefaultCost            uint32 = 12
)

// DefaultSessionCookieName returns the default cookie name for the kratos session.
const DefaultSessionCookieName = "ory_kratos_session"

// fandom-start
type PersistencePhase string

const (
	All         PersistencePhase = "all"
	PrePersist  PersistencePhase = "pre-persist"
	PostPersist PersistencePhase = "post-persist"
)

//fandom-end

type (
	Argon2 struct {
		Memory            bytesize.ByteSize `json:"memory"`
		Iterations        uint32            `json:"iterations"`
		Parallelism       uint8             `json:"parallelism"`
		SaltLength        uint32            `json:"salt_length"`
		KeyLength         uint32            `json:"key_length"`
		ExpectedDuration  time.Duration     `json:"expected_duration"`
		ExpectedDeviation time.Duration     `json:"expected_deviation"`
		DedicatedMemory   bytesize.ByteSize `json:"dedicated_memory"`
	}
	Bcrypt struct {
		Cost uint32 `json:"cost"`
	}
	//fandom-start
	LegacyFandom struct {
		Cost uint32     `json:"cost"`
		Key  [][32]byte `json:"key"`
	}
	//fandom-end
	SelfServiceHook struct {
		Name string `json:"hook"`
		//fandom-start
		PersistencePhase PersistencePhase `json:"persistence_phase"`
		//fandom-end
		Config json.RawMessage `json:"config"`
	}
	SelfServiceStrategy struct {
		Enabled bool            `json:"enabled"`
		Config  json.RawMessage `json:"config"`
	}
	Schema struct {
		ID  string `json:"id" koanf:"id"`
		URL string `json:"url" koanf:"url"`
	}
	PasswordPolicy struct {
		HaveIBeenPwnedHost               string `json:"haveibeenpwned_host"`
		HaveIBeenPwnedEnabled            bool   `json:"haveibeenpwned_enabled"`
		MaxBreaches                      uint   `json:"max_breaches"`
		IgnoreNetworkErrors              bool   `json:"ignore_network_errors"`
		MinPasswordLength                uint   `json:"min_password_length"`
		IdentifierSimilarityCheckEnabled bool   `json:"identifier_similarity_check_enabled"`
	}
	Schemas                  []Schema
	CourierEmailBodyTemplate struct {
		PlainText string `json:"plaintext"`
		HTML      string `json:"html"`
	}
	CourierEmailTemplate struct {
		Body    *CourierEmailBodyTemplate `json:"body"`
		Subject string                    `json:"subject"`
	}
	Config struct {
		l                  *logrusx.Logger
		p                  *configx.Provider
		c                  contextx.Contextualizer
		identityMetaSchema *jsonschema.Schema
		stdOutOrErr        io.Writer
	}
	Provider interface {
		Config() *Config
	}
	CourierConfigs interface {
		CourierEmailStrategy(ctx context.Context) string
		CourierEmailRequestConfig(ctx context.Context) json.RawMessage
		CourierSMTPURL(ctx context.Context) (*url.URL, error)
		CourierSMTPClientCertPath(ctx context.Context) string
		CourierSMTPClientKeyPath(ctx context.Context) string
		CourierSMTPFrom(ctx context.Context) string
		CourierSMTPFromName(ctx context.Context) string
		CourierSMTPHeaders(ctx context.Context) map[string]string
		CourierSMTPLocalName(ctx context.Context) string
		CourierSMSEnabled(ctx context.Context) bool
		CourierSMSFrom(ctx context.Context) string
		CourierSMSRequestConfig(ctx context.Context) json.RawMessage
		CourierTemplatesRoot(ctx context.Context) string
		CourierTemplatesVerificationInvalid(ctx context.Context) *CourierEmailTemplate
		CourierTemplatesVerificationValid(ctx context.Context) *CourierEmailTemplate
		CourierTemplatesRecoveryInvalid(ctx context.Context) *CourierEmailTemplate
		CourierTemplatesRecoveryValid(ctx context.Context) *CourierEmailTemplate
		CourierTemplatesRecoveryCodeInvalid(ctx context.Context) *CourierEmailTemplate
		CourierTemplatesRecoveryCodeValid(ctx context.Context) *CourierEmailTemplate
		CourierTemplatesVerificationCodeInvalid(ctx context.Context) *CourierEmailTemplate
		CourierTemplatesVerificationCodeValid(ctx context.Context) *CourierEmailTemplate
		CourierMessageRetries(ctx context.Context) int
	}
)

func (c *Argon2) MarshalJSON() ([]byte, error) {
	type encoded struct {
		Memory            string `json:"memory"`
		Iterations        uint32 `json:"iterations"`
		Parallelism       uint8  `json:"parallelism"`
		SaltLength        uint32 `json:"salt_length"`
		KeyLength         uint32 `json:"key_length"`
		ExpectedDuration  string `json:"minimal_duration"`
		ExpectedDeviation string `json:"expected_deviation"`
		DedicatedMemory   string `json:"dedicated_memory"`
	}

	return json.Marshal(&encoded{
		Memory:            c.Memory.String(),
		Iterations:        c.Iterations,
		Parallelism:       c.Parallelism,
		SaltLength:        c.SaltLength,
		KeyLength:         c.KeyLength,
		ExpectedDuration:  c.ExpectedDuration.String(),
		ExpectedDeviation: c.ExpectedDeviation.String(),
		DedicatedMemory:   c.DedicatedMemory.String(),
	})
}

var Argon2DefaultParallelism = uint8(runtime.NumCPU() * 2)

const HookGlobal = "global"

func HookStrategyKey(key, strategy string) string {
	if strategy == HookGlobal {
		return fmt.Sprintf("%s.hooks", key)
	} else {
		return fmt.Sprintf("%s.%s.hooks", key, strategy)
	}
}

func (s Schemas) FindSchemaByID(id string) (*Schema, error) {
	for _, sc := range s {
		if sc.ID == id {
			return &sc, nil
		}
	}

	return nil, errors.Errorf("unable to find identity schema with id: %s", id)
}

func MustNew(t testing.TB, l *logrusx.Logger, stdOutOrErr io.Writer, opts ...configx.OptionModifier) *Config {
	p, err := New(context.TODO(), l, stdOutOrErr, opts...)
	require.NoError(t, err)
	return p
}

func New(ctx context.Context, l *logrusx.Logger, stdOutOrErr io.Writer, opts ...configx.OptionModifier) (*Config, error) {
	var c *Config

	opts = append([]configx.OptionModifier{
		configx.WithStderrValidationReporter(),
		configx.OmitKeysFromTracing("dsn", "courier.smtp.connection_uri", "secrets.default", "secrets.cookie", "secrets.cipher", "client_secret"),
		configx.WithImmutables("serve", "profiling", "log"),
		configx.WithLogrusWatcher(l),
		configx.WithLogger(l),
		configx.WithContext(ctx),
		configx.AttachWatcher(func(event watcherx.Event, err error) {
			if c == nil {
				panic(errors.New("the config provider did not initialise correctly in time"))
			}
			if err := c.validateIdentitySchemas(ctx); err != nil {
				l.WithError(err).
					Errorf("The changed identity schema configuration is invalid and could not be loaded. Rolling back to the last working configuration revision. Please address the validation errors before restarting the process.")
			}
		}),
	}, opts...)

	p, err := configx.New(ctx, []byte(embedx.ConfigSchema), opts...)
	if err != nil {
		return nil, err
	}

	l.UseConfig(p)

	c = NewCustom(l, p, stdOutOrErr, &contextx.Default{})

	if !p.SkipValidation() {
		if err := c.validateIdentitySchemas(ctx); err != nil {
			return nil, err
		}
	}

	return c, nil
}

func NewCustom(l *logrusx.Logger, p *configx.Provider, stdOutOrErr io.Writer, ctxt contextx.Contextualizer) *Config {
	l.UseConfig(p)
	return &Config{l: l, p: p, c: ctxt, stdOutOrErr: stdOutOrErr}
}

func (p *Config) getIdentitySchemaValidator(ctx context.Context) (*jsonschema.Schema, error) {
	if p.identityMetaSchema == nil {
		c := jsonschema.NewCompiler()
		err := embedx.AddSchemaResources(c, embedx.IdentityMeta)
		if err != nil {
			return nil, err
		}
		p.identityMetaSchema, err = c.Compile(ctx, embedx.IdentityMeta.GetSchemaID())
		if err != nil {
			return nil, errors.WithStack(err)
		}
	}

	return p.identityMetaSchema, nil
}

type validateIdentitySchemasContextKey int

const validateIdentitySchemasClientKey validateIdentitySchemasContextKey = 1

func SetValidateIdentitySchemaResilientClientOptions(ctx context.Context, options []httpx.ResilientOptions) context.Context {
	return context.WithValue(ctx, validateIdentitySchemasClientKey, options)
}

func (p *Config) validateIdentitySchemas(ctx context.Context) error {
	opts := []httpx.ResilientOptions{
		httpx.ResilientClientWithLogger(p.l),
		httpx.ResilientClientWithMaxRetry(2),
		httpx.ResilientClientWithConnectionTimeout(30 * time.Second),
		// Tracing still works correctly even though we pass a no-op tracer
		// here, because the otelhttp package will preferentially use the
		// tracer from the incoming request context over this one.
		httpx.ResilientClientWithTracer(trace.NewNoopTracerProvider().Tracer("github.com/ory/kratos/driver/config")),
	}

	if o, ok := ctx.Value(validateIdentitySchemasClientKey).([]httpx.ResilientOptions); ok {
		opts = o
	}

	if p.ClientHTTPNoPrivateIPRanges(ctx) {
		opts = append(opts, httpx.ResilientClientDisallowInternalIPs())
	}

	ctx = context.WithValue(ctx, httploader.ContextKey, httpx.NewResilientClient(opts...))

	j, err := p.getIdentitySchemaValidator(ctx)
	if err != nil {
		return err
	}

	ss, err := p.IdentityTraitsSchemas(ctx)
	if err != nil {
		return err
	}

	for _, s := range ss {
		resource, err := jsonschema.LoadURL(ctx, s.URL)
		if err != nil {
			return errors.WithStack(err)
		}
		defer resource.Close()

		schema, err := io.ReadAll(resource)
		if err != nil {
			return errors.WithStack(err)
		}

		if err = j.Validate(bytes.NewBuffer(schema)); err != nil {
			p.formatJsonErrors(schema, err)
			return errors.WithStack(err)
		}
	}
	return nil
}

func (p *Config) formatJsonErrors(schema []byte, err error) {
	_, _ = fmt.Fprintln(p.stdOutOrErr, "")
	jsonschemax.FormatValidationErrorForCLI(p.stdOutOrErr, schema, err)
}

func (p *Config) CORS(ctx context.Context, iface string) (cors.Options, bool) {
	switch iface {
	case "admin":
		return p.cors(ctx, "serve.admin")
	case "public":
		return p.cors(ctx, "serve.public")
	default:
		panic(fmt.Sprintf("Received unexpected CORS interface: %s", iface))
	}
}

func (p *Config) cors(ctx context.Context, prefix string) (cors.Options, bool) {
	return p.GetProvider(ctx).CORS(prefix, cors.Options{
		AllowedMethods:   []string{"GET", "POST", "PUT", "PATCH", "DELETE"},
		AllowedHeaders:   []string{"Authorization", "Content-Type", "Cookie"},
		ExposedHeaders:   []string{"Content-Type", "Set-Cookie"},
		AllowCredentials: true,
	})
}

func (p *Config) Set(ctx context.Context, key string, value interface{}) error {
	return p.GetProvider(ctx).Set(key, value)
}

func (p *Config) MustSet(ctx context.Context, key string, value interface{}) {
	if err := p.GetProvider(ctx).Set(key, value); err != nil {
		p.l.WithError(err).Fatalf("Unable to set \"%s\" to \"%s\".", key, value)
	}
}

func (p *Config) SessionName(ctx context.Context) string {
	return stringsx.Coalesce(p.GetProvider(ctx).String(ViperKeySessionName), DefaultSessionCookieName)
}

func (p *Config) HasherArgon2(ctx context.Context) *Argon2 {
	// warn about usage of default values and point to the docs
	// warning will require https://github.com/ory/viper/issues/19
	return &Argon2{
		Memory:            p.GetProvider(ctx).ByteSizeF(ViperKeyHasherArgon2ConfigMemory, Argon2DefaultMemory),
		Iterations:        uint32(p.GetProvider(ctx).IntF(ViperKeyHasherArgon2ConfigIterations, int(Argon2DefaultIterations))),
		Parallelism:       uint8(p.GetProvider(ctx).IntF(ViperKeyHasherArgon2ConfigParallelism, int(Argon2DefaultParallelism))),
		SaltLength:        uint32(p.GetProvider(ctx).IntF(ViperKeyHasherArgon2ConfigSaltLength, int(Argon2DefaultSaltLength))),
		KeyLength:         uint32(p.GetProvider(ctx).IntF(ViperKeyHasherArgon2ConfigKeyLength, int(Argon2DefaultKeyLength))),
		ExpectedDuration:  p.GetProvider(ctx).DurationF(ViperKeyHasherArgon2ConfigExpectedDuration, Argon2DefaultDuration),
		ExpectedDeviation: p.GetProvider(ctx).DurationF(ViperKeyHasherArgon2ConfigExpectedDeviation, Argon2DefaultDeviation),
		DedicatedMemory:   p.GetProvider(ctx).ByteSizeF(ViperKeyHasherArgon2ConfigDedicatedMemory, Argon2DefaultDedicatedMemory),
	}
}

func (p *Config) HasherBcrypt(ctx context.Context) *Bcrypt {
	cost := uint32(p.GetProvider(ctx).IntF(ViperKeyHasherBcryptCost, int(BcryptDefaultCost)))
	if !p.IsInsecureDevMode(ctx) && cost < BcryptDefaultCost {
		cost = BcryptDefaultCost
	}

	return &Bcrypt{Cost: cost}
}

<<<<<<< HEAD
// fandom-start
func (p *Config) HasherLegacyFandom() (*LegacyFandom, error) {
	// warn about usage of default values and point to the docs
	// warning will require https://github.com/ory/viper/issues/19
	cost := uint32(p.p.IntF(ViperKeyHasherLegacyFandomCost, int(BcryptDefaultCost)))
	if !p.IsInsecureDevMode() && cost < BcryptDefaultCost {
		cost = BcryptDefaultCost
	}

	keys := p.p.Strings(ViperKeyHasherLegacyFandomAESKey)
	result := make([][32]byte, len(keys))
	for k, v := range keys {
		copy(result[k][:], v)
	}

	if len(result) == 0 {
		return nil, errors.New("no AES key provided")
	}

	return &LegacyFandom{
		Cost: cost,
		Key:  result,
	}, nil
}

func (p *Config) IdentityCaseSensitiveIdentifier() bool {
	return p.p.Bool(ViperKeyIdentityCaseSensitiveIdentifier)
}

//fandom-end

func (p *Config) listenOn(key string) string {
=======
func (p *Config) listenOn(ctx context.Context, key string) string {
>>>>>>> 41b7c51c
	fb := 4433
	if key == "admin" {
		fb = 4434
	}

	pp := p.GetProvider(ctx)
	port := pp.IntF("serve."+key+".port", fb)
	if port < 1 {
		p.l.Fatalf("serve.%s.port can not be zero or negative", key)
	}

	return configx.GetAddress(pp.String("serve."+key+".host"), port)
}

func (p *Config) DefaultIdentityTraitsSchemaURL(ctx context.Context) (*url.URL, error) {
	ss, err := p.IdentityTraitsSchemas(ctx)
	if err != nil {
		return nil, err
	}

	search := p.GetProvider(ctx).String(ViperKeyDefaultIdentitySchemaID)
	found, err := ss.FindSchemaByID(search)
	if err != nil {
		return nil, err
	}

	return p.ParseURI(found.URL)
}

func (p *Config) DefaultIdentityTraitsSchemaID(ctx context.Context) string {
	return p.GetProvider(ctx).String(ViperKeyDefaultIdentitySchemaID)
}

func (p *Config) TOTPIssuer(ctx context.Context) string {
	return p.GetProvider(ctx).StringF(ViperKeyTOTPIssuer, p.SelfPublicURL(ctx).Hostname())
}

func (p *Config) OIDCRedirectURIBase(ctx context.Context) *url.URL {
	return p.GetProvider(ctx).URIF(ViperKeyOIDCBaseRedirectURL, p.SelfPublicURL(ctx))
}

func (p *Config) IdentityTraitsSchemas(ctx context.Context) (ss Schemas, err error) {
	if err = p.GetProvider(ctx).Koanf.Unmarshal(ViperKeyIdentitySchemas, &ss); err != nil {
		return ss, nil
	}

	return ss, nil
}

func (p *Config) AdminListenOn(ctx context.Context) string {
	return p.listenOn(ctx, "admin")
}

func (p *Config) PublicListenOn(ctx context.Context) string {
	return p.listenOn(ctx, "public")
}

func (p *Config) PublicSocketPermission(ctx context.Context) *configx.UnixPermission {
	pp := p.GetProvider(ctx)
	return &configx.UnixPermission{
		Owner: pp.String(ViperKeyPublicSocketOwner),
		Group: pp.String(ViperKeyPublicSocketGroup),
		Mode:  os.FileMode(pp.IntF(ViperKeyPublicSocketMode, 0755)),
	}
}

func (p *Config) AdminSocketPermission(ctx context.Context) *configx.UnixPermission {
	pp := p.GetProvider(ctx)
	return &configx.UnixPermission{
		Owner: pp.String(ViperKeyAdminSocketOwner),
		Group: pp.String(ViperKeyAdminSocketGroup),
		Mode:  os.FileMode(pp.IntF(ViperKeyAdminSocketMode, 0755)),
	}
}

func (p *Config) DSN(ctx context.Context) string {
	pp := p.GetProvider(ctx)
	dsn := pp.String(ViperKeyDSN)

	if dsn == "memory" {
		return DefaultSQLiteMemoryDSN
	}

	if len(dsn) > 0 {
		return dsn
	}

	p.l.Fatal("dsn must be set")
	return ""
}

func (p *Config) DisableAPIFlowEnforcement(ctx context.Context) bool {
	if p.IsInsecureDevMode(ctx) && os.Getenv("DEV_DISABLE_API_FLOW_ENFORCEMENT") == "true" {
		p.l.Warn("Because \"DEV_DISABLE_API_FLOW_ENFORCEMENT=true\" and the \"--dev\" flag are set, self-service API flows will no longer check if the interaction is actually a browser flow. This is very dangerous as it allows bypassing of anti-CSRF measures, leaving the deployment highly vulnerable. This option should only be used for automated testing and never come close to real user data anywhere.")
		return true
	}
	return false
}

func (p *Config) ClientHTTPNoPrivateIPRanges(ctx context.Context) bool {
	return p.GetProvider(ctx).Bool(ViperKeyClientHTTPNoPrivateIPRanges)
}

func (p *Config) ClientHTTPPrivateIPExceptionURLs(ctx context.Context) []string {
	return p.GetProvider(ctx).Strings(ViperKeyClientHTTPPrivateIPExceptionURLs)
}

func (p *Config) SelfServiceFlowRegistrationEnabled(ctx context.Context) bool {
	return p.GetProvider(ctx).Bool(ViperKeySelfServiceRegistrationEnabled)
}

func (p *Config) SelfServiceFlowVerificationEnabled(ctx context.Context) bool {
	return p.GetProvider(ctx).Bool(ViperKeySelfServiceVerificationEnabled)
}

func (p *Config) SelfServiceFlowRecoveryEnabled(ctx context.Context) bool {
	return p.GetProvider(ctx).Bool(ViperKeySelfServiceRecoveryEnabled)
}

func (p *Config) SelfServiceFlowRecoveryUse(ctx context.Context) string {
	return p.GetProvider(ctx).String(ViperKeySelfServiceRecoveryUse)
}

func (p *Config) SelfServiceFlowLoginBeforeHooks(ctx context.Context) []SelfServiceHook {
	return p.selfServiceHooks(ctx, ViperKeySelfServiceLoginBeforeHooks)
}

func (p *Config) SelfServiceFlowRecoveryBeforeHooks(ctx context.Context) []SelfServiceHook {
	return p.selfServiceHooks(ctx, ViperKeySelfServiceRecoveryBeforeHooks)
}

func (p *Config) SelfServiceFlowVerificationBeforeHooks(ctx context.Context) []SelfServiceHook {
	return p.selfServiceHooks(ctx, ViperKeySelfServiceVerificationBeforeHooks)
}

func (p *Config) SelfServiceFlowVerificationUse(ctx context.Context) string {
	return p.GetProvider(ctx).String(ViperKeySelfServiceVerificationUse)
}

func (p *Config) SelfServiceFlowVerificationNotifyUnknownRecipients(ctx context.Context) bool {
	return p.GetProvider(ctx).BoolF(ViperKeySelfServiceVerificationNotifyUnknownRecipients, false)
}

func (p *Config) SelfServiceFlowSettingsBeforeHooks(ctx context.Context) []SelfServiceHook {
	return p.selfServiceHooks(ctx, ViperKeySelfServiceSettingsBeforeHooks)
}

func (p *Config) SelfServiceFlowRegistrationBeforeHooks(ctx context.Context) []SelfServiceHook {
	return p.selfServiceHooks(ctx, ViperKeySelfServiceRegistrationBeforeHooks)
}

func (p *Config) selfServiceHooks(ctx context.Context, key string) []SelfServiceHook {
	pp := p.GetProvider(ctx)

	var hooks []SelfServiceHook
	if !pp.Exists(key) {
		return []SelfServiceHook{}
	}

	out, err := pp.Marshal(kjson.Parser())
	if err != nil {
		p.l.WithError(err).Fatalf("Unable to decode values from configuration key: %s", key)
	}

	config := gjson.GetBytes(out, key).Raw
	if len(config) == 0 {
		return []SelfServiceHook{}
	}

	if err := jsonx.NewStrictDecoder(bytes.NewBufferString(config)).Decode(&hooks); err != nil {
		p.l.WithError(err).Fatalf("Unable to encode value \"%s\" from configuration key: %s", config, key)
	}

	for k := range hooks {
		if len(hooks[k].Config) == 0 {
			hooks[k].Config = json.RawMessage("{}")
		}
	}

	return hooks
}

func (p *Config) SelfServiceFlowLoginAfterHooks(ctx context.Context, strategy string) []SelfServiceHook {
	return p.selfServiceHooks(ctx, HookStrategyKey(ViperKeySelfServiceLoginAfter, strategy))
}

func (p *Config) SelfServiceFlowSettingsAfterHooks(ctx context.Context, strategy string) []SelfServiceHook {
	return p.selfServiceHooks(ctx, HookStrategyKey(ViperKeySelfServiceSettingsAfter, strategy))
}

func (p *Config) SelfServiceFlowRegistrationAfterHooks(ctx context.Context, strategy string) []SelfServiceHook {
	return p.selfServiceHooks(ctx, HookStrategyKey(ViperKeySelfServiceRegistrationAfter, strategy))
}

func (p *Config) SelfServiceStrategy(ctx context.Context, strategy string) *SelfServiceStrategy {
	pp := p.GetProvider(ctx)

	config := "{}"
	out, err := pp.Marshal(kjson.Parser())
	if err != nil {
		p.l.WithError(err).Warn("Unable to marshal self service strategy configuration.")
	} else if c := gjson.GetBytes(out,
		fmt.Sprintf("%s.%s.config", ViperKeySelfServiceStrategyConfig, strategy)).Raw; len(c) > 0 {
		config = c
	}

	enabledKey := fmt.Sprintf("%s.%s.enabled", ViperKeySelfServiceStrategyConfig, strategy)
	s := &SelfServiceStrategy{
		Enabled: pp.Bool(enabledKey),
		Config:  json.RawMessage(config),
	}

	// The default value can easily be overwritten by setting e.g. `{"selfservice": "null"}` which means that
	// we need to forcibly set these values here:
	if !pp.Exists(enabledKey) {
		switch strategy {
		case "password":
			fallthrough
		case "profile":
			fallthrough
		case "code":
			s.Enabled = true
		}
	}

	if len(s.Config) == 0 {
		s.Config = json.RawMessage("{}")
	}

	return s
}

func (p *Config) SecretsDefault(ctx context.Context) [][]byte {
	pp := p.GetProvider(ctx)
	secrets := pp.Strings(ViperKeySecretsDefault)

	if len(secrets) == 0 {
		secrets = []string{uuid.Must(uuid.NewV4()).String()}
		p.MustSet(ctx, ViperKeySecretsDefault, secrets)
	}

	result := make([][]byte, len(secrets))
	for k, v := range secrets {
		result[k] = []byte(v)
	}

	return result
}

func (p *Config) SecretsSession(ctx context.Context) [][]byte {
	secrets := p.GetProvider(ctx).Strings(ViperKeySecretsCookie)
	if len(secrets) == 0 {
		return p.SecretsDefault(ctx)
	}

	result := make([][]byte, len(secrets))
	for k, v := range secrets {
		result[k] = []byte(v)
	}

	return result
}

func (p *Config) SecretsCipher(ctx context.Context) [][32]byte {
	secrets := p.GetProvider(ctx).Strings(ViperKeySecretsCipher)
	var cleanSecrets []string
	for k := range secrets {
		if len(secrets[k]) == 32 {
			cleanSecrets = append(cleanSecrets, secrets[k])
		}
	}
	if len(cleanSecrets) == 0 {
		return [][32]byte{}
	}
	result := make([][32]byte, len(cleanSecrets))
	for n, s := range secrets {
		for k, v := range []byte(s) {
			result[n][k] = byte(v)
		}
	}
	return result
}

func (p *Config) SelfServiceBrowserDefaultReturnTo(ctx context.Context) *url.URL {
	return p.ParseAbsoluteOrRelativeURIOrFail(ctx, ViperKeySelfServiceBrowserDefaultReturnTo)
}

func (p *Config) guessBaseURL(ctx context.Context, keyHost, keyPort string, defaultPort int) *url.URL {
	port := p.GetProvider(ctx).IntF(keyPort, defaultPort)

	host := p.GetProvider(ctx).String(keyHost)
	if host == "0.0.0.0" || len(host) == 0 {
		var err error
		host, err = os.Hostname()
		if err != nil {
			p.l.WithError(err).Warn("Unable to get hostname from system, falling back to 127.0.0.1.")
			host = "127.0.0.1"
		}
	}

	guess := url.URL{Host: fmt.Sprintf("%s:%d", host, port), Scheme: "https", Path: "/"}
	if p.IsInsecureDevMode(ctx) {
		guess.Scheme = "http"
	}

	return &guess
}

func (p *Config) baseURL(ctx context.Context, keyURL, keyHost, keyPort string, defaultPort int) *url.URL {
	switch t := p.GetProvider(ctx).Get(keyURL).(type) {
	case *url.URL:
		return t
	case url.URL:
		return &t
	case string:
		parsed, err := url.ParseRequestURI(t)
		if err != nil {
			p.l.WithError(err).Errorf("Configuration key %s is not a valid URL. Falling back to optimistically guessing the server's base URL. Please set a value to avoid problems with redirects and cookies.", keyURL)
			return p.guessBaseURL(ctx, keyHost, keyPort, defaultPort)
		}
		return parsed
	}

	p.l.Warnf("Configuration key %s was left empty. Optimistically guessing the server's base URL. Please set a value to avoid problems with redirects and cookies.", keyURL)
	return p.guessBaseURL(ctx, keyHost, keyPort, defaultPort)
}

func (p *Config) DisablePublicHealthRequestLog(ctx context.Context) bool {
	return p.GetProvider(ctx).Bool(ViperKeyDisablePublicHealthRequestLog)
}

func (p *Config) SelfPublicURL(ctx context.Context) *url.URL {
	return p.baseURL(ctx, ViperKeyPublicBaseURL, ViperKeyPublicHost, ViperKeyPublicPort, 4433)
}

func (p *Config) DisableAdminHealthRequestLog(ctx context.Context) bool {
	return p.GetProvider(ctx).Bool(ViperKeyDisableAdminHealthRequestLog)
}

func (p *Config) SelfAdminURL(ctx context.Context) *url.URL {
	return p.baseURL(ctx, ViperKeyAdminBaseURL, ViperKeyAdminHost, ViperKeyAdminPort, 4434)
}

func (p *Config) CourierSMTPURL(ctx context.Context) (*url.URL, error) {
	source := p.GetProvider(ctx).String(ViperKeyCourierSMTPURL)
	parsed, err := url.Parse(source)
	if err != nil {
		return nil, errors.WithStack(herodot.ErrInternalServerError.WithReason("Unable to parse the project's SMTP URL. Please ensure that it is properly escaped: https://www.ory.sh/dr/3").WithDebugf("%s", err))
	}
	return parsed, nil
}

func (p *Config) OAuth2ProviderHeader(ctx context.Context) http.Header {
	hh := map[string]string{}
	if err := p.GetProvider(ctx).Unmarshal(ViperKeyOAuth2ProviderHeader, &hh); err != nil {
		p.l.WithError(errors.WithStack(err)).
			Errorf("Configuration value from key %s could not be decoded.", ViperKeyOAuth2ProviderHeader)
		return nil
	}

	h := make(http.Header)
	for k, v := range hh {
		h.Set(k, v)
	}

	return h
}

func (p *Config) OAuth2ProviderOverrideReturnTo(ctx context.Context) bool {
	return p.GetProvider(ctx).Bool(ViperKeyOAuth2ProviderOverrideReturnTo)
}

func (p *Config) OAuth2ProviderURL(ctx context.Context) *url.URL {
	k := ViperKeyOAuth2ProviderURL
	v := p.GetProvider(ctx).String(k)
	if v == "" {
		return nil
	}
	parsed, err := p.ParseAbsoluteOrRelativeURI(v)
	if err != nil {
		p.l.WithError(errors.WithStack(err)).
			Errorf("Configuration value from key %s is not a valid URL: %s", k, v)
		return nil
	}
	return parsed
}

func (p *Config) SelfServiceFlowLoginUI(ctx context.Context) *url.URL {
	return p.ParseAbsoluteOrRelativeURIOrFail(ctx, ViperKeySelfServiceLoginUI)
}

func (p *Config) SelfServiceFlowSettingsUI(ctx context.Context) *url.URL {
	return p.ParseAbsoluteOrRelativeURIOrFail(ctx, ViperKeySelfServiceSettingsURL)
}

func (p *Config) SelfServiceFlowErrorURL(ctx context.Context) *url.URL {
	return p.ParseAbsoluteOrRelativeURIOrFail(ctx, ViperKeySelfServiceErrorUI)
}

func (p *Config) SelfServiceFlowRegistrationUI(ctx context.Context) *url.URL {
	return p.ParseAbsoluteOrRelativeURIOrFail(ctx, ViperKeySelfServiceRegistrationUI)
}

func (p *Config) SelfServiceFlowRecoveryUI(ctx context.Context) *url.URL {
	return p.ParseAbsoluteOrRelativeURIOrFail(ctx, ViperKeySelfServiceRecoveryUI)
}

// SessionLifespan returns time.Hour*24 when the value is not set.
func (p *Config) SessionLifespan(ctx context.Context) time.Duration {
	return p.GetProvider(ctx).DurationF(ViperKeySessionLifespan, time.Hour*24)
}

func (p *Config) SessionPersistentCookie(ctx context.Context) bool {
	return p.GetProvider(ctx).Bool(ViperKeySessionPersistentCookie)
}

func (p *Config) SelfServiceBrowserAllowedReturnToDomains(ctx context.Context) (us []url.URL) {
	src := p.GetProvider(ctx).Strings(ViperKeyURLsAllowedReturnToDomains)
	for k, u := range src {
		if len(u) == 0 {
			continue
		}

		parsed, err := url.ParseRequestURI(u)
		if err != nil {
			p.l.WithError(err).Warnf("Ignoring URL \"%s\" from configuration key \"%s.%d\".", u, ViperKeyURLsAllowedReturnToDomains, k)
			continue
		}
		if parsed.Host == "*" {
			p.l.Warnf("Ignoring wildcard \"%s\" from configuration key \"%s.%d\".", u, ViperKeyURLsAllowedReturnToDomains, k)
			continue
		}
		eTLD, icann := publicsuffix.PublicSuffix(parsed.Host)
		if len(parsed.Host) > 0 &&
			parsed.Host[:1] == "*" &&
			icann &&
			parsed.Host == fmt.Sprintf("*.%s", eTLD) {
			p.l.Warnf("Ignoring wildcard \"%s\" from configuration key \"%s.%d\".", u, ViperKeyURLsAllowedReturnToDomains, k)
			continue
		}

		us = append(us, *parsed)
	}

	return us
}

func (p *Config) SelfServiceFlowLoginRequestLifespan(ctx context.Context) time.Duration {
	return p.GetProvider(ctx).DurationF(ViperKeySelfServiceLoginRequestLifespan, time.Hour)
}

func (p *Config) SelfServiceFlowSettingsFlowLifespan(ctx context.Context) time.Duration {
	return p.GetProvider(ctx).DurationF(ViperKeySelfServiceSettingsRequestLifespan, time.Hour)
}

func (p *Config) SelfServiceFlowRegistrationRequestLifespan(ctx context.Context) time.Duration {
	return p.GetProvider(ctx).DurationF(ViperKeySelfServiceRegistrationRequestLifespan, time.Hour)
}

func (p *Config) SelfServiceFlowLogoutRedirectURL(ctx context.Context) *url.URL {
	return p.GetProvider(ctx).RequestURIF(ViperKeySelfServiceLogoutBrowserDefaultReturnTo, p.SelfServiceBrowserDefaultReturnTo(ctx))
}

func (p *Config) CourierEmailStrategy(ctx context.Context) string {
	return p.GetProvider(ctx).String(ViperKeyCourierDeliveryStrategy)
}

func (p *Config) CourierEmailRequestConfig(ctx context.Context) json.RawMessage {
	if p.CourierEmailStrategy(ctx) != "http" {
		return nil
	}

	out, err := p.GetProvider(ctx).Marshal(kjson.Parser())
	if err != nil {
		p.l.WithError(err).Warn("Unable to marshal mailer request configuration.")
		return nil
	}

	config := gjson.GetBytes(out, ViperKeyCourierHTTPRequestConfig).Raw
	if len(config) <= 0 {
		return json.RawMessage("{}")
	}

	return json.RawMessage(config)
}

func (p *Config) CourierSMTPClientCertPath(ctx context.Context) string {
	return p.GetProvider(ctx).StringF(ViperKeyCourierSMTPClientCertPath, "")
}

func (p *Config) CourierSMTPClientKeyPath(ctx context.Context) string {
	return p.GetProvider(ctx).StringF(ViperKeyCourierSMTPClientKeyPath, "")
}

func (p *Config) CourierSMTPFrom(ctx context.Context) string {
	return p.GetProvider(ctx).StringF(ViperKeyCourierSMTPFrom, "noreply@kratos.ory.sh")
}

func (p *Config) CourierSMTPFromName(ctx context.Context) string {
	return p.GetProvider(ctx).StringF(ViperKeyCourierSMTPFromName, "")
}

func (p *Config) CourierSMTPLocalName(ctx context.Context) string {
	return p.GetProvider(ctx).StringF(ViperKeyCourierSMTPLocalName, "localhost")
}

func (p *Config) CourierTemplatesRoot(ctx context.Context) string {
	return p.GetProvider(ctx).StringF(ViperKeyCourierTemplatesPath, "courier/builtin/templates")
}

func (p *Config) CourierTemplatesHelper(ctx context.Context, key string) *CourierEmailTemplate {
	courierTemplate := &CourierEmailTemplate{
		Body: &CourierEmailBodyTemplate{
			PlainText: "",
			HTML:      "",
		},
		Subject: "",
	}

	if !p.GetProvider(ctx).Exists(key) {
		return courierTemplate
	}

	out, err := p.GetProvider(ctx).Marshal(kjson.Parser())
	if err != nil {
		p.l.WithError(err).Fatalf("Unable to dencode values from %s.", key)
		return courierTemplate
	}

	config := gjson.GetBytes(out, key).Raw
	if len(config) == 0 {
		return courierTemplate
	}

	if err := json.NewDecoder(bytes.NewBufferString(config)).Decode(&courierTemplate); err != nil {
		p.l.WithError(err).Fatalf("Unable to encode values from %s.", key)
		return courierTemplate
	}
	return courierTemplate
}

func (p *Config) CourierTemplatesVerificationInvalid(ctx context.Context) *CourierEmailTemplate {
	return p.CourierTemplatesHelper(ctx, ViperKeyCourierTemplatesVerificationInvalidEmail)
}

func (p *Config) CourierTemplatesVerificationValid(ctx context.Context) *CourierEmailTemplate {
	return p.CourierTemplatesHelper(ctx, ViperKeyCourierTemplatesVerificationValidEmail)
}

func (p *Config) CourierTemplatesRecoveryInvalid(ctx context.Context) *CourierEmailTemplate {
	return p.CourierTemplatesHelper(ctx, ViperKeyCourierTemplatesRecoveryInvalidEmail)
}

func (p *Config) CourierTemplatesRecoveryValid(ctx context.Context) *CourierEmailTemplate {
	return p.CourierTemplatesHelper(ctx, ViperKeyCourierTemplatesRecoveryValidEmail)
}

func (p *Config) CourierTemplatesRecoveryCodeInvalid(ctx context.Context) *CourierEmailTemplate {
	return p.CourierTemplatesHelper(ctx, ViperKeyCourierTemplatesRecoveryCodeInvalidEmail)
}

func (p *Config) CourierTemplatesRecoveryCodeValid(ctx context.Context) *CourierEmailTemplate {
	return p.CourierTemplatesHelper(ctx, ViperKeyCourierTemplatesRecoveryCodeValidEmail)
}

func (p *Config) CourierTemplatesVerificationCodeInvalid(ctx context.Context) *CourierEmailTemplate {
	return p.CourierTemplatesHelper(ctx, ViperKeyCourierTemplatesVerificationCodeInvalidEmail)
}

func (p *Config) CourierTemplatesVerificationCodeValid(ctx context.Context) *CourierEmailTemplate {
	return p.CourierTemplatesHelper(ctx, ViperKeyCourierTemplatesVerificationCodeValidEmail)
}

func (p *Config) CourierMessageRetries(ctx context.Context) int {
	return p.GetProvider(ctx).IntF(ViperKeyCourierMessageRetries, 5)
}

func (p *Config) CourierSMTPHeaders(ctx context.Context) map[string]string {
	return p.GetProvider(ctx).StringMap(ViperKeyCourierSMTPHeaders)
}

func (p *Config) CourierSMSRequestConfig(ctx context.Context) json.RawMessage {
	if !p.GetProvider(ctx).Bool(ViperKeyCourierSMSEnabled) {
		return nil
	}

	out, err := p.GetProvider(ctx).Marshal(kjson.Parser())
	if err != nil {
		p.l.WithError(err).Warn("Unable to marshal SMS request configuration.")
		return nil
	}

	config := gjson.GetBytes(out, ViperKeyCourierSMSRequestConfig).Raw
	if len(config) <= 0 {
		return json.RawMessage("{}")
	}

	return json.RawMessage(config)
}

func (p *Config) CourierSMSFrom(ctx context.Context) string {
	return p.GetProvider(ctx).StringF(ViperKeyCourierSMSFrom, "Ory Kratos")
}

func (p *Config) CourierSMSEnabled(ctx context.Context) bool {
	return p.GetProvider(ctx).Bool(ViperKeyCourierSMSEnabled)
}

func splitUrlAndFragment(s string) (string, string) {
	i := strings.IndexByte(s, '#')
	if i < 0 {
		return s, ""
	}
	return s[:i], s[i+1:]
}

func (p *Config) ParseAbsoluteOrRelativeURIOrFail(ctx context.Context, key string) *url.URL {
	parsed, err := p.ParseAbsoluteOrRelativeURI(p.GetProvider(ctx).String(key))
	if err != nil {
		p.l.WithError(errors.WithStack(err)).
			Fatalf("Configuration value from key %s is not a valid URL: %s", key, p.GetProvider(ctx).String(key))
	}
	return parsed
}

func (p *Config) ParseURIOrFail(ctx context.Context, key string) *url.URL {
	parsed, err := p.ParseURI(p.GetProvider(ctx).String(key))
	if err != nil {
		p.l.WithField("reason", "expected scheme to be set").
			Fatalf("Configuration value from key %s is not a valid URL: %s", key, p.GetProvider(ctx).String(key))
	}
	return parsed
}

func (p *Config) ParseAbsoluteOrRelativeURI(rawUrl string) (*url.URL, error) {
	u, frag := splitUrlAndFragment(rawUrl)
	parsed, err := url.ParseRequestURI(u)
	if err != nil {
		return nil, errors.Wrapf(err, "configuration value not a valid URL: %s", rawUrl)
	}

	if frag != "" {
		parsed.Fragment = frag
	}

	return parsed, nil
}

func (p *Config) ParseURI(rawUrl string) (*url.URL, error) {
	parsed, err := p.ParseAbsoluteOrRelativeURI(rawUrl)
	if err != nil {
		return nil, err
	}
	if parsed.Scheme == "" {
		return nil, errors.Errorf("configuration value is not a valid URL: %s", rawUrl)
	}
	return parsed, nil
}

func (p *Config) Tracing(ctx context.Context) *otelx.Config {
	return p.GetProvider(ctx).TracingConfig("Ory Kratos")
}

func (p *Config) IsInsecureDevMode(ctx context.Context) bool {
	return p.GetProvider(ctx).Bool("dev")
}

func (p *Config) IsBackgroundCourierEnabled(ctx context.Context) bool {
	return p.GetProvider(ctx).Bool("watch-courier")
}

func (p *Config) CourierExposeMetricsPort(ctx context.Context) int {
	return p.GetProvider(ctx).Int("expose-metrics-port")
}

func (p *Config) MetricsListenOn(ctx context.Context) string {
	return strings.Replace(p.AdminListenOn(ctx), ":4434", fmt.Sprintf(":%d", p.CourierExposeMetricsPort(ctx)), 1)
}

func (p *Config) SelfServiceFlowVerificationUI(ctx context.Context) *url.URL {
	return p.ParseAbsoluteOrRelativeURIOrFail(ctx, ViperKeySelfServiceVerificationUI)
}

func (p *Config) SelfServiceFlowVerificationRequestLifespan(ctx context.Context) time.Duration {
	return p.GetProvider(ctx).DurationF(ViperKeySelfServiceVerificationRequestLifespan, time.Hour)
}

<<<<<<< HEAD
func (p *Config) IsBackgroundCleanupEnabled() bool {
	return p.Source().Bool("background-cleanup")
}

func (p *Config) CourierExposeMetricsPort() int {
	return p.Source().Int("expose-metrics-port")
=======
func (p *Config) SelfServiceFlowVerificationReturnTo(ctx context.Context, defaultReturnTo *url.URL) *url.URL {
	return p.GetProvider(ctx).RequestURIF(ViperKeySelfServiceVerificationBrowserDefaultReturnTo, defaultReturnTo)
>>>>>>> 41b7c51c
}

func (p *Config) SelfServiceFlowVerificationAfterHooks(ctx context.Context, strategy string) []SelfServiceHook {
	return p.selfServiceHooks(ctx, HookStrategyKey(ViperKeySelfServiceVerificationAfter, strategy))
}

func (p *Config) SelfServiceFlowRecoveryReturnTo(ctx context.Context, defaultReturnTo *url.URL) *url.URL {
	return p.GetProvider(ctx).RequestURIF(ViperKeySelfServiceRecoveryBrowserDefaultReturnTo, defaultReturnTo)
}

func (p *Config) SelfServiceFlowRecoveryRequestLifespan(ctx context.Context) time.Duration {
	return p.GetProvider(ctx).DurationF(ViperKeySelfServiceRecoveryRequestLifespan, time.Hour)
}

func (p *Config) SelfServiceFlowRecoveryNotifyUnknownRecipients(ctx context.Context) bool {
	return p.GetProvider(ctx).BoolF(ViperKeySelfServiceRecoveryNotifyUnknownRecipients, false)
}

func (p *Config) SelfServiceLinkMethodLifespan(ctx context.Context) time.Duration {
	return p.GetProvider(ctx).DurationF(ViperKeyLinkLifespan, time.Hour)
}

func (p *Config) SelfServiceLinkMethodBaseURL(ctx context.Context) *url.URL {
	return p.GetProvider(ctx).RequestURIF(ViperKeyLinkBaseURL, p.SelfPublicURL(ctx))
}

func (p *Config) SelfServiceCodeMethodLifespan(ctx context.Context) time.Duration {
	return p.GetProvider(ctx).DurationF(ViperKeyCodeLifespan, time.Hour)
}

func (p *Config) DatabaseCleanupSleepTables(ctx context.Context) time.Duration {
	return p.GetProvider(ctx).Duration(ViperKeyDatabaseCleanupSleepTables)
}

func (p *Config) DatabaseCleanupBatchSize(ctx context.Context) int {
	return p.GetProvider(ctx).Int(ViperKeyDatabaseCleanupBatchSize)
}

<<<<<<< HEAD
func (p *Config) DatabaseCleanupBatchSize() int {
	return p.p.IntF(ViperKeyDatabaseCleanupBatchSize, 100)
}

func (p *Config) DatabaseCleanupSleepBackground() time.Duration {
	return p.p.DurationF(ViperKeyDatabaseCleanupSleepBackground, 30*time.Minute)
}

func (p *Config) DatabaseCleanupSleepTables() time.Duration {
	return p.p.DurationF(ViperKeyDatabaseCleanupSleepTables, 1*time.Minute)
}

func (p *Config) SelfServiceFlowRecoveryAfterHooks(strategy string) []SelfServiceHook {
	return p.selfServiceHooks(HookStrategyKey(ViperKeySelfServiceRecoveryAfter, strategy))
=======
func (p *Config) SelfServiceFlowRecoveryAfterHooks(ctx context.Context, strategy string) []SelfServiceHook {
	return p.selfServiceHooks(ctx, HookStrategyKey(ViperKeySelfServiceRecoveryAfter, strategy))
>>>>>>> 41b7c51c
}

func (p *Config) SelfServiceFlowSettingsPrivilegedSessionMaxAge(ctx context.Context) time.Duration {
	return p.GetProvider(ctx).DurationF(ViperKeySelfServiceSettingsPrivilegedAuthenticationAfter, time.Hour)
}

func (p *Config) SessionSameSiteMode(ctx context.Context) http.SameSite {
	if !p.GetProvider(ctx).Exists(ViperKeySessionSameSite) {
		return p.CookieSameSiteMode(ctx)
	}

	switch p.GetProvider(ctx).StringF(ViperKeySessionSameSite, "Lax") {
	case "Lax":
		return http.SameSiteLaxMode
	case "Strict":
		return http.SameSiteStrictMode
	case "None":
		return http.SameSiteNoneMode
	}
	return http.SameSiteDefaultMode
}

func (p *Config) SessionDomain(ctx context.Context) string {
	if !p.GetProvider(ctx).Exists(ViperKeySessionDomain) {
		return p.CookieDomain(ctx)
	}
	return p.GetProvider(ctx).String(ViperKeySessionDomain)
}

func (p *Config) CookieDomain(ctx context.Context) string {
	return p.GetProvider(ctx).String(ViperKeyCookieDomain)
}

func (p *Config) SessionWhoAmIAAL(ctx context.Context) string {
	return p.GetProvider(ctx).String(ViperKeySessionWhoAmIAAL)
}

func (p *Config) SessionWhoAmICaching(ctx context.Context) bool {
	return p.GetProvider(ctx).Bool(ViperKeySessionWhoAmICaching)
}

<<<<<<< HEAD
func (p *Config) SessionWhoAmIRefreshAllowed() bool {
	return p.p.Bool(ViperKeySessionWhoAmIRefreshAllowed)
}

func (p *Config) SessionRefreshMinTimeLeft() time.Duration {
	return p.p.DurationF(ViperKeySessionRefreshMinTimeLeft, p.SessionLifespan())
=======
func (p *Config) SessionRefreshMinTimeLeft(ctx context.Context) time.Duration {
	return p.GetProvider(ctx).DurationF(ViperKeySessionRefreshMinTimeLeft, p.SessionLifespan(ctx))
>>>>>>> 41b7c51c
}

func (p *Config) SelfServiceSettingsRequiredAAL(ctx context.Context) string {
	return p.GetProvider(ctx).String(ViperKeySelfServiceSettingsRequiredAAL)
}

func (p *Config) CookieSameSiteMode(ctx context.Context) http.SameSite {
	switch p.GetProvider(ctx).StringF(ViperKeyCookieSameSite, "Lax") {
	case "Lax":
		return http.SameSiteLaxMode
	case "Strict":
		return http.SameSiteStrictMode
	case "None":
		return http.SameSiteNoneMode
	}
	return http.SameSiteDefaultMode
}

func (p *Config) SessionPath(ctx context.Context) string {
	if !p.GetProvider(ctx).Exists(ViperKeySessionPath) {
		return p.CookiePath(ctx)
	}
	return p.GetProvider(ctx).String(ViperKeySessionPath)
}

func (p *Config) CookiePath(ctx context.Context) string {
	return p.GetProvider(ctx).String(ViperKeyCookiePath)
}

func (p *Config) SelfServiceFlowLoginReturnTo(ctx context.Context, strategy string) *url.URL {
	return p.selfServiceReturnTo(ctx, ViperKeySelfServiceLoginAfter, strategy)
}

func (p *Config) SelfServiceFlowRegistrationReturnTo(ctx context.Context, strategy string) *url.URL {
	return p.selfServiceReturnTo(ctx, ViperKeySelfServiceRegistrationAfter, strategy)
}

func (p *Config) SelfServiceFlowSettingsReturnTo(ctx context.Context, strategy string, defaultReturnTo *url.URL) *url.URL {
	return p.GetProvider(ctx).RequestURIF(
		ViperKeySelfServiceSettingsAfter+"."+strategy+"."+DefaultBrowserReturnURL,
		p.GetProvider(ctx).RequestURIF(ViperKeySelfServiceSettingsAfter+"."+DefaultBrowserReturnURL,
			defaultReturnTo,
		),
	)
}

func (p *Config) selfServiceReturnTo(ctx context.Context, key string, strategy string) *url.URL {
	return p.GetProvider(ctx).RequestURIF(
		key+"."+strategy+"."+DefaultBrowserReturnURL,
		p.GetProvider(ctx).RequestURIF(key+"."+DefaultBrowserReturnURL,
			p.SelfServiceBrowserDefaultReturnTo(ctx),
		),
	)
}

func (p *Config) ConfigVersion(ctx context.Context) string {
	return p.GetProvider(ctx).StringF(ViperKeyVersion, UnknownVersion)
}

func (p *Config) PasswordPolicyConfig(ctx context.Context) *PasswordPolicy {
	return &PasswordPolicy{
		HaveIBeenPwnedHost:               p.GetProvider(ctx).StringF(ViperKeyPasswordHaveIBeenPwnedHost, "api.pwnedpasswords.com"),
		HaveIBeenPwnedEnabled:            p.GetProvider(ctx).BoolF(ViperKeyPasswordHaveIBeenPwnedEnabled, true),
		MaxBreaches:                      uint(p.GetProvider(ctx).Int(ViperKeyPasswordMaxBreaches)),
		IgnoreNetworkErrors:              p.GetProvider(ctx).BoolF(ViperKeyIgnoreNetworkErrors, true),
		MinPasswordLength:                uint(p.GetProvider(ctx).IntF(ViperKeyPasswordMinLength, 8)),
		IdentifierSimilarityCheckEnabled: p.GetProvider(ctx).BoolF(ViperKeyPasswordIdentifierSimilarityCheckEnabled, true),
	}
}

func (p *Config) WebAuthnForPasswordless(ctx context.Context) bool {
	return p.GetProvider(ctx).BoolF(ViperKeyWebAuthnPasswordless, false)
}

func (p *Config) WebAuthnConfig(ctx context.Context) *webauthn.Config {
	return &webauthn.Config{
		RPDisplayName: p.GetProvider(ctx).String(ViperKeyWebAuthnRPDisplayName),
		RPID:          p.GetProvider(ctx).String(ViperKeyWebAuthnRPID),
		RPOrigin:      p.GetProvider(ctx).String(ViperKeyWebAuthnRPOrigin),
		RPIcon:        p.GetProvider(ctx).String(ViperKeyWebAuthnRPIcon),
		AuthenticatorSelection: protocol.AuthenticatorSelection{
			UserVerification: protocol.VerificationDiscouraged,
		},
	}
}

func (p *Config) HasherPasswordHashingAlgorithm(ctx context.Context) string {
	configValue := p.GetProvider(ctx).StringF(ViperKeyHasherAlgorithm, DefaultPasswordHashingAlgorithm)
	switch configValue {
	case "bcrypt":
		return configValue
	case "argon2":
		fallthrough
	default:
		return configValue
	}
}

func (p *Config) CipherAlgorithm(ctx context.Context) string {
	configValue := p.GetProvider(ctx).StringF(ViperKeyCipherAlgorithm, DefaultCipherAlgorithm)
	switch configValue {
	case "noop":
		return configValue
	case "xchacha20-poly1305":
		return configValue
	case "aes":
		fallthrough
	default:
		return configValue
	}
}

type CertFunc = func(*tls.ClientHelloInfo) (*tls.Certificate, error)

func (p *Config) GetTLSCertificatesForPublic(ctx context.Context) CertFunc {
	return p.getTLSCertificates(
		ctx,
		"public",
		p.GetProvider(ctx).String(ViperKeyPublicTLSCertBase64),
		p.GetProvider(ctx).String(ViperKeyPublicTLSKeyBase64),
		p.GetProvider(ctx).String(ViperKeyPublicTLSCertPath),
		p.GetProvider(ctx).String(ViperKeyPublicTLSKeyPath),
	)
}

func (p *Config) GetTLSCertificatesForAdmin(ctx context.Context) CertFunc {
	return p.getTLSCertificates(
		ctx,
		"admin",
		p.GetProvider(ctx).String(ViperKeyAdminTLSCertBase64),
		p.GetProvider(ctx).String(ViperKeyAdminTLSKeyBase64),
		p.GetProvider(ctx).String(ViperKeyAdminTLSCertPath),
		p.GetProvider(ctx).String(ViperKeyAdminTLSKeyPath),
	)
}

func (p *Config) getTLSCertificates(ctx context.Context, daemon, certBase64, keyBase64, certPath, keyPath string) CertFunc {
	if certBase64 != "" && keyBase64 != "" {
		cert, err := tlsx.CertificateFromBase64(certBase64, keyBase64)
		if err != nil {
			p.l.WithError(err).Fatalf("Unable to load HTTPS TLS Certificate")
			return nil // reachable in unit tests when Fatalf is hooked
		}
		p.l.Infof("Setting up HTTPS for %s", daemon)
		return func(*tls.ClientHelloInfo) (*tls.Certificate, error) { return &cert, nil }
	}
	if certPath != "" && keyPath != "" {
		errs := make(chan error, 1)
		getCert, err := tlsx.GetCertificate(ctx, certPath, keyPath, errs)
		if err != nil {
			p.l.WithError(err).Fatalf("Unable to load HTTPS TLS Certificate")
			return nil // reachable in unit tests when Fatalf is hooked
		}
		go func() {
			for err := range errs {
				p.l.WithError(err).Error("Failed to reload TLS certificates, using previous certificates")
			}
		}()
		p.l.Infof("Setting up HTTPS for %s (automatic certificate reloading active)", daemon)
		return getCert
	}
	p.l.Infof("TLS has not been configured for %s, skipping", daemon)
	return nil
}

func (p *Config) GetProvider(ctx context.Context) *configx.Provider {
	return p.c.Config(ctx, p.p)
}<|MERGE_RESOLUTION|>--- conflicted
+++ resolved
@@ -18,32 +18,25 @@
 	"testing"
 	"time"
 
+	"github.com/inhies/go-bytesize"
+
+	"github.com/ory/x/watcherx"
+
 	"github.com/duo-labs/webauthn/protocol"
 	"github.com/duo-labs/webauthn/webauthn"
-<<<<<<< HEAD
+	"github.com/gofrs/uuid"
 
 	"github.com/ory/x/jsonschemax"
 
-	"github.com/ory/x/watcherx"
-
-	"github.com/ory/jsonschema/v3"
-
 	"github.com/ory/kratos/embedx"
 
 	"github.com/ory/x/tlsx"
 
-	"github.com/google/uuid"
-	"github.com/inhies/go-bytesize"
 	"github.com/stretchr/testify/require"
 
-=======
-	"github.com/gofrs/uuid"
-	"github.com/inhies/go-bytesize"
->>>>>>> 41b7c51c
 	kjson "github.com/knadh/koanf/parsers/json"
 	"github.com/pkg/errors"
 	"github.com/rs/cors"
-	"github.com/stretchr/testify/require"
 	"github.com/tidwall/gjson"
 	"go.opentelemetry.io/otel/trace"
 	"golang.org/x/net/publicsuffix"
@@ -51,17 +44,13 @@
 	"github.com/ory/herodot"
 	"github.com/ory/jsonschema/v3"
 	"github.com/ory/jsonschema/v3/httploader"
-	"github.com/ory/kratos/embedx"
 	"github.com/ory/x/configx"
 	"github.com/ory/x/contextx"
 	"github.com/ory/x/httpx"
-	"github.com/ory/x/jsonschemax"
 	"github.com/ory/x/jsonx"
 	"github.com/ory/x/logrusx"
 	"github.com/ory/x/otelx"
 	"github.com/ory/x/stringsx"
-	"github.com/ory/x/tlsx"
-	"github.com/ory/x/watcherx"
 )
 
 const (
@@ -126,11 +115,8 @@
 	ViperKeySessionPath                                      = "session.cookie.path"
 	ViperKeySessionPersistentCookie                          = "session.cookie.persistent"
 	ViperKeySessionWhoAmIAAL                                 = "session.whoami.required_aal"
-<<<<<<< HEAD
+	ViperKeySessionWhoAmICaching                             = "feature_flags.cacheable_sessions"
 	ViperKeySessionWhoAmIRefreshAllowed                      = "session.whoami.refresh_allowed"
-=======
-	ViperKeySessionWhoAmICaching                             = "feature_flags.cacheable_sessions"
->>>>>>> 41b7c51c
 	ViperKeySessionRefreshMinTimeLeft                        = "session.earliest_possible_extend"
 	ViperKeyCookieSameSite                                   = "cookies.same_site"
 	ViperKeyCookieDomain                                     = "cookies.domain"
@@ -208,9 +194,7 @@
 	ViperKeyClientHTTPNoPrivateIPRanges                      = "clients.http.disallow_private_ip_ranges"
 	ViperKeyClientHTTPPrivateIPExceptionURLs                 = "clients.http.private_ip_exception_urls"
 	ViperKeyVersion                                          = "version"
-	ViperKeyDatabaseCleanupBatchSize                         = "database.cleanup.batch_size"
 	ViperKeyDatabaseCleanupSleepBackground                   = "database.cleanup.sleep.background"
-	ViperKeyDatabaseCleanupSleepTables                       = "database.cleanup.sleep.tables"
 	ViperKeyHasherLegacyFandomCost                           = "hashers.legacyfandom.cost"
 	ViperKeyHasherLegacyFandomAESKey                         = "hashers.legacyfandom.key"
 	ViperKeyIdentityCaseSensitiveIdentifier                  = "identity.case_sensitive_identifier"
@@ -564,13 +548,12 @@
 	return &Bcrypt{Cost: cost}
 }
 
-<<<<<<< HEAD
 // fandom-start
-func (p *Config) HasherLegacyFandom() (*LegacyFandom, error) {
+func (p *Config) HasherLegacyFandom(ctx context.Context) (*LegacyFandom, error) {
 	// warn about usage of default values and point to the docs
 	// warning will require https://github.com/ory/viper/issues/19
 	cost := uint32(p.p.IntF(ViperKeyHasherLegacyFandomCost, int(BcryptDefaultCost)))
-	if !p.IsInsecureDevMode() && cost < BcryptDefaultCost {
+	if !p.IsInsecureDevMode(ctx) && cost < BcryptDefaultCost {
 		cost = BcryptDefaultCost
 	}
 
@@ -596,10 +579,7 @@
 
 //fandom-end
 
-func (p *Config) listenOn(key string) string {
-=======
 func (p *Config) listenOn(ctx context.Context, key string) string {
->>>>>>> 41b7c51c
 	fb := 4433
 	if key == "admin" {
 		fb = 4434
@@ -1287,17 +1267,12 @@
 	return p.GetProvider(ctx).DurationF(ViperKeySelfServiceVerificationRequestLifespan, time.Hour)
 }
 
-<<<<<<< HEAD
-func (p *Config) IsBackgroundCleanupEnabled() bool {
-	return p.Source().Bool("background-cleanup")
-}
-
-func (p *Config) CourierExposeMetricsPort() int {
-	return p.Source().Int("expose-metrics-port")
-=======
 func (p *Config) SelfServiceFlowVerificationReturnTo(ctx context.Context, defaultReturnTo *url.URL) *url.URL {
 	return p.GetProvider(ctx).RequestURIF(ViperKeySelfServiceVerificationBrowserDefaultReturnTo, defaultReturnTo)
->>>>>>> 41b7c51c
+}
+
+func (p *Config) IsBackgroundCleanupEnabled(ctx context.Context) bool {
+	return p.GetProvider(ctx).Bool("background-cleanup")
 }
 
 func (p *Config) SelfServiceFlowVerificationAfterHooks(ctx context.Context, strategy string) []SelfServiceHook {
@@ -1336,25 +1311,12 @@
 	return p.GetProvider(ctx).Int(ViperKeyDatabaseCleanupBatchSize)
 }
 
-<<<<<<< HEAD
-func (p *Config) DatabaseCleanupBatchSize() int {
-	return p.p.IntF(ViperKeyDatabaseCleanupBatchSize, 100)
+func (p *Config) SelfServiceFlowRecoveryAfterHooks(ctx context.Context, strategy string) []SelfServiceHook {
+	return p.selfServiceHooks(ctx, HookStrategyKey(ViperKeySelfServiceRecoveryAfter, strategy))
 }
 
 func (p *Config) DatabaseCleanupSleepBackground() time.Duration {
 	return p.p.DurationF(ViperKeyDatabaseCleanupSleepBackground, 30*time.Minute)
-}
-
-func (p *Config) DatabaseCleanupSleepTables() time.Duration {
-	return p.p.DurationF(ViperKeyDatabaseCleanupSleepTables, 1*time.Minute)
-}
-
-func (p *Config) SelfServiceFlowRecoveryAfterHooks(strategy string) []SelfServiceHook {
-	return p.selfServiceHooks(HookStrategyKey(ViperKeySelfServiceRecoveryAfter, strategy))
-=======
-func (p *Config) SelfServiceFlowRecoveryAfterHooks(ctx context.Context, strategy string) []SelfServiceHook {
-	return p.selfServiceHooks(ctx, HookStrategyKey(ViperKeySelfServiceRecoveryAfter, strategy))
->>>>>>> 41b7c51c
 }
 
 func (p *Config) SelfServiceFlowSettingsPrivilegedSessionMaxAge(ctx context.Context) time.Duration {
@@ -1396,17 +1358,12 @@
 	return p.GetProvider(ctx).Bool(ViperKeySessionWhoAmICaching)
 }
 
-<<<<<<< HEAD
+func (p *Config) SessionRefreshMinTimeLeft(ctx context.Context) time.Duration {
+	return p.GetProvider(ctx).DurationF(ViperKeySessionRefreshMinTimeLeft, p.SessionLifespan(ctx))
+}
+
 func (p *Config) SessionWhoAmIRefreshAllowed() bool {
 	return p.p.Bool(ViperKeySessionWhoAmIRefreshAllowed)
-}
-
-func (p *Config) SessionRefreshMinTimeLeft() time.Duration {
-	return p.p.DurationF(ViperKeySessionRefreshMinTimeLeft, p.SessionLifespan())
-=======
-func (p *Config) SessionRefreshMinTimeLeft(ctx context.Context) time.Duration {
-	return p.GetProvider(ctx).DurationF(ViperKeySessionRefreshMinTimeLeft, p.SessionLifespan(ctx))
->>>>>>> 41b7c51c
 }
 
 func (p *Config) SelfServiceSettingsRequiredAAL(ctx context.Context) string {
