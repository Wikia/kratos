package config_test

import (
	"bytes"
	"context"
	"encoding/base64"
	"encoding/json"
	"fmt"
	"io"
	"io/ioutil"
	"net/http"
	"net/url"
	"os"
	"path/filepath"
	"sync"
	"testing"
	"time"

	"github.com/ghodss/yaml"
	"github.com/spf13/cobra"

	"github.com/ory/x/watcherx"

	"github.com/ory/kratos/x"

	"github.com/ory/kratos/internal/testhelpers"

	"github.com/ory/x/configx"

	"github.com/sirupsen/logrus/hooks/test"

	"github.com/ory/x/logrusx"
	"github.com/ory/x/urlx"

	_ "github.com/ory/jsonschema/v3/fileloader"

	"github.com/ory/kratos/driver/config"

	"github.com/sirupsen/logrus"
	"github.com/stretchr/testify/assert"
	"github.com/stretchr/testify/require"
)

func TestViperProvider(t *testing.T) {
	t.Run("suite=loaders", func(t *testing.T) {
		p := config.MustNew(t, logrusx.New("", ""), os.Stderr,
			configx.WithConfigFiles("stub/.kratos.yaml"))

		t.Run("group=urls", func(t *testing.T) {
			assert.Equal(t, "http://test.kratos.ory.sh/login", p.SelfServiceFlowLoginUI().String())
			assert.Equal(t, "http://test.kratos.ory.sh/settings", p.SelfServiceFlowSettingsUI().String())
			assert.Equal(t, "http://test.kratos.ory.sh/register", p.SelfServiceFlowRegistrationUI().String())
			assert.Equal(t, "http://test.kratos.ory.sh/error", p.SelfServiceFlowErrorURL().String())

			assert.Equal(t, "http://admin.kratos.ory.sh", p.SelfAdminURL().String())
			assert.Equal(t, "http://public.kratos.ory.sh", p.SelfPublicURL(nil).String())

			var ds []string
			for _, v := range p.SelfServiceBrowserWhitelistedReturnToDomains() {
				ds = append(ds, v.String())
			}

			assert.Equal(t, []string{
				"http://return-to-1-test.ory.sh/",
				"http://return-to-2-test.ory.sh/",
				"http://*.wildcards.ory.sh",
<<<<<<< HEAD
=======
				"/return-to-relative-test/",
>>>>>>> 3e443b77
			}, ds)

			pWithFragments := config.MustNew(t, logrusx.New("", ""),
				os.Stderr,
				configx.WithValues(map[string]interface{}{
					config.ViperKeySelfServiceLoginUI:        "http://test.kratos.ory.sh/#/login",
					config.ViperKeySelfServiceSettingsURL:    "http://test.kratos.ory.sh/#/settings",
					config.ViperKeySelfServiceRegistrationUI: "http://test.kratos.ory.sh/#/register",
					config.ViperKeySelfServiceErrorUI:        "http://test.kratos.ory.sh/#/error",
				}),
				configx.SkipValidation(),
			)

			assert.Equal(t, "http://test.kratos.ory.sh/#/login", pWithFragments.SelfServiceFlowLoginUI().String())
			assert.Equal(t, "http://test.kratos.ory.sh/#/settings", pWithFragments.SelfServiceFlowSettingsUI().String())
			assert.Equal(t, "http://test.kratos.ory.sh/#/register", pWithFragments.SelfServiceFlowRegistrationUI().String())
			assert.Equal(t, "http://test.kratos.ory.sh/#/error", pWithFragments.SelfServiceFlowErrorURL().String())

			pWithRelativeFragments := config.MustNew(t, logrusx.New("", ""),
				os.Stderr,
				configx.WithValues(map[string]interface{}{
					config.ViperKeySelfServiceLoginUI:        "/login",
					config.ViperKeySelfServiceSettingsURL:    "/settings",
					config.ViperKeySelfServiceRegistrationUI: "/register",
					config.ViperKeySelfServiceErrorUI:        "/error",
				}),
				configx.SkipValidation(),
			)

			assert.Equal(t, "/login", pWithRelativeFragments.SelfServiceFlowLoginUI().String())
			assert.Equal(t, "/settings", pWithRelativeFragments.SelfServiceFlowSettingsUI().String())
			assert.Equal(t, "/register", pWithRelativeFragments.SelfServiceFlowRegistrationUI().String())
			assert.Equal(t, "/error", pWithRelativeFragments.SelfServiceFlowErrorURL().String())

			for _, v := range []string{
				"#/login",
				"test.kratos.ory.sh/login",
			} {

				logger := logrusx.New("", "")
				logger.Logger.ExitFunc = func(code int) { panic("") }
				hook := new(test.Hook)
				logger.Logger.Hooks.Add(hook)

				pWithIncorrectUrls := config.MustNew(t, logger,
					os.Stderr,
					configx.WithValues(map[string]interface{}{
						config.ViperKeySelfServiceLoginUI: v,
					}),
					configx.SkipValidation(),
				)

				assert.Panics(t, func() { pWithIncorrectUrls.SelfServiceFlowLoginUI() })

				assert.Equal(t, logrus.FatalLevel, hook.LastEntry().Level)
				assert.Equal(t, "Configuration value from key selfservice.flows.login.ui_url is not a valid URL: "+v, hook.LastEntry().Message)
				assert.Equal(t, 1, len(hook.Entries))
			}
		})

		t.Run("group=default_return_to", func(t *testing.T) {
			assert.Equal(t, "https://self-service/login/password/return_to", p.SelfServiceFlowLoginReturnTo("password").String())
			assert.Equal(t, "https://self-service/login/return_to", p.SelfServiceFlowLoginReturnTo("oidc").String())

			assert.Equal(t, "https://self-service/registration/return_to", p.SelfServiceFlowRegistrationReturnTo("password").String())
			assert.Equal(t, "https://self-service/registration/oidc/return_to", p.SelfServiceFlowRegistrationReturnTo("oidc").String())

			assert.Equal(t, "https://self-service/settings/password/return_to", p.SelfServiceFlowSettingsReturnTo("password", p.SelfServiceBrowserDefaultReturnTo()).String())
			assert.Equal(t, "https://self-service/settings/return_to", p.SelfServiceFlowSettingsReturnTo("profile", p.SelfServiceBrowserDefaultReturnTo()).String())

			assert.Equal(t, "http://test.kratos.ory.sh:4000/", p.SelfServiceFlowLogoutRedirectURL().String())
			p.MustSet(config.ViperKeySelfServiceLogoutBrowserDefaultReturnTo, "")
			assert.Equal(t, "http://return-to-3-test.ory.sh/", p.SelfServiceFlowLogoutRedirectURL().String())
		})

		t.Run("group=identity", func(t *testing.T) {
			c := config.MustNew(t, logrusx.New("", ""), os.Stderr,
				configx.WithConfigFiles("stub/.kratos.mock.identities.yaml"),
				configx.SkipValidation())

			assert.Equal(t, "http://test.kratos.ory.sh/default-identity.schema.json", c.DefaultIdentityTraitsSchemaURL().String())

			ss := c.IdentityTraitsSchemas()
			assert.Equal(t, 2, len(ss))

			assert.Contains(t, ss, config.Schema{
				ID:  "default",
				URL: "http://test.kratos.ory.sh/default-identity.schema.json",
			})
			assert.Contains(t, ss, config.Schema{
				ID:  "other",
				URL: "http://test.kratos.ory.sh/other-identity.schema.json",
			})
		})

		t.Run("group=serve", func(t *testing.T) {
			assert.Equal(t, "admin.kratos.ory.sh:1234", p.AdminListenOn())
			assert.Equal(t, "public.kratos.ory.sh:1235", p.PublicListenOn())
		})

		t.Run("group=dsn", func(t *testing.T) {
			assert.Equal(t, "sqlite://foo.db?mode=memory&_fk=true", p.DSN())
		})

		t.Run("group=secrets", func(t *testing.T) {
			assert.Equal(t, [][]byte{
				[]byte("session-key-7f8a9b77-1"),
				[]byte("session-key-7f8a9b77-2"),
			}, p.SecretsSession())
			var cipherExpected [32]byte
			for k, v := range []byte("secret-thirty-two-character-long") {
				cipherExpected[k] = byte(v)
			}
			assert.Equal(t, [][32]byte{
				cipherExpected,
			}, p.SecretsCipher())
		})

		t.Run("group=methods", func(t *testing.T) {
			for _, tc := range []struct {
				id      string
				config  string
				enabled bool
			}{
				{id: "password", enabled: true, config: `{"haveibeenpwned_host":"api.pwnedpasswords.com","haveibeenpwned_enabled":true,"ignore_network_errors":true,"max_breaches":0}`},
				{id: "oidc", enabled: true, config: `{"providers":[{"client_id":"a","client_secret":"b","id":"github","provider":"github","mapper_url":"http://test.kratos.ory.sh/default-identity.schema.json"}]}`},
				{id: "totp", enabled: true, config: `{"issuer":"issuer.ory.sh"}`},
			} {
				strategy := p.SelfServiceStrategy(tc.id)
				assert.Equal(t, tc.enabled, strategy.Enabled)
				assert.JSONEq(t, tc.config, string(strategy.Config))
			}
		})

		t.Run("method=registration", func(t *testing.T) {
			assert.Equal(t, time.Minute*98, p.SelfServiceFlowRegistrationRequestLifespan())

			t.Run("hook=before", func(t *testing.T) {
				expHooks := []config.SelfServiceHook{
					{Name: "web_hook", Config: json.RawMessage(`{"method":"GET","url":"https://test.kratos.ory.sh/before_registration_hook"}`)},
				}

				hooks := p.SelfServiceFlowRegistrationBeforeHooks()

				require.Len(t, hooks, 1)
				assert.Equal(t, expHooks, hooks)
				// assert.EqualValues(t, "redirect", hook.Name)
				// assert.JSONEq(t, `{"allow_user_defined_redirect":false,"default_redirect_url":"http://test.kratos.ory.sh:4000/"}`, string(hook.Config))
			})

			for _, tc := range []struct {
				strategy string
				hooks    []config.SelfServiceHook
			}{
				{
					strategy: "password",
					hooks: []config.SelfServiceHook{
						{Name: "session", Config: json.RawMessage(`{}`)},
						{Name: "web_hook", Config: json.RawMessage(`{"body":"/path/to/template.jsonnet","method":"POST","url":"https://test.kratos.ory.sh/after_registration_password_hook"}`)},
						// {Name: "verify", Config: json.RawMessage(`{}`)},
						// {Name: "redirect", Config: json.RawMessage(`{"allow_user_defined_redirect":false,"default_redirect_url":"http://test.kratos.ory.sh:4000/"}`)},
					},
				},
				{
					strategy: "oidc",
					hooks: []config.SelfServiceHook{
						// {Name: "verify", Config: json.RawMessage(`{}`)},
						{Name: "web_hook", Config: json.RawMessage(`{"body":"/path/to/template.jsonnet","method":"GET","url":"https://test.kratos.ory.sh/after_registration_oidc_hook"}`)},
						{Name: "session", Config: json.RawMessage(`{}`)},
						// {Name: "redirect", Config: json.RawMessage(`{"allow_user_defined_redirect":false,"default_redirect_url":"http://test.kratos.ory.sh:4000/"}`)},
					},
				},
				{
					strategy: config.HookGlobal,
					hooks: []config.SelfServiceHook{
						{Name: "web_hook", Config: json.RawMessage(`{"auth":{"config":{"in":"header","name":"My-Key","value":"My-Key-Value"},"type":"api_key"},"body":"/path/to/template.jsonnet","method":"POST","url":"https://test.kratos.ory.sh/after_registration_global_hook"}`)},
					},
				},
			} {
				t.Run("hook=after/strategy="+tc.strategy, func(t *testing.T) {
					hooks := p.SelfServiceFlowRegistrationAfterHooks(tc.strategy)
					assert.Equal(t, tc.hooks, hooks)
				})
			}
		})

		t.Run("method=totp", func(t *testing.T) {
			assert.Equal(t, "issuer.ory.sh", p.TOTPIssuer())
		})

		t.Run("method=login", func(t *testing.T) {
			assert.Equal(t, time.Minute*99, p.SelfServiceFlowLoginRequestLifespan())

			t.Run("hook=before", func(t *testing.T) {
				expHooks := []config.SelfServiceHook{
					{Name: "web_hook", Config: json.RawMessage(`{"method":"POST","url":"https://test.kratos.ory.sh/before_login_hook"}`)},
				}

				hooks := p.SelfServiceFlowLoginBeforeHooks()

				require.Len(t, hooks, 1)
				assert.Equal(t, expHooks, hooks)
				// assert.EqualValues(t, "redirect", hook.Name)
				// assert.JSONEq(t, `{"allow_user_defined_redirect":false,"default_redirect_url":"http://test.kratos.ory.sh:4000/"}`, string(hook.Config))
			})

			for _, tc := range []struct {
				strategy string
				hooks    []config.SelfServiceHook
			}{
				{
					strategy: "password",
					hooks: []config.SelfServiceHook{
						{Name: "revoke_active_sessions", Config: json.RawMessage(`{}`)},
						{Name: "require_verified_address", Config: json.RawMessage(`{}`)},
						{Name: "web_hook", Config: json.RawMessage(`{"auth":{"config":{"password":"super-secret","user":"test-user"},"type":"basic_auth"},"body":"/path/to/template.jsonnet","method":"POST","url":"https://test.kratos.ory.sh/after_login_password_hook"}`)},
					},
				},
				{
					strategy: "oidc",
					hooks: []config.SelfServiceHook{
						{Name: "web_hook", Config: json.RawMessage(`{"body":"/path/to/template.jsonnet","method":"GET","url":"https://test.kratos.ory.sh/after_login_oidc_hook"}`)},
						{Name: "revoke_active_sessions", Config: json.RawMessage(`{}`)},
					},
				},
				{
					strategy: config.HookGlobal,
					hooks: []config.SelfServiceHook{
						{Name: "web_hook", Config: json.RawMessage(`{"body":"/path/to/template.jsonnet","method":"POST","url":"https://test.kratos.ory.sh/after_login_global_hook"}`)},
					},
				},
			} {
				t.Run("hook=after/strategy="+tc.strategy, func(t *testing.T) {
					hooks := p.SelfServiceFlowLoginAfterHooks(tc.strategy)
					assert.Equal(t, tc.hooks, hooks)
				})
			}
		})

		t.Run("method=settings", func(t *testing.T) {
			assert.Equal(t, time.Minute*99, p.SelfServiceFlowSettingsFlowLifespan())
			assert.Equal(t, time.Minute*5, p.SelfServiceFlowSettingsPrivilegedSessionMaxAge())

			for _, tc := range []struct {
				strategy string
				hooks    []config.SelfServiceHook
			}{
				{
					strategy: "password",
					hooks: []config.SelfServiceHook{
						{Name: "web_hook", Config: json.RawMessage(`{"body":"/path/to/template.jsonnet","method":"POST","url":"https://test.kratos.ory.sh/after_settings_password_hook"}`)},
					},
				},
				{
					strategy: "profile",
					hooks: []config.SelfServiceHook{
						{Name: "web_hook", Config: json.RawMessage(`{"body":"/path/to/template.jsonnet","method":"POST","url":"https://test.kratos.ory.sh/after_settings_profile_hook"}`)},
					},
				},
				{
					strategy: config.HookGlobal,
					hooks: []config.SelfServiceHook{
						{Name: "web_hook", Config: json.RawMessage(`{"body":"/path/to/template.jsonnet","method":"POST","url":"https://test.kratos.ory.sh/after_settings_global_hook"}`)},
					},
				},
			} {
				t.Run("hook=after/strategy="+tc.strategy, func(t *testing.T) {
					hooks := p.SelfServiceFlowSettingsAfterHooks(tc.strategy)
					assert.Equal(t, tc.hooks, hooks)
				})
			}
		})

		t.Run("method=recovery", func(t *testing.T) {
			assert.Equal(t, true, p.SelfServiceFlowRecoveryEnabled())
			assert.Equal(t, time.Minute*98, p.SelfServiceFlowRecoveryRequestLifespan())
			assert.Equal(t, "http://test.kratos.ory.sh/recovery", p.SelfServiceFlowRecoveryUI().String())

			hooks := p.SelfServiceFlowRecoveryAfterHooks(config.HookGlobal)
			assert.Equal(t, []config.SelfServiceHook{{Name: "web_hook", Config: json.RawMessage(`{"body":"/path/to/template.jsonnet","method":"GET","url":"https://test.kratos.ory.sh/after_recovery_hook"}`)}}, hooks)
		})

		t.Run("method=verification", func(t *testing.T) {
			assert.Equal(t, time.Minute*97, p.SelfServiceFlowVerificationRequestLifespan())
			assert.Equal(t, "http://test.kratos.ory.sh/verification", p.SelfServiceFlowVerificationUI().String())

			hooks := p.SelfServiceFlowVerificationAfterHooks(config.HookGlobal)
			assert.Equal(t, []config.SelfServiceHook{{Name: "web_hook", Config: json.RawMessage(`{"body":"/path/to/template.jsonnet","method":"GET","url":"https://test.kratos.ory.sh/after_verification_hook"}`)}}, hooks)
		})

		t.Run("group=hashers", func(t *testing.T) {
			c := p.HasherArgon2()
			assert.Equal(t, &config.Argon2{Memory: 1048576, Iterations: 2, Parallelism: 4,
				SaltLength: 16, KeyLength: 32, DedicatedMemory: config.Argon2DefaultDedicatedMemory, ExpectedDeviation: config.Argon2DefaultDeviation, ExpectedDuration: config.Argon2DefaultDuration}, c)
		})

		t.Run("group=set_provider_by_json", func(t *testing.T) {
			providerConfigJSON := `{"providers": [{"id":"github-test","provider":"github","client_id":"set_json_test","client_secret":"secret","mapper_url":"http://mapper-url","scope":["user:email"]}]}`
			strategyConfigJSON := fmt.Sprintf(`{"enabled":true, "config": %s}`, providerConfigJSON)

			p.MustSet(config.ViperKeySelfServiceStrategyConfig+".oidc", strategyConfigJSON)
			strategy := p.SelfServiceStrategy("oidc")
			assert.JSONEq(t, providerConfigJSON, string(strategy.Config))
		})
	})
}

type InterceptHook struct {
	lastEntry *logrus.Entry
}

func (l InterceptHook) Levels() []logrus.Level {
	return []logrus.Level{logrus.FatalLevel}
}

func (l InterceptHook) Fire(e *logrus.Entry) error {
	l.lastEntry = e
	return nil
}

func TestBcrypt(t *testing.T) {
	p := config.MustNew(t, logrusx.New("", ""), os.Stderr, configx.SkipValidation())

	require.NoError(t, p.Set(config.ViperKeyHasherBcryptCost, 4))
	require.NoError(t, p.Set("dev", false))
	assert.EqualValues(t, uint32(12), p.HasherBcrypt().Cost)

	require.NoError(t, p.Set("dev", true))
	assert.EqualValues(t, uint32(4), p.HasherBcrypt().Cost)
}

func TestProviderBaseURLs(t *testing.T) {
	machineHostname, err := os.Hostname()
	if err != nil {
		machineHostname = "127.0.0.1"
	}

	p := config.MustNew(t, logrusx.New("", ""), os.Stderr, configx.SkipValidation())
	assert.Equal(t, "https://"+machineHostname+":4433/", p.SelfPublicURL(nil).String())
	assert.Equal(t, "https://"+machineHostname+":4434/", p.SelfAdminURL().String())

	p.MustSet(config.ViperKeyPublicPort, 4444)
	p.MustSet(config.ViperKeyAdminPort, 4445)
	assert.Equal(t, "https://"+machineHostname+":4444/", p.SelfPublicURL(nil).String())
	assert.Equal(t, "https://"+machineHostname+":4445/", p.SelfAdminURL().String())

	p.MustSet(config.ViperKeyPublicHost, "public.ory.sh")
	p.MustSet(config.ViperKeyAdminHost, "admin.ory.sh")
	assert.Equal(t, "https://public.ory.sh:4444/", p.SelfPublicURL(nil).String())
	assert.Equal(t, "https://admin.ory.sh:4445/", p.SelfAdminURL().String())

	// Set to dev mode
	p.MustSet("dev", true)
	assert.Equal(t, "http://public.ory.sh:4444/", p.SelfPublicURL(nil).String())
	assert.Equal(t, "http://admin.ory.sh:4445/", p.SelfAdminURL().String())

	// Check domain aliases
	p.MustSet(config.ViperKeyPublicDomainAliases, []config.DomainAlias{
		{
			MatchDomain: "www.google.com",
			BasePath:    "/.ory/",
			Scheme:      "https",
		},
		{
			MatchDomain: "www.amazon.com",
			BasePath:    "/",
			Scheme:      "http",
		},
		{
			MatchDomain: "ory.sh:1234",
			BasePath:    "/",
			Scheme:      "https",
		},
	})
	assert.Equal(t, "http://public.ory.sh:4444/", p.SelfPublicURL(nil).String())
	assert.Equal(t, "http://public.ory.sh:4444/", p.SelfPublicURL(&http.Request{
		URL:  new(url.URL),
		Host: "www.not-google.com",
	}).String())
	assert.Equal(t, "https://www.GooGle.com:312/.ory/", p.SelfPublicURL(&http.Request{
		URL:  new(url.URL),
		Host: "www.GooGle.com:312",
	}).String())
	assert.Equal(t, "http://www.amazon.com/", p.SelfPublicURL(&http.Request{
		URL:  new(url.URL),
		Host: "www.amazon.com",
	}).String())

	// Check domain aliases with alias query param
	assert.Equal(t, "http://www.amazon.com/", p.SelfPublicURL(&http.Request{
		URL:  &url.URL{RawQuery: url.Values{"alias": {"www.amazon.com"}}.Encode()},
		Host: "www.GooGle.com:312",
	}).String())
	assert.Equal(t, "https://ory.sh:1234/", p.SelfPublicURL(&http.Request{
		URL:  &url.URL{RawQuery: url.Values{"alias": {"ory.sh:1234"}}.Encode()},
		Host: "www.amazon.com",
	}).String())
	assert.Equal(t, "http://www.amazon.com:8181/", p.SelfPublicURL(&http.Request{
		URL:  new(url.URL),
		Host: "www.amazon.com:8181",
	}).String())
	assert.Equal(t, "http://www.amazon.com:8181/", p.SelfPublicURL(&http.Request{
		URL:  &url.URL{RawQuery: url.Values{"alias": {"www.amazon.com:8181"}}.Encode()},
		Host: "www.GooGle.com:312",
	}).String())
}

func TestViperProvider_Secrets(t *testing.T) {
	p := config.MustNew(t, logrusx.New("", ""), os.Stderr, configx.SkipValidation())

	def := p.SecretsDefault()
	assert.NotEmpty(t, def)
	assert.Equal(t, def, p.SecretsSession())
	assert.Equal(t, def, p.SecretsDefault())
	assert.Empty(t, p.SecretsCipher())
	err := p.Set(config.ViperKeySecretsCipher, []string{"short-secret-key"})
	require.NoError(t, err)
	assert.Equal(t, [][32]byte{}, p.SecretsCipher())
}

func TestViperProvider_Defaults(t *testing.T) {
	l := logrusx.New("", "")

	for k, tc := range []struct {
		init   func() *config.Config
		expect func(t *testing.T, p *config.Config)
	}{
		{
			init: func() *config.Config {
				return config.MustNew(t, l, os.Stderr, configx.SkipValidation())
			},
		},
		{
			init: func() *config.Config {
				return config.MustNew(t, l,
					os.Stderr,
					configx.WithConfigFiles("stub/.defaults.yml"), configx.SkipValidation())
			},
		},
		{
			init: func() *config.Config {
				return config.MustNew(t, l, os.Stderr, configx.WithConfigFiles("stub/.defaults-password.yml"), configx.SkipValidation())
			},
		},
		{
			init: func() *config.Config {
				return config.MustNew(t, l, os.Stderr, configx.WithConfigFiles("../../test/e2e/profiles/recovery/.kratos.yml"), configx.SkipValidation())
			},
			expect: func(t *testing.T, p *config.Config) {
				assert.True(t, p.SelfServiceFlowRecoveryEnabled())
				assert.False(t, p.SelfServiceFlowVerificationEnabled())
				assert.True(t, p.SelfServiceStrategy("password").Enabled)
				assert.True(t, p.SelfServiceStrategy("profile").Enabled)
				assert.True(t, p.SelfServiceStrategy("link").Enabled)
				assert.False(t, p.SelfServiceStrategy("oidc").Enabled)
			},
		},
		{
			init: func() *config.Config {
				return config.MustNew(t, l, os.Stderr, configx.WithConfigFiles("../../test/e2e/profiles/verification/.kratos.yml"), configx.SkipValidation())
			},
			expect: func(t *testing.T, p *config.Config) {
				assert.False(t, p.SelfServiceFlowRecoveryEnabled())
				assert.True(t, p.SelfServiceFlowVerificationEnabled())
				assert.True(t, p.SelfServiceStrategy("password").Enabled)
				assert.True(t, p.SelfServiceStrategy("profile").Enabled)
				assert.True(t, p.SelfServiceStrategy("link").Enabled)
				assert.False(t, p.SelfServiceStrategy("oidc").Enabled)
			},
		},
		{
			init: func() *config.Config {
				return config.MustNew(t, l, os.Stderr, configx.WithConfigFiles("../../test/e2e/profiles/oidc/.kratos.yml"), configx.SkipValidation())
			},
			expect: func(t *testing.T, p *config.Config) {
				assert.False(t, p.SelfServiceFlowRecoveryEnabled())
				assert.False(t, p.SelfServiceFlowVerificationEnabled())
				assert.True(t, p.SelfServiceStrategy("password").Enabled)
				assert.True(t, p.SelfServiceStrategy("profile").Enabled)
				assert.True(t, p.SelfServiceStrategy("link").Enabled)
				assert.True(t, p.SelfServiceStrategy("oidc").Enabled)
			},
		},
	} {
		t.Run(fmt.Sprintf("case=%d", k), func(t *testing.T) {
			p := tc.init()

			if tc.expect != nil {
				tc.expect(t, p)
				return
			}
			assert.False(t, p.SelfServiceFlowRecoveryEnabled())
			assert.False(t, p.SelfServiceFlowVerificationEnabled())
			assert.True(t, p.SelfServiceStrategy("password").Enabled)
			assert.True(t, p.SelfServiceStrategy("profile").Enabled)
			assert.True(t, p.SelfServiceStrategy("link").Enabled)
			assert.False(t, p.SelfServiceStrategy("oidc").Enabled)
		})
	}

	t.Run("suite=ui_url", func(t *testing.T) {
		p := config.MustNew(t, l, os.Stderr, configx.SkipValidation())
		assert.Equal(t, "https://www.ory.sh/kratos/docs/fallback/login", p.SelfServiceFlowLoginUI().String())
		assert.Equal(t, "https://www.ory.sh/kratos/docs/fallback/settings", p.SelfServiceFlowSettingsUI().String())
		assert.Equal(t, "https://www.ory.sh/kratos/docs/fallback/registration", p.SelfServiceFlowRegistrationUI().String())
		assert.Equal(t, "https://www.ory.sh/kratos/docs/fallback/recovery", p.SelfServiceFlowRecoveryUI().String())
		assert.Equal(t, "https://www.ory.sh/kratos/docs/fallback/verification", p.SelfServiceFlowVerificationUI().String())
	})
}

func TestViperProvider_ReturnTo(t *testing.T) {
	l := logrusx.New("", "")
	p := config.MustNew(t, l, os.Stderr, configx.SkipValidation())

	p.MustSet(config.ViperKeySelfServiceBrowserDefaultReturnTo, "https://www.ory.sh/")
	assert.Equal(t, "https://www.ory.sh/", p.SelfServiceFlowVerificationReturnTo(urlx.ParseOrPanic("https://www.ory.sh/")).String())
	assert.Equal(t, "https://www.ory.sh/", p.SelfServiceFlowRecoveryReturnTo().String())

	p.MustSet(config.ViperKeySelfServiceRecoveryBrowserDefaultReturnTo, "https://www.ory.sh/recovery")
	assert.Equal(t, "https://www.ory.sh/recovery", p.SelfServiceFlowRecoveryReturnTo().String())

	p.MustSet(config.ViperKeySelfServiceVerificationBrowserDefaultReturnTo, "https://www.ory.sh/verification")
	assert.Equal(t, "https://www.ory.sh/verification", p.SelfServiceFlowVerificationReturnTo(urlx.ParseOrPanic("https://www.ory.sh/")).String())
}

func TestSession(t *testing.T) {
	l := logrusx.New("", "")
	p := config.MustNew(t, l, os.Stderr, configx.SkipValidation())

	assert.Equal(t, "ory_kratos_session", p.SessionName())
	p.MustSet(config.ViperKeySessionName, "ory_session")
	assert.Equal(t, "ory_session", p.SessionName())

	assert.Equal(t, time.Hour*24, p.SessionLifespan())
	p.MustSet(config.ViperKeySessionLifespan, "1m")
	assert.Equal(t, time.Minute, p.SessionLifespan())

	assert.Equal(t, true, p.SessionPersistentCookie())
	p.MustSet(config.ViperKeySessionPersistentCookie, false)
	assert.Equal(t, false, p.SessionPersistentCookie())
}

func TestCookies(t *testing.T) {
	l := logrusx.New("", "")
	p := config.MustNew(t, l, os.Stderr, configx.SkipValidation())

	t.Run("path", func(t *testing.T) {
		assert.Equal(t, "/", p.CookiePath())
		assert.Equal(t, "/", p.SessionPath())

		p.MustSet(config.ViperKeyCookiePath, "/cookie")
		assert.Equal(t, "/cookie", p.CookiePath())
		assert.Equal(t, "/cookie", p.SessionPath())

		p.MustSet(config.ViperKeySessionPath, "/session")
		assert.Equal(t, "/cookie", p.CookiePath())
		assert.Equal(t, "/session", p.SessionPath())
	})

	t.Run("SameSite", func(t *testing.T) {
		assert.Equal(t, http.SameSiteLaxMode, p.CookieSameSiteMode())
		assert.Equal(t, http.SameSiteLaxMode, p.SessionSameSiteMode())

		p.MustSet(config.ViperKeyCookieSameSite, "Strict")
		assert.Equal(t, http.SameSiteStrictMode, p.CookieSameSiteMode())
		assert.Equal(t, http.SameSiteStrictMode, p.SessionSameSiteMode())

		p.MustSet(config.ViperKeySessionSameSite, "None")
		assert.Equal(t, http.SameSiteStrictMode, p.CookieSameSiteMode())
		assert.Equal(t, http.SameSiteNoneMode, p.SessionSameSiteMode())
	})

	t.Run("domain", func(t *testing.T) {
		assert.Equal(t, "", p.CookieDomain())
		assert.Equal(t, "", p.SessionDomain())

		p.MustSet(config.ViperKeyCookieDomain, "www.cookie.com")
		assert.Equal(t, "www.cookie.com", p.CookieDomain())
		assert.Equal(t, "www.cookie.com", p.SessionDomain())

		p.MustSet(config.ViperKeySessionDomain, "www.session.com")
		assert.Equal(t, "www.cookie.com", p.CookieDomain())
		assert.Equal(t, "www.session.com", p.SessionDomain())
	})
}

func TestViperProvider_DSN(t *testing.T) {
	t.Run("case=dsn: memory", func(t *testing.T) {
		p := config.MustNew(t, logrusx.New("", ""), os.Stderr, configx.SkipValidation())
		p.MustSet(config.ViperKeyDSN, "memory")

		assert.Equal(t, config.DefaultSQLiteMemoryDSN, p.DSN())
	})

	t.Run("case=dsn: not memory", func(t *testing.T) {
		p := config.MustNew(t, logrusx.New("", ""), os.Stderr, configx.SkipValidation())

		dsn := "sqlite://foo.db?_fk=true"
		p.MustSet(config.ViperKeyDSN, dsn)

		assert.Equal(t, dsn, p.DSN())
	})

	t.Run("case=dsn: not set", func(t *testing.T) {
		dsn := ""

		var exitCode int
		l := logrusx.New("", "", logrusx.WithExitFunc(func(i int) {
			exitCode = i
		}), logrusx.WithHook(InterceptHook{}))
		p := config.MustNew(t, l, os.Stderr, configx.SkipValidation())

		assert.Equal(t, dsn, p.DSN())
		assert.NotEqual(t, 0, exitCode)
	})
}

func TestViperProvider_ParseURIOrFail(t *testing.T) {
	var exitCode int

	l := logrusx.New("", "", logrusx.WithExitFunc(func(i int) {
		exitCode = i
	}))
	p := config.MustNew(t, l, os.Stderr, configx.SkipValidation())
	require.Zero(t, exitCode)

	const testKey = "testKeyNotUsedInTheRealSchema"

	for _, tc := range []struct {
		u        string
		expected url.URL
	}{
		{
			u: "file:///etc/config/kratos/identity.schema.json",
			expected: url.URL{
				Scheme: "file",
				Path:   "/etc/config/kratos/identity.schema.json",
			},
		},
		{
			u: "file://./identity.schema.json",
			expected: url.URL{
				Scheme: "file",
				Host:   ".",
				Path:   "/identity.schema.json",
			},
		},
		{
			u: "base64://bG9jYWwgc3ViamVjdCA9I",
			expected: url.URL{
				Scheme: "base64",
				Host:   "bG9jYWwgc3ViamVjdCA9I",
			},
		},
		{
			u: "https://foo.bar/schema.json",
			expected: url.URL{
				Scheme: "https",
				Host:   "foo.bar",
				Path:   "/schema.json",
			},
		},
	} {
		t.Run("case=parse "+tc.u, func(t *testing.T) {
			require.NoError(t, p.Set(testKey, tc.u))

			u := p.ParseURIOrFail(testKey)
			require.Zero(t, exitCode)
			assert.Equal(t, tc.expected, *u)
		})
	}
}

func TestViperProvider_HaveIBeenPwned(t *testing.T) {
	p := config.MustNew(t, logrusx.New("", ""), os.Stderr, configx.SkipValidation())
	t.Run("case=hipb: host", func(t *testing.T) {
		p.MustSet(config.ViperKeyPasswordHaveIBeenPwnedHost, "foo.bar")
		assert.Equal(t, "foo.bar", p.PasswordPolicyConfig().HaveIBeenPwnedHost)
	})

	t.Run("case=hibp: enabled", func(t *testing.T) {
		p.MustSet(config.ViperKeyPasswordHaveIBeenPwnedEnabled, true)
		assert.Equal(t, true, p.PasswordPolicyConfig().HaveIBeenPwnedEnabled)
	})

	t.Run("case=hibp: enabled", func(t *testing.T) {
		p.MustSet(config.ViperKeyPasswordHaveIBeenPwnedEnabled, false)
		assert.Equal(t, false, p.PasswordPolicyConfig().HaveIBeenPwnedEnabled)
	})

	t.Run("case=hibp: max_breaches", func(t *testing.T) {
		p.MustSet(config.ViperKeyPasswordMaxBreaches, 10)
		assert.Equal(t, uint(10), p.PasswordPolicyConfig().MaxBreaches)
	})

	t.Run("case=hibp: ignore_network_errors", func(t *testing.T) {
		p.MustSet(config.ViperKeyIgnoreNetworkErrors, true)
		assert.Equal(t, true, p.PasswordPolicyConfig().IgnoreNetworkErrors)
	})

	t.Run("case=hibp: ignore_network_errors", func(t *testing.T) {
		p.MustSet(config.ViperKeyIgnoreNetworkErrors, false)
		assert.Equal(t, false, p.PasswordPolicyConfig().IgnoreNetworkErrors)
	})
}

func TestLoadingTLSConfig(t *testing.T) {
	certPath := filepath.Join(os.TempDir(), "e2e_test_cert_"+x.NewUUID().String()+".pem")
	keyPath := filepath.Join(os.TempDir(), "e2e_test_key_"+x.NewUUID().String()+".pem")

	testhelpers.GenerateTLSCertificateFilesForTests(t, certPath, keyPath)

	certRaw, err := ioutil.ReadFile(certPath)
	assert.Nil(t, err)

	keyRaw, err := ioutil.ReadFile(keyPath)
	assert.Nil(t, err)

	certBase64 := base64.StdEncoding.EncodeToString(certRaw)
	keyBase64 := base64.StdEncoding.EncodeToString(keyRaw)

	t.Run("case=public: loading inline base64 certificate", func(t *testing.T) {
		logger := logrusx.New("", "")
		logger.Logger.ExitFunc = func(code int) { panic("") }
		hook := new(test.Hook)
		logger.Logger.Hooks.Add(hook)

		p := config.MustNew(t, logger, os.Stderr, configx.SkipValidation())
		p.MustSet(config.ViperKeyPublicTLSKeyBase64, keyBase64)
		p.MustSet(config.ViperKeyPublicTLSCertBase64, certBase64)
		assert.NotNil(t, p.GetTSLCertificatesForPublic())
		assert.Equal(t, "Setting up HTTPS for public", hook.LastEntry().Message)
	})

	t.Run("case=public: loading certificate from a file", func(t *testing.T) {
		logger := logrusx.New("", "")
		logger.Logger.ExitFunc = func(code int) { panic("") }
		hook := new(test.Hook)
		logger.Logger.Hooks.Add(hook)

		p := config.MustNew(t, logger, os.Stderr, configx.SkipValidation())
		p.MustSet(config.ViperKeyPublicTLSKeyPath, keyPath)
		p.MustSet(config.ViperKeyPublicTLSCertPath, certPath)
		assert.NotNil(t, p.GetTSLCertificatesForPublic())
		assert.Equal(t, "Setting up HTTPS for public", hook.LastEntry().Message)
	})

	t.Run("case=public: failing to load inline base64 certificate", func(t *testing.T) {
		logger := logrusx.New("", "")
		logger.Logger.ExitFunc = func(code int) {}
		hook := new(test.Hook)
		logger.Logger.Hooks.Add(hook)

		p := config.MustNew(t, logger, os.Stderr, configx.SkipValidation())
		p.MustSet(config.ViperKeyPublicTLSKeyBase64, "empty")
		p.MustSet(config.ViperKeyPublicTLSCertBase64, certBase64)
		assert.Nil(t, p.GetTSLCertificatesForPublic())
		assert.Equal(t, "TLS has not been configured for public, skipping", hook.LastEntry().Message)
	})

	t.Run("case=public: failing to load certificate from a file", func(t *testing.T) {
		logger := logrusx.New("", "")
		logger.Logger.ExitFunc = func(code int) {}
		hook := new(test.Hook)
		logger.Logger.Hooks.Add(hook)

		p := config.MustNew(t, logger, os.Stderr, configx.SkipValidation())
		p.MustSet(config.ViperKeyPublicTLSKeyPath, "/dev/null")
		p.MustSet(config.ViperKeyPublicTLSCertPath, certPath)
		assert.Nil(t, p.GetTSLCertificatesForPublic())
		assert.Equal(t, "TLS has not been configured for public, skipping", hook.LastEntry().Message)
	})

	t.Run("case=admin: loading inline base64 certificate", func(t *testing.T) {
		logger := logrusx.New("", "")
		logger.Logger.ExitFunc = func(code int) { panic("") }
		hook := new(test.Hook)
		logger.Logger.Hooks.Add(hook)

		p := config.MustNew(t, logger, os.Stderr, configx.SkipValidation())
		p.MustSet(config.ViperKeyAdminTLSKeyBase64, keyBase64)
		p.MustSet(config.ViperKeyAdminTLSCertBase64, certBase64)
		assert.NotNil(t, p.GetTSLCertificatesForAdmin())
		assert.Equal(t, "Setting up HTTPS for admin", hook.LastEntry().Message)
	})

	t.Run("case=admin: loading certificate from a file", func(t *testing.T) {
		logger := logrusx.New("", "")
		logger.Logger.ExitFunc = func(code int) { panic("") }
		hook := new(test.Hook)
		logger.Logger.Hooks.Add(hook)

		p := config.MustNew(t, logger, os.Stderr, configx.SkipValidation())
		p.MustSet(config.ViperKeyAdminTLSKeyPath, keyPath)
		p.MustSet(config.ViperKeyAdminTLSCertPath, certPath)
		assert.NotNil(t, p.GetTSLCertificatesForAdmin())
		assert.Equal(t, "Setting up HTTPS for admin", hook.LastEntry().Message)
	})

	t.Run("case=admin: failing to load inline base64 certificate", func(t *testing.T) {
		logger := logrusx.New("", "")
		logger.Logger.ExitFunc = func(code int) {}
		hook := new(test.Hook)
		logger.Logger.Hooks.Add(hook)

		p := config.MustNew(t, logger, os.Stderr, configx.SkipValidation())
		p.MustSet(config.ViperKeyAdminTLSKeyBase64, "empty")
		p.MustSet(config.ViperKeyAdminTLSCertBase64, certBase64)
		assert.Nil(t, p.GetTSLCertificatesForAdmin())
		assert.Equal(t, "TLS has not been configured for admin, skipping", hook.LastEntry().Message)
	})

	t.Run("case=admin: failing to load certificate from a file", func(t *testing.T) {
		logger := logrusx.New("", "")
		logger.Logger.ExitFunc = func(code int) {}
		hook := new(test.Hook)
		logger.Logger.Hooks.Add(hook)

		p := config.MustNew(t, logger, os.Stderr, configx.SkipValidation())
		p.MustSet(config.ViperKeyAdminTLSKeyPath, "/dev/null")
		p.MustSet(config.ViperKeyAdminTLSCertPath, certPath)
		assert.Nil(t, p.GetTSLCertificatesForAdmin())
		assert.Equal(t, "TLS has not been configured for admin, skipping", hook.LastEntry().Message)
	})

}

func TestIdentitySchemaValidation(t *testing.T) {
	files := []string{"stub/.identity.test.json", "stub/.identity.other.json"}

	type identity struct {
		DefaultSchemaUrl string   `json:"default_schema_url"`
		Schemas          []string `json:"schemas"`
	}

	type configFile struct {
		identityFileName string
		SelfService      map[string]string            `json:"selfservice"`
		Courier          map[string]map[string]string `json:"courier"`
		DSN              string                       `json:"dsn"`
		Identity         *identity                    `json:"identity"`
	}

	setup := func(t *testing.T, file string) *configFile {
		identityTest, err := os.ReadFile(file)
		assert.NoError(t, err)
		return &configFile{
			identityFileName: file,
			SelfService: map[string]string{
				"default_browser_return_url": "https://some-return-url",
			},
			Courier: map[string]map[string]string{
				"smtp": {
					"connection_uri": "smtp://foo@bar",
				},
			},
			DSN: "memory",
			Identity: &identity{
				DefaultSchemaUrl: "base64://" + base64.StdEncoding.EncodeToString(identityTest),
				Schemas:          []string{},
			},
		}
	}

	marshalAndWrite := func(t *testing.T, ctx context.Context, tmpFile *os.File, identity *configFile) {
		j, err := yaml.Marshal(identity)
		assert.NoError(t, err)

		_, err = tmpFile.Seek(0, 0)
		require.NoError(t, err)
		require.NoError(t, tmpFile.Truncate(0))
		_, err = io.WriteString(tmpFile, string(j))
		assert.NoError(t, err)
		assert.NoError(t, tmpFile.Sync())
	}

	testWatch := func(t *testing.T, ctx context.Context, cmd *cobra.Command, i *configFile) (*config.Config, *test.Hook, *os.File, *configFile, chan bool) {
		c := make(chan bool, 1)
		tdir := t.TempDir()
		assert.NoError(t,
			os.MkdirAll(tdir, // DO NOT CHANGE THIS: https://github.com/fsnotify/fsnotify/issues/340
				os.ModePerm))
		tmpConfig, err := os.Create(filepath.Join(tdir, "config.yaml"))
		assert.NoError(t, err)

		marshalAndWrite(t, ctx, tmpConfig, i)

		l := logrusx.New("kratos-"+tmpConfig.Name(), "test")
		hook := test.NewLocal(l.Logger)

		conf, err := config.New(ctx, l, os.Stderr,
			configx.WithConfigFiles(tmpConfig.Name()),
			configx.AttachWatcher(func(event watcherx.Event, err error) {
				c <- true
			}))
		assert.NoError(t, err)

		// clean the hooks since it will throw an event on first boot
		hook.Reset()

		return conf, hook, tmpConfig, i, c
	}

	t.Run("case=skip invalid schema validation", func(t *testing.T) {
		ctx := context.Background()
		_, err := config.New(ctx, logrusx.New("", ""), os.Stderr,
			configx.WithConfigFiles("stub/.kratos.invalid.identities.yaml"),
			configx.SkipValidation())
		assert.NoError(t, err)
	})

	t.Run("case=invalid schema should throw error", func(t *testing.T) {
		ctx := context.Background()
		var stdErr bytes.Buffer
		_, err := config.New(ctx, logrusx.New("", ""), &stdErr,
			configx.WithConfigFiles("stub/.kratos.invalid.identities.yaml"))
		assert.Error(t, err)
		assert.Contains(t, err.Error(), "minimum 1 properties allowed, but found 0")
		assert.Contains(t, stdErr.String(), "minimum 1 properties allowed, but found 0")
	})

	t.Run("case=must fail on loading unreachable schemas", func(t *testing.T) {
		ctx, cancel := context.WithTimeout(context.Background(), time.Second*30)
		t.Cleanup(cancel)

		err := make(chan error, 1)
		go func(err chan error) {
			_, e := config.New(ctx, logrusx.New("", ""), os.Stderr,
				configx.WithConfigFiles("stub/.kratos.mock.identities.yaml"))
			err <- e
		}(err)

		select {
		case <-ctx.Done():
			panic("the test could not complete as the context timed out before the identity schema loader timed out")
		case e := <-err:
			assert.Error(t, e)
			assert.Contains(t, e.Error(), "no such host")
		}

	})

	t.Run("case=validate schema is validated on file change", func(t *testing.T) {
		var identities []*configFile

		for _, f := range files {
			identities = append(identities, setup(t, f))
		}

		invalidIdentity := setup(t, "stub/.identity.invalid.json")

		for _, i := range identities {
			t.Run("test=identity file "+i.identityFileName, func(t *testing.T) {
				ctx, cancel := context.WithTimeout(context.Background(), time.Second*30)

				_, hook, tmpConfig, i, c := testWatch(t, ctx, &cobra.Command{}, i)
				// Change the identity config to an invalid file
				i.Identity.DefaultSchemaUrl = invalidIdentity.Identity.DefaultSchemaUrl

				t.Cleanup(func() {
					cancel()
					tmpConfig.Close()
				})

				var wg sync.WaitGroup
				wg.Add(1)
				go func(t *testing.T, ctx context.Context, tmpFile *os.File, identity *configFile) {
					defer wg.Done()
					marshalAndWrite(t, ctx, tmpConfig, i)
				}(t, ctx, tmpConfig, i)

				select {
				case <-ctx.Done():
					panic("the test could not complete as the context timed out before the file watcher updated")
				case <-c:
					lastHook, err := hook.LastEntry().String()
					assert.NoError(t, err)

					assert.Contains(t, lastHook, "The changed identity schema configuration is invalid and could not be loaded.")
				}

				wg.Wait()
			})
		}
	})
}<|MERGE_RESOLUTION|>--- conflicted
+++ resolved
@@ -64,10 +64,7 @@
 				"http://return-to-1-test.ory.sh/",
 				"http://return-to-2-test.ory.sh/",
 				"http://*.wildcards.ory.sh",
-<<<<<<< HEAD
-=======
 				"/return-to-relative-test/",
->>>>>>> 3e443b77
 			}, ds)
 
 			pWithFragments := config.MustNew(t, logrusx.New("", ""),
