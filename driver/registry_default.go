// Copyright © 2023 Ory Corp
// SPDX-License-Identifier: Apache-2.0

package driver

import (
	"context"
	"crypto/sha256"
	"net/http"
	"strings"
	"sync"
	"testing"
	"time"

<<<<<<< HEAD
	"github.com/ory/x/contextx"
	"github.com/ory/x/jsonnetsecure"

	"github.com/ory/x/popx"

	"github.com/hashicorp/go-retryablehttp"

	"github.com/ory/kratos/credentials"

	"github.com/ory/x/httpx"
	"github.com/ory/x/otelx"
	otelsql "github.com/ory/x/otelx/sql"

=======
	"github.com/cenkalti/backoff"
	"github.com/dgraph-io/ristretto"
>>>>>>> f47675b8
	"github.com/gobuffalo/pop/v6"
	"github.com/gorilla/sessions"
	"github.com/hashicorp/go-retryablehttp"
	"github.com/luna-duclos/instrumentedsql"
	"github.com/pkg/errors"
	"go.opentelemetry.io/otel/trace/noop"

	"github.com/ory/herodot"
	"github.com/ory/kratos/cipher"
	"github.com/ory/kratos/continuity"
	"github.com/ory/kratos/courier"
	"github.com/ory/kratos/driver/config"
	"github.com/ory/kratos/hash"
	"github.com/ory/kratos/hydra"
	"github.com/ory/kratos/identity"
	"github.com/ory/kratos/persistence"
	"github.com/ory/kratos/persistence/sql"
	"github.com/ory/kratos/schema"
	"github.com/ory/kratos/selfservice/errorx"
	"github.com/ory/kratos/selfservice/flow/login"
	"github.com/ory/kratos/selfservice/flow/logout"
	"github.com/ory/kratos/selfservice/flow/recovery"
	"github.com/ory/kratos/selfservice/flow/registration"
	"github.com/ory/kratos/selfservice/flow/settings"
	"github.com/ory/kratos/selfservice/flow/verification"
	"github.com/ory/kratos/selfservice/hook"
	"github.com/ory/kratos/selfservice/strategy/code"
	"github.com/ory/kratos/selfservice/strategy/link"
	"github.com/ory/kratos/selfservice/strategy/lookup"
	"github.com/ory/kratos/selfservice/strategy/oidc"
	"github.com/ory/kratos/selfservice/strategy/password"
	"github.com/ory/kratos/selfservice/strategy/profile"
	"github.com/ory/kratos/selfservice/strategy/totp"
	"github.com/ory/kratos/selfservice/strategy/webauthn"
	"github.com/ory/kratos/session"
	"github.com/ory/kratos/x"
	"github.com/ory/nosurf"
	"github.com/ory/x/contextx"
	"github.com/ory/x/dbal"
	"github.com/ory/x/healthx"
	"github.com/ory/x/httpx"
	"github.com/ory/x/jsonnetsecure"
	"github.com/ory/x/jwksx"
	"github.com/ory/x/logrusx"
	"github.com/ory/x/otelx"
	otelsql "github.com/ory/x/otelx/sql"
	"github.com/ory/x/popx"
	prometheus "github.com/ory/x/prometheusx"
	"github.com/ory/x/sqlcon"
)

type RegistryDefault struct {
	rwl sync.RWMutex
	l   *logrusx.Logger
	c   *config.Config
	rc  *sync.Map

	ctxer contextx.Contextualizer

	injectedSelfserviceHooks map[string]func(config.SelfServiceHook) interface{}

	nosurf         nosurf.Handler
	trc            *otelx.Tracer
	pmm            *prometheus.MetricsManager
	writer         herodot.Writer
	healthxHandler *healthx.Handler
	metricsHandler *prometheus.Handler

	persister       persistence.Persister
	migrationStatus popx.MigrationStatuses

<<<<<<< HEAD
	hookVerifier             *hook.Verifier
	hookSessionIssuer        *hook.SessionIssuer
	hookSessionDestroyer     *hook.SessionDestroyer
	hookAddressVerifier      *hook.AddressVerifier
	hookShowVerificationUI   *hook.ShowVerificationUIHook
	hookTotpSecretsDestroyer *hook.TotpSecretsDestroyer

	credentialsHandler *credentials.Handler
=======
	hookVerifier            *hook.Verifier
	hookSessionIssuer       *hook.SessionIssuer
	hookSessionDestroyer    *hook.SessionDestroyer
	hookAddressVerifier     *hook.AddressVerifier
	hookShowVerificationUI  *hook.ShowVerificationUIHook
	hookCodeAddressVerifier *hook.CodeAddressVerifier
>>>>>>> f47675b8

	identityHandler   *identity.Handler
	identityValidator *identity.Validator
	identityManager   *identity.Manager

	courierHandler *courier.Handler

	continuityManager continuity.Manager

	schemaHandler *schema.Handler

	sessionHandler   *session.Handler
	sessionManager   session.Manager
	sessionTokenizer *session.Tokenizer

	passwordHasher    hash.Hasher
	passwordValidator password.Validator

	crypter cipher.Cipher

	errorHandler *errorx.Handler
	errorManager *errorx.Manager

	selfserviceRegistrationExecutor            *registration.HookExecutor
	selfserviceRegistrationHandler             *registration.Handler
	seflserviceRegistrationErrorHandler        *registration.ErrorHandler
	selfserviceRegistrationRequestErrorHandler *registration.ErrorHandler

	selfserviceLoginExecutor            *login.HookExecutor
	selfserviceLoginHandler             *login.Handler
	selfserviceLoginRequestErrorHandler *login.ErrorHandler

	selfserviceSettingsHandler      *settings.Handler
	selfserviceSettingsErrorHandler *settings.ErrorHandler
	selfserviceSettingsExecutor     *settings.HookExecutor

	selfserviceVerifyErrorHandler   *verification.ErrorHandler
	selfserviceVerifyManager        *identity.Manager
	selfserviceVerifyHandler        *verification.Handler
	selfserviceVerificationExecutor *verification.HookExecutor

	selfserviceLinkSender *link.Sender
	selfserviceCodeSender *code.Sender

	selfserviceRecoveryErrorHandler *recovery.ErrorHandler
	selfserviceRecoveryHandler      *recovery.Handler
	selfserviceRecoveryExecutor     *recovery.HookExecutor

	selfserviceLogoutHandler *logout.Handler

	selfserviceStrategies            []any
	replacementSelfserviceStrategies []NewStrategy

	hydra hydra.Hydra

	buildVersion string
	buildHash    string
	buildDate    string

	csrfTokenGenerator x.CSRFToken

	jsonnetVMProvider jsonnetsecure.VMProvider
	jsonnetPool       jsonnetsecure.Pool
	jwkFetcher        *jwksx.FetcherNext
}

func (m *RegistryDefault) JsonnetVM(ctx context.Context) (jsonnetsecure.VM, error) {
	if m.jsonnetVMProvider == nil {
		m.jsonnetVMProvider = &jsonnetsecure.DefaultProvider{Subcommand: "jsonnet", Pool: m.jsonnetPool}
	}
	return m.jsonnetVMProvider.JsonnetVM(ctx)
}

func (m *RegistryDefault) Audit() *logrusx.Logger {
	return m.Logger().WithField("audience", "audit")
}

func (m *RegistryDefault) RegisterPublicRoutes(ctx context.Context, router *x.RouterPublic) {
	m.LoginHandler().RegisterPublicRoutes(router)
	m.RegistrationHandler().RegisterPublicRoutes(router)
	m.LogoutHandler().RegisterPublicRoutes(router)
	m.SettingsHandler().RegisterPublicRoutes(router)
	m.IdentityHandler().RegisterPublicRoutes(router)
	m.CourierHandler().RegisterPublicRoutes(router)
	m.AllLoginStrategies().RegisterPublicRoutes(router)
	m.AllSettingsStrategies().RegisterPublicRoutes(router)
	m.AllRegistrationStrategies().RegisterPublicRoutes(router)
	m.SessionHandler().RegisterPublicRoutes(router)
	m.SelfServiceErrorHandler().RegisterPublicRoutes(router)
	m.SchemaHandler().RegisterPublicRoutes(router)

	m.AllRecoveryStrategies().RegisterPublicRoutes(router)
	m.RecoveryHandler().RegisterPublicRoutes(router)

	m.VerificationHandler().RegisterPublicRoutes(router)
	m.AllVerificationStrategies().RegisterPublicRoutes(router)

	m.HealthHandler(ctx).SetHealthRoutes(router.Router, false)
}

func (m *RegistryDefault) RegisterAdminRoutes(ctx context.Context, router *x.RouterAdmin) {
	m.RegistrationHandler().RegisterAdminRoutes(router)
	m.LoginHandler().RegisterAdminRoutes(router)
	m.LogoutHandler().RegisterAdminRoutes(router)
	m.SchemaHandler().RegisterAdminRoutes(router)
	m.SettingsHandler().RegisterAdminRoutes(router)
	m.IdentityHandler().RegisterAdminRoutes(router)
	m.CourierHandler().RegisterAdminRoutes(router)
	m.SelfServiceErrorHandler().RegisterAdminRoutes(router)

	m.CredentialsHandler().RegisterAdminRoutes(router)

	m.RecoveryHandler().RegisterAdminRoutes(router)
	m.AllRecoveryStrategies().RegisterAdminRoutes(router)
	m.SessionHandler().RegisterAdminRoutes(router)

	m.VerificationHandler().RegisterAdminRoutes(router)
	m.AllVerificationStrategies().RegisterAdminRoutes(router)

	m.HealthHandler(ctx).SetHealthRoutes(router, true)
	m.HealthHandler(ctx).SetVersionRoutes(router)
	m.MetricsHandler().SetRoutes(router)

	config.NewConfigHashHandler(m, router)
}

func (m *RegistryDefault) RegisterRoutes(ctx context.Context, public *x.RouterPublic, admin *x.RouterAdmin) {
	m.RegisterAdminRoutes(ctx, admin)
	m.RegisterPublicRoutes(ctx, public)
}

func NewRegistryDefault() *RegistryDefault {
	return &RegistryDefault{
		trc: otelx.NewNoop(nil, new(otelx.Config)),
		rc:  new(sync.Map),
	}
}

func (m *RegistryDefault) WithLogger(l *logrusx.Logger) Registry {
	m.l = l
	return m
}

func (m *RegistryDefault) WithJsonnetVMProvider(p jsonnetsecure.VMProvider) Registry {
	m.jsonnetVMProvider = p
	return m
}

func (m *RegistryDefault) LogoutHandler() *logout.Handler {
	if m.selfserviceLogoutHandler == nil {
		m.selfserviceLogoutHandler = logout.NewHandler(m)
	}
	return m.selfserviceLogoutHandler
}

func (m *RegistryDefault) HealthHandler(_ context.Context) *healthx.Handler {
	if m.healthxHandler == nil {
		m.healthxHandler = healthx.NewHandler(m.Writer(), config.Version,
			healthx.ReadyCheckers{
				"database": func(_ *http.Request) error {
					return m.Ping()
				},
				"migrations": func(r *http.Request) error {
					if m.migrationStatus != nil && !m.migrationStatus.HasPending() {
						return nil
					}

					status, err := m.Persister().MigrationStatus(r.Context())
					if err != nil {
						return err
					}

					if status.HasPending() {
						return errors.Errorf("migrations have not yet been fully applied")
					}

					m.migrationStatus = status
					return nil
				},
			})
	}

	return m.healthxHandler
}

func (m *RegistryDefault) MetricsHandler() *prometheus.Handler {
	if m.metricsHandler == nil {
		m.metricsHandler = prometheus.NewHandler(m.Writer(), config.Version)
	}

	return m.metricsHandler
}

func (m *RegistryDefault) WithCSRFHandler(c nosurf.Handler) {
	m.nosurf = c
}

func (m *RegistryDefault) CSRFHandler() nosurf.Handler {
	if m.nosurf == nil {
		panic("csrf handler is not set")
	}
	return m.nosurf
}

func (m *RegistryDefault) Config() *config.Config {
	if m.c == nil {
		panic("configuration not set")
	}
	return m.c
}

func (m *RegistryDefault) CourierConfig() config.CourierConfigs {
	return m.Config()
}

func (m *RegistryDefault) selfServiceStrategies() []any {
	if len(m.selfserviceStrategies) == 0 {
		if m.replacementSelfserviceStrategies != nil {
			// Construct self-service strategies from the replacements
			for _, newStrategy := range m.replacementSelfserviceStrategies {
				m.selfserviceStrategies = append(m.selfserviceStrategies, newStrategy(m))
			}
		} else {
			// Construct the default list of strategies
			m.selfserviceStrategies = []any{
				password.NewStrategy(m),
				oidc.NewStrategy(m),
				profile.NewStrategy(m),
				code.NewStrategy(m),
				link.NewStrategy(m),
				totp.NewStrategy(m),
				webauthn.NewStrategy(m),
				lookup.NewStrategy(m),
			}
		}
	}

	return m.selfserviceStrategies
}

func (m *RegistryDefault) strategyRegistrationEnabled(ctx context.Context, id string) bool {
	return m.Config().SelfServiceStrategy(ctx, id).Enabled
}

func (m *RegistryDefault) strategyLoginEnabled(ctx context.Context, id string) bool {
	return m.Config().SelfServiceStrategy(ctx, id).Enabled
}

func (m *RegistryDefault) RegistrationStrategies(ctx context.Context, filters ...registration.StrategyFilter) (registrationStrategies registration.Strategies) {
nextStrategy:
	for _, strategy := range m.selfServiceStrategies() {
		if s, ok := strategy.(registration.Strategy); ok {
			for _, filter := range filters {
				if !filter(s) {
					continue nextStrategy
				}
			}
			if m.strategyRegistrationEnabled(ctx, s.ID().String()) {
				registrationStrategies = append(registrationStrategies, s)
			}
		}
	}
	return
}

func (m *RegistryDefault) AllRegistrationStrategies() registration.Strategies {
	var registrationStrategies []registration.Strategy

	for _, strategy := range m.selfServiceStrategies() {
		if s, ok := strategy.(registration.Strategy); ok {
			registrationStrategies = append(registrationStrategies, s)
		}
	}
	return registrationStrategies
}

func (m *RegistryDefault) LoginStrategies(ctx context.Context, filters ...login.StrategyFilter) (loginStrategies login.Strategies) {
nextStrategy:
	for _, strategy := range m.selfServiceStrategies() {
		if s, ok := strategy.(login.Strategy); ok {
			for _, filter := range filters {
				if !filter(s) {
					continue nextStrategy
				}
			}
			if m.strategyLoginEnabled(ctx, s.ID().String()) {
				loginStrategies = append(loginStrategies, s)
			}
		}
	}
	return
}

func (m *RegistryDefault) AllLoginStrategies() login.Strategies {
	var loginStrategies []login.Strategy
	for _, strategy := range m.selfServiceStrategies() {
		if s, ok := strategy.(login.Strategy); ok {
			loginStrategies = append(loginStrategies, s)
		}
	}
	return loginStrategies
}

func (m *RegistryDefault) ActiveCredentialsCounterStrategies(_ context.Context) (activeCredentialsCounterStrategies []identity.ActiveCredentialsCounter) {
	for _, strategy := range m.selfServiceStrategies() {
		if s, ok := strategy.(identity.ActiveCredentialsCounter); ok {
			activeCredentialsCounterStrategies = append(activeCredentialsCounterStrategies, s)
		}
	}
	return
}

func (m *RegistryDefault) IdentityValidator() *identity.Validator {
	if m.identityValidator == nil {
		m.identityValidator = identity.NewValidator(m)
	}
	return m.identityValidator
}

func (m *RegistryDefault) WithConfig(c *config.Config) Registry {
	m.c = c
	return m
}

// WithSelfserviceStrategies is only available in testing and overrides the
// selfservice strategies with the given ones.
func (m *RegistryDefault) WithSelfserviceStrategies(t testing.TB, strategies []any) Registry {
	if t == nil {
		panic("Passing selfservice strategies is only supported in testing")
	}
	m.selfserviceStrategies = strategies
	return m
}

func (m *RegistryDefault) Writer() herodot.Writer {
	if m.writer == nil {
		h := herodot.NewJSONWriter(m.Logger())
		m.writer = h
	}
	return m.writer
}

func (m *RegistryDefault) Logger() *logrusx.Logger {
	if m.l == nil {
		m.l = logrusx.New("Ory Kratos", config.Version)
	}
	return m.l
}

func (m *RegistryDefault) IdentityHandler() *identity.Handler {
	if m.identityHandler == nil {
		m.identityHandler = identity.NewHandler(m)
	}
	return m.identityHandler
}

func (m *RegistryDefault) CredentialsHandler() *credentials.Handler {
	if m.credentialsHandler == nil {
		m.credentialsHandler = credentials.NewHandler(m)
	}
	return m.credentialsHandler
}

func (m *RegistryDefault) CourierHandler() *courier.Handler {
	if m.courierHandler == nil {
		m.courierHandler = courier.NewHandler(m)
	}
	return m.courierHandler
}

func (m *RegistryDefault) SchemaHandler() *schema.Handler {
	if m.schemaHandler == nil {
		m.schemaHandler = schema.NewHandler(m)
	}
	return m.schemaHandler
}

func (m *RegistryDefault) SessionHandler() *session.Handler {
	if m.sessionHandler == nil {
		m.sessionHandler = session.NewHandler(m)
	}
	return m.sessionHandler
}

func (m *RegistryDefault) Cipher(ctx context.Context) cipher.Cipher {
	if m.crypter == nil {
		switch m.c.CipherAlgorithm(ctx) {
		case "xchacha20-poly1305":
			m.crypter = cipher.NewCryptChaCha20(m)
		case "aes":
			m.crypter = cipher.NewCryptAES(m)
		default:
			m.crypter = cipher.NewNoop(m)
			m.l.Logger.Warning("No encryption configuration found. Default algorithm (noop) will be use that mean sensitive data will be recorded in plaintext")
		}
	}
	return m.crypter
}

func (m *RegistryDefault) Hasher(ctx context.Context) hash.Hasher {
	if m.passwordHasher == nil {
		switch m.c.HasherPasswordHashingAlgorithm(ctx) {
		case "bcrypt":
			m.passwordHasher = hash.NewHasherBcrypt(m)
		case "legacyfandom":
			m.passwordHasher = hash.NewHasherLegacyFandom(m)
		default:
			m.passwordHasher = hash.NewHasherArgon2(m)
		}
	}
	return m.passwordHasher
}

func (m *RegistryDefault) PasswordValidator() password.Validator {
	if m.passwordValidator == nil {
		var err error
		m.passwordValidator, err = password.NewDefaultPasswordValidatorStrategy(m)
		if err != nil {
			m.Logger().WithError(err).Fatal("could not initialize DefaultPasswordValidator")
		}
	}
	return m.passwordValidator
}

func (m *RegistryDefault) SelfServiceErrorHandler() *errorx.Handler {
	if m.errorHandler == nil {
		m.errorHandler = errorx.NewHandler(m)
	}
	return m.errorHandler
}

func (m *RegistryDefault) CookieManager(ctx context.Context) sessions.StoreExact {
	var keys [][]byte
	for _, k := range m.Config().SecretsSession(ctx) {
		encrypt := sha256.Sum256(k)
		keys = append(keys, k, encrypt[:])
	}

	cs := sessions.NewCookieStore(keys...)
	cs.Options.Secure = !m.Config().IsInsecureDevMode(ctx)
	cs.Options.HttpOnly = true

	if domain := m.Config().SessionDomain(ctx); domain != "" {
		cs.Options.Domain = domain
	}

	if path := m.Config().SessionPath(ctx); path != "" {
		cs.Options.Path = path
	}

	if sameSite := m.Config().SessionSameSiteMode(ctx); sameSite != 0 {
		cs.Options.SameSite = sameSite
	}

	cs.Options.MaxAge = 0
	if m.Config().SessionPersistentCookie(ctx) {
		cs.Options.MaxAge = int(m.Config().SessionLifespan(ctx).Seconds())
		cs.MaxAge(cs.Options.MaxAge)
	}
	return cs
}

func (m *RegistryDefault) ContinuityCookieManager(ctx context.Context) sessions.StoreExact {
	// To support hot reloading, this can not be instantiated only once.
	cs := sessions.NewCookieStore(m.Config().SecretsSession(ctx)...)
	cs.Options.Secure = !m.Config().IsInsecureDevMode(ctx)
	cs.Options.HttpOnly = true
	cs.Options.SameSite = http.SameSiteLaxMode
	return cs
}

func (m *RegistryDefault) Tracer(ctx context.Context) *otelx.Tracer {
	if m.trc == nil {
		return otelx.NewNoop(m.l, m.Config().Tracing(ctx))
	}
	return m.trc
}

func (m *RegistryDefault) SetTracer(t *otelx.Tracer) {
	m.trc = t
}

func (m *RegistryDefault) SessionManager() session.Manager {
	if m.sessionManager == nil {
		m.sessionManager = session.NewManagerHTTP(m)
	}
	return m.sessionManager
}

func (m *RegistryDefault) Hydra() hydra.Hydra {
	if m.hydra == nil {
		m.hydra = hydra.NewDefaultHydra(m)
	}
	return m.hydra
}

func (m *RegistryDefault) WithHydra(h hydra.Hydra) Registry {
	m.hydra = h
	return m
}

func (m *RegistryDefault) SelfServiceErrorManager() *errorx.Manager {
	if m.errorManager == nil {
		m.errorManager = errorx.NewManager(m)
	}
	return m.errorManager
}

func (m *RegistryDefault) CanHandle(dsn string) bool {
	return dsn == "memory" ||
		strings.HasPrefix(dsn, "mysql") ||
		strings.HasPrefix(dsn, "sqlite") ||
		strings.HasPrefix(dsn, "sqlite3") ||
		strings.HasPrefix(dsn, "postgres") ||
		strings.HasPrefix(dsn, "postgresql") ||
		strings.HasPrefix(dsn, "cockroach") ||
		strings.HasPrefix(dsn, "cockroachdb") ||
		strings.HasPrefix(dsn, "crdb")
}

func (m *RegistryDefault) Init(ctx context.Context, ctxer contextx.Contextualizer, opts ...RegistryOption) error {
	if m.persister != nil {
		// The DSN connection can not be hot-reloaded!
		panic("RegistryDefault.Init() must not be called more than once.")
	}

	o := newOptions(opts)

	m.jsonnetPool = o.jsonnetPool

	var instrumentedDriverOpts []instrumentedsql.Opt
	if m.Tracer(ctx).IsLoaded() {
		instrumentedDriverOpts = []instrumentedsql.Opt{
			instrumentedsql.WithTracer(otelsql.NewTracer()),
			instrumentedsql.WithOpsExcluded(instrumentedsql.OpSQLRowsNext),
			instrumentedsql.WithOmitArgs(), // don't risk leaking PII or secrets
		}
	}
	if o.replaceTracer != nil {
		m.trc = o.replaceTracer(m.trc)
	}

	if o.replacementStrategies != nil {
		m.replacementSelfserviceStrategies = o.replacementStrategies
	}

	if o.extraHooks != nil {
		m.WithHooks(o.extraHooks)
	}

	bc := backoff.NewExponentialBackOff()
	bc.MaxElapsedTime = time.Minute * 5
	bc.Reset()
	err := backoff.Retry(func() error {
		m.WithContextualizer(ctxer)

		pool, idlePool, connMaxLifetime, connMaxIdleTime, cleanedDSN := sqlcon.ParseConnectionOptions(m.l, m.Config().DSN(ctx))
		m.Logger().
			WithField("pool", pool).
			WithField("idlePool", idlePool).
			WithField("connMaxLifetime", connMaxLifetime).
			Debug("Connecting to SQL Database")
		c, err := pop.NewConnection(&pop.ConnectionDetails{
			URL:                       sqlcon.FinalizeDSN(m.l, cleanedDSN),
			IdlePool:                  idlePool,
			ConnMaxLifetime:           connMaxLifetime,
			ConnMaxIdleTime:           connMaxIdleTime,
			Pool:                      pool,
			UseInstrumentedDriver:     m.Tracer(ctx).IsLoaded(),
			InstrumentedDriverOptions: instrumentedDriverOpts,
		})
		if err != nil {
			m.Logger().WithError(err).Warnf("Unable to connect to database, retrying.")
			return errors.WithStack(err)
		}
		if err := c.Open(); err != nil {
			m.Logger().WithError(err).Warnf("Unable to open database, retrying.")
			return errors.WithStack(err)
		}
		p, err := sql.NewPersister(ctx, m, c, sql.WithExtraMigrations(o.extraMigrations...), sql.WithDisabledLogging(o.disableMigrationLogging))
		if err != nil {
			m.Logger().WithError(err).Warnf("Unable to initialize persister, retrying.")
			return err
		}

		if err := p.Ping(); err != nil {
			m.Logger().WithError(err).Warnf("Unable to ping database, retrying.")
			return err
		}

		// if dsn is memory we have to run the migrations on every start
		if dbal.IsMemorySQLite(m.Config().DSN(ctx)) || m.Config().DSN(ctx) == "memory" {
			m.Logger().Infoln("Ory Kratos is running migrations on every startup as DSN is memory. This means your data is lost when Kratos terminates.")
			if err := p.MigrateUp(ctx); err != nil {
				m.Logger().WithError(err).Warnf("Unable to run migrations, retrying.")
				return err
			}
		}

		if o.skipNetworkInit {
			m.persister = p
			return nil
		}

		net, err := p.DetermineNetwork(ctx)
		if err != nil {
			m.Logger().WithError(err).Warnf("Unable to determine network, retrying.")
			return err
		}

		m.persister = p.WithNetworkID(net.ID)
		return nil
	}, bc)
	if err != nil {
		return err
	}

	if o.inspect != nil {
		if err := o.inspect(m); err != nil {
			return errors.WithStack(err)
		}
	}
	return nil
}

func (m *RegistryDefault) SetPersister(p persistence.Persister) {
	m.persister = p
}

func (m *RegistryDefault) Courier(ctx context.Context) (courier.Courier, error) {
	return courier.NewCourier(ctx, m)
}

func (m *RegistryDefault) ContinuityManager() continuity.Manager {
	if m.continuityManager == nil {
		m.continuityManager = continuity.NewManagerCookie(m)
	}
	return m.continuityManager
}

func (m *RegistryDefault) ContinuityPersister() continuity.Persister {
	return m.persister
}

func (m *RegistryDefault) IdentityPool() identity.Pool {
	return m.persister
}

func (m *RegistryDefault) PrivilegedIdentityPool() identity.PrivilegedPool {
	return m.persister
}

func (m *RegistryDefault) RegistrationFlowPersister() registration.FlowPersister {
	return m.persister
}

func (m *RegistryDefault) RecoveryFlowPersister() recovery.FlowPersister {
	return m.persister
}

func (m *RegistryDefault) LoginFlowPersister() login.FlowPersister {
	return m.persister
}

func (m *RegistryDefault) SettingsFlowPersister() settings.FlowPersister {
	return m.persister
}

func (m *RegistryDefault) SelfServiceErrorPersister() errorx.Persister {
	return m.persister
}

func (m *RegistryDefault) SessionPersister() session.Persister {
	return m.persister
}

func (m *RegistryDefault) CourierPersister() courier.Persister {
	return m.persister
}

func (m *RegistryDefault) RecoveryTokenPersister() link.RecoveryTokenPersister {
	return m.Persister()
}

func (m *RegistryDefault) RecoveryCodePersister() code.RecoveryCodePersister {
	return m.Persister()
}

func (m *RegistryDefault) VerificationTokenPersister() link.VerificationTokenPersister {
	return m.Persister()
}

func (m *RegistryDefault) VerificationCodePersister() code.VerificationCodePersister {
	return m.Persister()
}

func (m *RegistryDefault) RegistrationCodePersister() code.RegistrationCodePersister {
	return m.Persister()
}

func (m *RegistryDefault) LoginCodePersister() code.LoginCodePersister {
	return m.Persister()
}

func (m *RegistryDefault) Persister() persistence.Persister {
	return m.persister
}

func (m *RegistryDefault) Ping() error {
	return m.persister.Ping()
}

func (m *RegistryDefault) WithCSRFTokenGenerator(cg x.CSRFToken) {
	m.csrfTokenGenerator = cg
}

func (m *RegistryDefault) GenerateCSRFToken(r *http.Request) string {
	if m.csrfTokenGenerator == nil {
		m.csrfTokenGenerator = x.DefaultCSRFToken
	}
	return m.csrfTokenGenerator(r)
}

func (m *RegistryDefault) IdentityManager() *identity.Manager {
	if m.identityManager == nil {
		m.identityManager = identity.NewManager(m)
	}
	return m.identityManager
}

func (m *RegistryDefault) PrometheusManager() *prometheus.MetricsManager {
	m.rwl.Lock()
	defer m.rwl.Unlock()
	if m.pmm == nil {
		m.pmm = prometheus.NewMetricsManagerWithPrefix("kratos", prometheus.HTTPMetrics, m.buildVersion, m.buildHash, m.buildDate)
	}
	return m.pmm
}

<<<<<<< HEAD
func (m *RegistryDefault) NamedHTTPClient(ctx context.Context, name string, opts ...httpx.ResilientOptions) *retryablehttp.Client {
	res, _ := m.rc.LoadOrStore(name, m.HTTPClient(ctx, opts...))
	return res.(*retryablehttp.Client)
}

func (m *RegistryDefault) HTTPClient(ctx context.Context, opts ...httpx.ResilientOptions) *retryablehttp.Client {
	opts = append(
		[]httpx.ResilientOptions{
			httpx.ResilientClientWithLogger(m.Logger()),
			httpx.ResilientClientWithMaxRetry(2),
			httpx.ResilientClientWithConnectionTimeout(30 * time.Second),
		},
		opts...,
	)

	tracer := m.Tracer(ctx)
	if tracer.IsLoaded() {
		opts = append(opts, httpx.ResilientClientWithTracer(tracer.Tracer()))
	}
=======
func (m *RegistryDefault) HTTPClient(_ context.Context, opts ...httpx.ResilientOptions) *retryablehttp.Client {
	opts = append(opts,
		httpx.ResilientClientWithLogger(m.Logger()),
		httpx.ResilientClientWithMaxRetry(2),
		httpx.ResilientClientWithConnectionTimeout(30*time.Second),
		httpx.ResilientClientWithTracer(noop.NewTracerProvider().Tracer("Ory Kratos")), // will use the tracer from a context if available
	)
>>>>>>> f47675b8

	// One of the few exceptions, this usually should not be hot reloaded.
	if m.Config().ClientHTTPNoPrivateIPRanges(contextx.RootContext) {
		opts = append(
			opts,
			httpx.ResilientClientDisallowInternalIPs(),
			// One of the few exceptions, this usually should not be hot reloaded.
			httpx.ResilientClientAllowInternalIPRequestsTo(m.Config().ClientHTTPPrivateIPExceptionURLs(contextx.RootContext)...),
		)
	}
	return httpx.NewResilientClient(opts...)
}

func (m *RegistryDefault) WithContextualizer(ctxer contextx.Contextualizer) Registry {
	m.ctxer = ctxer
	return m
}

func (m *RegistryDefault) Contextualizer() contextx.Contextualizer {
	if m.ctxer == nil {
		panic("registry Contextualizer not set")
	}
	return m.ctxer
}

func (m *RegistryDefault) JWKSFetcher() *jwksx.FetcherNext {
	if m.jwkFetcher == nil {
		maxItems := int64(10000000)
		cache, _ := ristretto.NewCache(&ristretto.Config{
			NumCounters:        maxItems * 10,
			MaxCost:            maxItems,
			BufferItems:        64,
			Metrics:            true,
			IgnoreInternalCost: true,
			Cost: func(value interface{}) int64 {
				return 1
			},
		})

		m.jwkFetcher = jwksx.NewFetcherNext(cache)
	}
	return m.jwkFetcher
}

func (m *RegistryDefault) SessionTokenizer() *session.Tokenizer {
	if m.sessionTokenizer == nil {
		m.sessionTokenizer = session.NewTokenizer(m)
	}
	return m.sessionTokenizer
}<|MERGE_RESOLUTION|>--- conflicted
+++ resolved
@@ -12,24 +12,8 @@
 	"testing"
 	"time"
 
-<<<<<<< HEAD
-	"github.com/ory/x/contextx"
-	"github.com/ory/x/jsonnetsecure"
-
-	"github.com/ory/x/popx"
-
-	"github.com/hashicorp/go-retryablehttp"
-
-	"github.com/ory/kratos/credentials"
-
-	"github.com/ory/x/httpx"
-	"github.com/ory/x/otelx"
-	otelsql "github.com/ory/x/otelx/sql"
-
-=======
 	"github.com/cenkalti/backoff"
 	"github.com/dgraph-io/ristretto"
->>>>>>> f47675b8
 	"github.com/gobuffalo/pop/v6"
 	"github.com/gorilla/sessions"
 	"github.com/hashicorp/go-retryablehttp"
@@ -40,6 +24,7 @@
 	"github.com/ory/herodot"
 	"github.com/ory/kratos/cipher"
 	"github.com/ory/kratos/continuity"
+	"github.com/ory/kratos/credentials"
 	"github.com/ory/kratos/courier"
 	"github.com/ory/kratos/driver/config"
 	"github.com/ory/kratos/hash"
@@ -101,23 +86,15 @@
 	persister       persistence.Persister
 	migrationStatus popx.MigrationStatuses
 
-<<<<<<< HEAD
-	hookVerifier             *hook.Verifier
-	hookSessionIssuer        *hook.SessionIssuer
-	hookSessionDestroyer     *hook.SessionDestroyer
-	hookAddressVerifier      *hook.AddressVerifier
-	hookShowVerificationUI   *hook.ShowVerificationUIHook
-	hookTotpSecretsDestroyer *hook.TotpSecretsDestroyer
-
-	credentialsHandler *credentials.Handler
-=======
 	hookVerifier            *hook.Verifier
 	hookSessionIssuer       *hook.SessionIssuer
 	hookSessionDestroyer    *hook.SessionDestroyer
 	hookAddressVerifier     *hook.AddressVerifier
 	hookShowVerificationUI  *hook.ShowVerificationUIHook
 	hookCodeAddressVerifier *hook.CodeAddressVerifier
->>>>>>> f47675b8
+	hookTotpSecretsDestroyer *hook.TotpSecretsDestroyer
+
+	credentialsHandler *credentials.Handler
 
 	identityHandler   *identity.Handler
 	identityValidator *identity.Validator
@@ -857,7 +834,6 @@
 	return m.pmm
 }
 
-<<<<<<< HEAD
 func (m *RegistryDefault) NamedHTTPClient(ctx context.Context, name string, opts ...httpx.ResilientOptions) *retryablehttp.Client {
 	res, _ := m.rc.LoadOrStore(name, m.HTTPClient(ctx, opts...))
 	return res.(*retryablehttp.Client)
@@ -869,6 +845,7 @@
 			httpx.ResilientClientWithLogger(m.Logger()),
 			httpx.ResilientClientWithMaxRetry(2),
 			httpx.ResilientClientWithConnectionTimeout(30 * time.Second),
+			httpx.ResilientClientWithTracer(noop.NewTracerProvider().Tracer("Ory Kratos")), // will use the tracer from a context if available
 		},
 		opts...,
 	)
@@ -877,15 +854,6 @@
 	if tracer.IsLoaded() {
 		opts = append(opts, httpx.ResilientClientWithTracer(tracer.Tracer()))
 	}
-=======
-func (m *RegistryDefault) HTTPClient(_ context.Context, opts ...httpx.ResilientOptions) *retryablehttp.Client {
-	opts = append(opts,
-		httpx.ResilientClientWithLogger(m.Logger()),
-		httpx.ResilientClientWithMaxRetry(2),
-		httpx.ResilientClientWithConnectionTimeout(30*time.Second),
-		httpx.ResilientClientWithTracer(noop.NewTracerProvider().Tracer("Ory Kratos")), // will use the tracer from a context if available
-	)
->>>>>>> f47675b8
 
 	// One of the few exceptions, this usually should not be hot reloaded.
 	if m.Config().ClientHTTPNoPrivateIPRanges(contextx.RootContext) {
