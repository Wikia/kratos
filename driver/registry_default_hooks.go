// Copyright © 2023 Ory Corp
// SPDX-License-Identifier: Apache-2.0

package driver

import (
	"github.com/ory/kratos/driver/config"
	"github.com/ory/kratos/selfservice/hook"
)

func (m *RegistryDefault) HookVerifier() *hook.Verifier {
	if m.hookVerifier == nil {
		m.hookVerifier = hook.NewVerifier(m)
	}
	return m.hookVerifier
}

func (m *RegistryDefault) HookSessionIssuer() *hook.SessionIssuer {
	if m.hookSessionIssuer == nil {
		m.hookSessionIssuer = hook.NewSessionIssuer(m)
	}
	return m.hookSessionIssuer
}

func (m *RegistryDefault) HookSessionDestroyer() *hook.SessionDestroyer {
	if m.hookSessionDestroyer == nil {
		m.hookSessionDestroyer = hook.NewSessionDestroyer(m)
	}
	return m.hookSessionDestroyer
}

func (m *RegistryDefault) HookAddressVerifier() *hook.AddressVerifier {
	if m.hookAddressVerifier == nil {
		m.hookAddressVerifier = hook.NewAddressVerifier()
	}
	return m.hookAddressVerifier
}

<<<<<<< HEAD
// fandom-start

func (m *RegistryDefault) HookTotpSecretsDestroyer() *hook.TotpSecretsDestroyer {
	if m.hookTotpSecretsDestroyer == nil {
		m.hookTotpSecretsDestroyer = hook.NewTotpSecretsDestroyer(m)
	}
	return m.hookTotpSecretsDestroyer
}

// fandom-end

=======
func (m *RegistryDefault) HookShowVerificationUI() *hook.ShowVerificationUIHook {
	if m.hookShowVerificationUI == nil {
		m.hookShowVerificationUI = hook.NewShowVerificationUIHook(m)
	}
	return m.hookShowVerificationUI
}

>>>>>>> 41b7c51c
func (m *RegistryDefault) WithHooks(hooks map[string]func(config.SelfServiceHook) interface{}) {
	m.injectedSelfserviceHooks = hooks
}

func (m *RegistryDefault) getHooks(credentialsType string, configs []config.SelfServiceHook) (i []interface{}) {
	for _, h := range configs {
		switch h.Name {
		case hook.KeySessionIssuer:
			i = append(i, m.HookSessionIssuer())
		case hook.KeySessionDestroyer:
			i = append(i, m.HookSessionDestroyer())
		case hook.KeyWebHook:
			i = append(i, hook.NewWebHook(m, h.Config))
		case hook.KeyAddressVerifier:
			i = append(i, m.HookAddressVerifier())
<<<<<<< HEAD
			// fandom-start
		case hook.KeyTotpLookupSecretsDestroyer:
			i = append(i, m.HookTotpSecretsDestroyer())
			// fandom-end
=======
		case hook.KeyVerificationUI:
			i = append(i, m.HookShowVerificationUI())
>>>>>>> 41b7c51c
		default:
			var found bool
			for name, m := range m.injectedSelfserviceHooks {
				if name == h.Name {
					i = append(i, m(h))
					found = true
					break
				}
			}
			if found {
				continue
			}
			m.l.
				WithField("for", credentialsType).
				WithField("hook", h.Name).
				Errorf("A unknown hook was requested and can therefore not be used")
		}
	}

	return i
}<|MERGE_RESOLUTION|>--- conflicted
+++ resolved
@@ -36,7 +36,13 @@
 	return m.hookAddressVerifier
 }
 
-<<<<<<< HEAD
+func (m *RegistryDefault) HookShowVerificationUI() *hook.ShowVerificationUIHook {
+	if m.hookShowVerificationUI == nil {
+		m.hookShowVerificationUI = hook.NewShowVerificationUIHook(m)
+	}
+	return m.hookShowVerificationUI
+}
+
 // fandom-start
 
 func (m *RegistryDefault) HookTotpSecretsDestroyer() *hook.TotpSecretsDestroyer {
@@ -48,15 +54,6 @@
 
 // fandom-end
 
-=======
-func (m *RegistryDefault) HookShowVerificationUI() *hook.ShowVerificationUIHook {
-	if m.hookShowVerificationUI == nil {
-		m.hookShowVerificationUI = hook.NewShowVerificationUIHook(m)
-	}
-	return m.hookShowVerificationUI
-}
-
->>>>>>> 41b7c51c
 func (m *RegistryDefault) WithHooks(hooks map[string]func(config.SelfServiceHook) interface{}) {
 	m.injectedSelfserviceHooks = hooks
 }
@@ -72,15 +69,12 @@
 			i = append(i, hook.NewWebHook(m, h.Config))
 		case hook.KeyAddressVerifier:
 			i = append(i, m.HookAddressVerifier())
-<<<<<<< HEAD
+		case hook.KeyVerificationUI:
+			i = append(i, m.HookShowVerificationUI())
 			// fandom-start
 		case hook.KeyTotpLookupSecretsDestroyer:
 			i = append(i, m.HookTotpSecretsDestroyer())
 			// fandom-end
-=======
-		case hook.KeyVerificationUI:
-			i = append(i, m.HookShowVerificationUI())
->>>>>>> 41b7c51c
 		default:
 			var found bool
 			for name, m := range m.injectedSelfserviceHooks {
