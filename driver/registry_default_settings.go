--- conflicted
+++ resolved
@@ -11,11 +11,7 @@
 )
 
 func (m *RegistryDefault) PostSettingsPrePersistHooks(ctx context.Context, settingsType string) (b []settings.PostHookPrePersistExecutor) {
-<<<<<<< HEAD
-	for _, v := range m.getHooks(settingsType, filter(m.Config(ctx).SelfServiceFlowSettingsAfterHooks(settingsType), config.PrePersist)) {
-=======
 	for _, v := range m.getHooks(settingsType, m.Config().SelfServiceFlowSettingsAfterHooks(ctx, settingsType)) {
->>>>>>> 41b7c51c
 		if hook, ok := v.(settings.PostHookPrePersistExecutor); ok {
 			b = append(b, hook)
 		}
@@ -39,11 +35,7 @@
 		initialHookCount = 1
 	}
 
-<<<<<<< HEAD
-	for _, v := range m.getHooks(settingsType, filter(m.Config(ctx).SelfServiceFlowSettingsAfterHooks(settingsType), config.PostPersist)) {
-=======
 	for _, v := range m.getHooks(settingsType, m.Config().SelfServiceFlowSettingsAfterHooks(ctx, settingsType)) {
->>>>>>> 41b7c51c
 		if hook, ok := v.(settings.PostHookPostPersistExecutor); ok {
 			b = append(b, hook)
 		}
@@ -52,11 +44,7 @@
 	if len(b) == initialHookCount {
 		// since we don't want merging hooks defined in a specific strategy and global hooks
 		// global hooks are added only if no strategy specific hooks are defined
-<<<<<<< HEAD
-		for _, v := range m.getHooks(config.HookGlobal, filter(m.Config(ctx).SelfServiceFlowSettingsAfterHooks(config.HookGlobal), config.PostPersist)) {
-=======
 		for _, v := range m.getHooks(config.HookGlobal, m.Config().SelfServiceFlowSettingsAfterHooks(ctx, config.HookGlobal)) {
->>>>>>> 41b7c51c
 			if hook, ok := v.(settings.PostHookPostPersistExecutor); ok {
 				b = append(b, hook)
 			}
