--- conflicted
+++ resolved
@@ -302,7 +302,11 @@
               "default": false,
               "description": "Deprecated, please use `response.parse` instead. If enabled allows the web hook to interrupt / abort the self-service flow. It only applies to certain flows (registration/verification/login/settings) and requires a valid response format."
             },
-<<<<<<< HEAD
+            "emit_analytics_event": {
+              "type": "boolean",
+              "default": true,
+              "description": "Emit tracing events for this webhook on delivery or error"
+            },
             "retries": {
               "type": "integer",
               "default": 4,
@@ -322,12 +326,6 @@
               "type": "string",
               "default": "30s",
               "description": "Hook max wait time"
-=======
-            "emit_analytics_event": {
-              "type": "boolean",
-              "default": true,
-              "description": "Emit tracing events for this webhook on delivery or error"
->>>>>>> f47675b8
             },
             "auth": {
               "type": "object",
@@ -2524,15 +2522,7 @@
           "description": "One of the values: argon2, bcrypt, legacyfandom.\nAny other hashes will be migrated to the set algorithm once an identity authenticates using their password.",
           "type": "string",
           "default": "bcrypt",
-<<<<<<< HEAD
-          "enum": [
-            "argon2",
-            "bcrypt",
-            "legacyfandom"
-          ]
-=======
-          "enum": ["argon2", "bcrypt"]
->>>>>>> f47675b8
+          "enum": ["argon2", "bcrypt", "legacyfandom"]
         },
         "argon2": {
           "title": "Configuration for the Argon2id hasher.",
@@ -2677,13 +2667,6 @@
             "required_aal": {
               "$ref": "#/definitions/featureRequiredAal"
             },
-<<<<<<< HEAD
-            "refresh_allowed": {
-              "title": "Allow session refresh from whoami endpoint",
-              "description": "If set to true will allow to refresh session lifespan if ?refresh=true is present",
-              "type": "boolean",
-              "default": false
-=======
             "tokenizer": {
               "title": "Tokenizer configuration",
               "description": "Configure the tokenizer, responsible for converting a session into a token format such as JWT.",
@@ -2719,7 +2702,12 @@
                   }
                 }
               }
->>>>>>> f47675b8
+            },
+            "refresh_allowed": {
+              "title": "Allow session refresh from whoami endpoint",
+              "description": "If set to true will allow to refresh session lifespan if ?refresh=true is present",
+              "type": "boolean",
+              "default": false
             }
           },
           "additionalProperties": false
