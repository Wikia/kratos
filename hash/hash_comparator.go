// Copyright © 2023 Ory Corp
// SPDX-License-Identifier: Apache-2.0

package hash

import (
	"bytes"
	"context"
	"crypto/aes"
	"crypto/cipher"
	"crypto/hmac"
	"crypto/md5"  //#nosec G501 -- compatibility for imported passwords
	"crypto/sha1" //#nosec G505 -- compatibility for imported passwords
	"crypto/sha256"
	"crypto/sha512"
	"crypto/subtle"
	"encoding/base64"
	"encoding/hex"
	"fmt"
	"hash"
	"regexp"
	"strings"

	"github.com/gofrs/uuid"
	"github.com/pkg/errors"
	"go.opentelemetry.io/otel"
	"go.opentelemetry.io/otel/attribute"
	"golang.org/x/crypto/argon2"
	"golang.org/x/crypto/bcrypt"

	//nolint:staticcheck
	//lint:ignore SA1019 compatibility for imported passwords
	"golang.org/x/crypto/md4" //#nosec G501 -- compatibility for imported passwords
	"golang.org/x/crypto/pbkdf2"
	"golang.org/x/crypto/scrypt"

	"github.com/go-crypt/crypt"
	"github.com/go-crypt/crypt/algorithm/md5crypt"
	"github.com/go-crypt/crypt/algorithm/shacrypt"

	"github.com/ory/kratos/driver/config"
)

var ErrUnknownHashAlgorithm = errors.New("unknown hash algorithm")

func NewCryptDecoder() *crypt.Decoder {
	decoder := crypt.NewDecoder()

	// The register function only returns an error if the decoder is nil or the algorithm is already registered.
	// This is never the case here, if it is, we did something horribly wrong.
	if err := md5crypt.RegisterDecoderCommon(decoder); err != nil {
		panic(err)
	}

	if err := shacrypt.RegisterDecoder(decoder); err != nil {
		panic(err)
	}

	return decoder
}

var CryptDecoder = NewCryptDecoder()

<<<<<<< HEAD
func Compare(ctx context.Context, cfg *config.Config, identityId uuid.UUID, password []byte, hash []byte) error {
=======
func Compare(ctx context.Context, password []byte, hash []byte) error {
	ctx, span := otel.GetTracerProvider().Tracer(tracingComponent).Start(ctx, "hash.Compare")
	defer span.End()

>>>>>>> f47675b8
	switch {
	case IsMD5CryptHash(hash):
		span.SetAttributes(attribute.String("hash.type", "md5crypt"))
		return CompareMD5Crypt(ctx, password, hash)
	case IsBcryptHash(hash):
		span.SetAttributes(attribute.String("hash.type", "bcrypt"))
		return CompareBcrypt(ctx, password, hash)
	case IsSHA256CryptHash(hash):
		span.SetAttributes(attribute.String("hash.type", "sha256"))
		return CompareSHA256Crypt(ctx, password, hash)
	case IsSHA512CryptHash(hash):
		span.SetAttributes(attribute.String("hash.type", "sha512"))
		return CompareSHA512Crypt(ctx, password, hash)
	case IsArgon2idHash(hash):
		span.SetAttributes(attribute.String("hash.type", "argon2id"))
		return CompareArgon2id(ctx, password, hash)
	case IsArgon2iHash(hash):
		span.SetAttributes(attribute.String("hash.type", "argon2i"))
		return CompareArgon2i(ctx, password, hash)
	case IsPbkdf2Hash(hash):
		span.SetAttributes(attribute.String("hash.type", "pbkdf2"))
		return ComparePbkdf2(ctx, password, hash)
	// fandom-start
	case IsFandomLegacyHash(hash):
		return CompareLegacyFandom(ctx, cfg, identityId, password, hash)
	// fandom-end
	case IsScryptHash(hash):
		span.SetAttributes(attribute.String("hash.type", "scrypt"))
		return CompareScrypt(ctx, password, hash)
	case IsSSHAHash(hash):
		span.SetAttributes(attribute.String("hash.type", "ssha"))
		return CompareSSHA(ctx, password, hash)
	case IsSHAHash(hash):
		span.SetAttributes(attribute.String("hash.type", "sha"))
		return CompareSHA(ctx, password, hash)
	case IsFirebaseScryptHash(hash):
		span.SetAttributes(attribute.String("hash.type", "firebasescrypt"))
		return CompareFirebaseScrypt(ctx, password, hash)
	case IsMD5Hash(hash):
		span.SetAttributes(attribute.String("hash.type", "md5"))
		return CompareMD5(ctx, password, hash)
	case IsHMACHash(hash):
		span.SetAttributes(attribute.String("hash.type", "hmac"))
		return CompareHMAC(ctx, password, hash)
	default:
		span.SetAttributes(attribute.String("hash.type", "unknown"))
		return errors.WithStack(ErrUnknownHashAlgorithm)
	}
}

func CompareMD5Crypt(_ context.Context, password []byte, hash []byte) error {
	// the password has successfully been validated (has prefix `$md5-crypt`),
	// the decoder expect the module crypt identifier instead (`$1`), which means we need to replace the prefix
	// before decoding
	hash = bytes.TrimPrefix(hash, []byte("$md5-crypt"))
	hash = append([]byte("$1"), hash...)

	return compareCryptHelper(password, string(hash))
}

func CompareBcrypt(_ context.Context, password []byte, hash []byte) error {
	if err := validateBcryptPasswordLength(password); err != nil {
		return err
	}

	err := bcrypt.CompareHashAndPassword(hash, password)
	if err != nil {
		if errors.Is(err, bcrypt.ErrMismatchedHashAndPassword) {
			return errors.WithStack(ErrMismatchedHashAndPassword)
		}
		return err
	}

	return nil
}

func CompareSHA256Crypt(_ context.Context, password []byte, hash []byte) error {
	hash = bytes.TrimPrefix(hash, []byte("$sha256-crypt"))
	hash = append([]byte("$5"), hash...)

	return compareCryptHelper(password, string(hash))
}

func CompareSHA512Crypt(_ context.Context, password []byte, hash []byte) error {
	hash = bytes.TrimPrefix(hash, []byte("$sha512-crypt"))
	hash = append([]byte("$6"), hash...)

	return compareCryptHelper(password, string(hash))
}

func CompareArgon2id(_ context.Context, password []byte, hash []byte) error {
	// Extract the parameters, salt and derived key from the encoded password
	// hash.
	p, salt, hash, err := decodeArgon2idHash(string(hash))
	if err != nil {
		return err
	}

	// Derive the key from the other password using the same parameters.
	otherHash := argon2.IDKey(password, salt, p.Iterations, uint32(p.Memory), p.Parallelism, p.KeyLength)

	return comparePasswordHashConstantTime(hash, otherHash)
}

func CompareArgon2i(_ context.Context, password []byte, hash []byte) error {
	// Extract the parameters, salt and derived key from the encoded password
	// hash.
	p, salt, hash, err := decodeArgon2idHash(string(hash))
	if err != nil {
		return err
	}

	// Derive the key from the other password using the same parameters.
	otherHash := argon2.Key(password, salt, p.Iterations, uint32(p.Memory), p.Parallelism, p.KeyLength)

	return comparePasswordHashConstantTime(hash, otherHash)
}

func ComparePbkdf2(_ context.Context, password []byte, hash []byte) error {
	// Extract the parameters, salt and derived key from the encoded password
	// hash.
	p, salt, hash, err := decodePbkdf2Hash(string(hash))
	if err != nil {
		return err
	}

	// Derive the key from the other password using the same parameters.
	otherHash := pbkdf2.Key(password, salt, int(p.Iterations), int(p.KeyLength), getPseudorandomFunctionForPbkdf2(p.Algorithm))

	return comparePasswordHashConstantTime(hash, otherHash)
}

func CompareScrypt(_ context.Context, password []byte, hash []byte) error {
	// Extract the parameters, salt and derived key from the encoded password
	// hash.
	p, salt, hash, err := decodeScryptHash(string(hash))
	if err != nil {
		return err
	}

	// Derive the key from the other password using the same parameters.
	otherHash, err := scrypt.Key(password, salt, int(p.Cost), int(p.Block), int(p.Parrellization), int(p.KeyLength))
	if err != nil {
		return errors.WithStack(err)
	}

	return comparePasswordHashConstantTime(hash, otherHash)
}

func CompareSSHA(_ context.Context, password []byte, hash []byte) error {
	hasher, salt, hash, err := decodeSSHAHash(string(hash))
	if err != nil {
		return err
	}

	raw := append(password[:], salt[:]...)

	return compareSHAHelper(hasher, raw, hash)
}

func CompareSHA(_ context.Context, password []byte, hash []byte) error {
	hasher, pf, salt, hash, err := decodeSHAHash(string(hash))
	if err != nil {
		return err
	}

	r := strings.NewReplacer("{SALT}", string(salt), "{PASSWORD}", string(password))
	raw := []byte(r.Replace(string(pf)))

	return compareSHAHelper(hasher, raw, hash)
}

func CompareFirebaseScrypt(_ context.Context, password []byte, hash []byte) error {
	// Extract the parameters, salt and derived key from the encoded password
	// hash.
	p, salt, saltSeparator, hash, signerKey, err := decodeFirebaseScryptHash(string(hash))
	if err != nil {
		return err
	}

	// Derive the key from the other password using the same parameters.
	// FirebaseScript algorithm implementation from https://github.com/Aoang/firebase-scrypt
	ck, err := scrypt.Key(password, append(salt, saltSeparator...), int(p.Cost), int(p.Block), int(p.Parrellization), 32)
	if err != nil {
		return errors.WithStack(err)
	}

	var block cipher.Block
	if block, err = aes.NewCipher(ck); err != nil {
		return errors.WithStack(err)
	}

	cipherText := make([]byte, aes.BlockSize+len(signerKey))
	stream := cipher.NewCTR(block, cipherText[:aes.BlockSize])
	stream.XORKeyStream(cipherText[aes.BlockSize:], signerKey)
	otherHash := cipherText[aes.BlockSize:]

	return comparePasswordHashConstantTime(hash, otherHash)
}

func CompareMD5(_ context.Context, password []byte, hash []byte) error {
	// Extract the hash from the encoded password
	pf, salt, hash, err := decodeMD5Hash(string(hash))
	if err != nil {
		return err
	}

	arg := password
	if salt != nil {
		r := strings.NewReplacer("{SALT}", string(salt), "{PASSWORD}", string(password))
		arg = []byte(r.Replace(string(pf)))
	}
	//#nosec G401 -- compatibility for imported passwords
	otherHash := md5.Sum(arg)

	return comparePasswordHashConstantTime(hash, otherHash[:])
}

func CompareHMAC(_ context.Context, password []byte, hash []byte) error {
	// Extract the hash from the encoded password
	hasher, hash, key, err := decodeHMACHash(string(hash))
	if err != nil {
		return err
	}

	mac := hmac.New(hasher, key)
	_, err = mac.Write([]byte(password))
	if err != nil {
		return err
	}

	otherHash := []byte(hex.EncodeToString(mac.Sum(nil)))

	return comparePasswordHashConstantTime(hash, otherHash)
}

var (
	isMD5CryptHash       = regexp.MustCompile(`^\$md5-crypt\$`)
	isBcryptHash         = regexp.MustCompile(`^\$2[abzy]?\$`)
	isSHA256CryptHash    = regexp.MustCompile(`^\$sha256-crypt\$`)
	isSHA512CryptHash    = regexp.MustCompile(`^\$sha512-crypt\$`)
	isArgon2idHash       = regexp.MustCompile(`^\$argon2id\$`)
	isArgon2iHash        = regexp.MustCompile(`^\$argon2i\$`)
	isPbkdf2Hash         = regexp.MustCompile(`^\$pbkdf2-sha[0-9]{1,3}\$`)
	isScryptHash         = regexp.MustCompile(`^\$scrypt\$`)
	isSSHAHash           = regexp.MustCompile(`^{SSHA(256|512)?}.*`)
	isSHAHash            = regexp.MustCompile(`^\$sha(1|256|512)\$`)
	isFirebaseScryptHash = regexp.MustCompile(`^\$firescrypt\$`)
	isMD5Hash            = regexp.MustCompile(`^\$md5\$`)
	isHMACHash           = regexp.MustCompile(`^\$hmac-(md4|md5|sha1|sha224|sha256|sha384|sha512)\$`)
)

func IsMD5CryptHash(hash []byte) bool       { return isMD5CryptHash.Match(hash) }
func IsBcryptHash(hash []byte) bool         { return isBcryptHash.Match(hash) }
func IsSHA256CryptHash(hash []byte) bool    { return isSHA256CryptHash.Match(hash) }
func IsSHA512CryptHash(hash []byte) bool    { return isSHA512CryptHash.Match(hash) }
func IsArgon2idHash(hash []byte) bool       { return isArgon2idHash.Match(hash) }
func IsArgon2iHash(hash []byte) bool        { return isArgon2iHash.Match(hash) }
func IsPbkdf2Hash(hash []byte) bool         { return isPbkdf2Hash.Match(hash) }
func IsScryptHash(hash []byte) bool         { return isScryptHash.Match(hash) }
func IsSSHAHash(hash []byte) bool           { return isSSHAHash.Match(hash) }
func IsSHAHash(hash []byte) bool            { return isSHAHash.Match(hash) }
func IsFirebaseScryptHash(hash []byte) bool { return isFirebaseScryptHash.Match(hash) }
func IsMD5Hash(hash []byte) bool            { return isMD5Hash.Match(hash) }
func IsHMACHash(hash []byte) bool           { return isHMACHash.Match(hash) }

func IsValidHashFormat(hash []byte) bool {
	if IsMD5CryptHash(hash) ||
		IsBcryptHash(hash) ||
		IsSHA256CryptHash(hash) ||
		IsSHA512CryptHash(hash) ||
		IsArgon2idHash(hash) ||
		IsArgon2iHash(hash) ||
		IsPbkdf2Hash(hash) ||
		IsScryptHash(hash) ||
		IsSSHAHash(hash) ||
		IsSHAHash(hash) ||
		IsFirebaseScryptHash(hash) ||
		IsMD5Hash(hash) ||
		IsHMACHash(hash) {
		return true
	} else {
		return false
	}
}

func decodeArgon2idHash(encodedHash string) (p *config.Argon2, salt, hash []byte, err error) {
	parts := strings.Split(encodedHash, "$")
	if len(parts) != 6 {
		return nil, nil, nil, ErrInvalidHash
	}

	var version int
	_, err = fmt.Sscanf(parts[2], "v=%d", &version)
	if err != nil {
		return nil, nil, nil, err
	}
	if version != argon2.Version {
		return nil, nil, nil, ErrIncompatibleVersion
	}

	p = new(config.Argon2)
	_, err = fmt.Sscanf(parts[3], "m=%d,t=%d,p=%d", &p.Memory, &p.Iterations, &p.Parallelism)
	if err != nil {
		return nil, nil, nil, err
	}

	salt, err = base64.RawStdEncoding.Strict().DecodeString(parts[4])
	if err != nil {
		return nil, nil, nil, err
	}
	p.SaltLength = uint32(len(salt))

	hash, err = base64.RawStdEncoding.Strict().DecodeString(parts[5])
	if err != nil {
		return nil, nil, nil, err
	}
	p.KeyLength = uint32(len(hash))

	return p, salt, hash, nil
}

// decodePbkdf2Hash decodes PBKDF2 encoded password hash.
// format: $pbkdf2-<digest>$i=<iterations>,l=<length>$<salt>$<hash>
func decodePbkdf2Hash(encodedHash string) (p *Pbkdf2, salt, hash []byte, err error) {
	parts := strings.Split(encodedHash, "$")
	if len(parts) != 5 {
		return nil, nil, nil, ErrInvalidHash
	}

	p = new(Pbkdf2)
	digestParts := strings.SplitN(parts[1], "-", 2)
	if len(digestParts) != 2 {
		return nil, nil, nil, ErrInvalidHash
	}
	p.Algorithm = digestParts[1]

	_, err = fmt.Sscanf(parts[2], "i=%d,l=%d", &p.Iterations, &p.KeyLength)
	if err != nil {
		return nil, nil, nil, err
	}

	salt, err = base64.RawStdEncoding.Strict().DecodeString(parts[3])
	if err != nil {
		return nil, nil, nil, err
	}
	p.SaltLength = uint32(len(salt))

	hash, err = base64.RawStdEncoding.Strict().DecodeString(parts[4])
	if err != nil {
		return nil, nil, nil, err
	}
	p.KeyLength = uint32(len(hash))

	return p, salt, hash, nil
}

// decodeScryptHash decodes Scrypt encoded password hash.
// format: $scrypt$ln=<cost>,r=<block>,p=<parrrelization>$<salt>$<hash>
func decodeScryptHash(encodedHash string) (p *Scrypt, salt, hash []byte, err error) {
	parts := strings.Split(encodedHash, "$")
	if len(parts) != 5 {
		return nil, nil, nil, ErrInvalidHash
	}

	p = new(Scrypt)

	_, err = fmt.Sscanf(parts[2], "ln=%d,r=%d,p=%d", &p.Cost, &p.Block, &p.Parrellization)
	if err != nil {
		return nil, nil, nil, err
	}

	salt, err = base64.StdEncoding.Strict().DecodeString(parts[3])
	if err != nil {
		return nil, nil, nil, err
	}
	p.SaltLength = uint32(len(salt))

	hash, err = base64.StdEncoding.Strict().DecodeString(parts[4])
	if err != nil {
		return nil, nil, nil, err
	}
	p.KeyLength = uint32(len(hash))

	return p, salt, hash, nil
}

// decodeSHAHash decodes SHA[1|256|512] encoded password hash in custom PHC format.
// format: $sha1$pf=<salting-format>$<salt>$<hash>
func decodeSHAHash(encodedHash string) (hasher string, pf, salt, hash []byte, err error) {
	parts := strings.Split(encodedHash, "$")

	if len(parts) != 5 {
		return "", nil, nil, nil, ErrInvalidHash
	}

	hasher = parts[1]

	_, err = fmt.Sscanf(parts[2], "pf=%s", &pf)
	if err != nil {
		return "", nil, nil, nil, err
	}

	pf, err = base64.StdEncoding.Strict().DecodeString(string(pf))
	if err != nil {
		return "", nil, nil, nil, err
	}

	salt, err = base64.StdEncoding.Strict().DecodeString(parts[3])
	if err != nil {
		return "", nil, nil, nil, err
	}

	hash, err = base64.StdEncoding.Strict().DecodeString(parts[4])
	if err != nil {
		return "", nil, nil, nil, err
	}

	return hasher, pf, salt, hash, nil
}

// used for CompareSHA and CompareSSHA
func compareSHAHelper(hasher string, raw []byte, hash []byte) error {
	var sha []byte

	switch hasher {
	case "sha1":
		sum := sha1.Sum(raw) //#nosec G401 -- compatibility for imported passwords
		sha = sum[:]
	case "sha256":
		sum := sha256.Sum256(raw)
		sha = sum[:]
	case "sha512":
		sum := sha512.Sum512(raw)
		sha = sum[:]
	default:
		return errors.WithStack(ErrMismatchedHashAndPassword)
	}

	encodedHash := []byte(base64.StdEncoding.EncodeToString(hash))
	newEncodedHash := []byte(base64.StdEncoding.EncodeToString(sha))

	return comparePasswordHashConstantTime(encodedHash, newEncodedHash)
}

func compareCryptHelper(password []byte, hash string) error {
	digest, err := CryptDecoder.Decode(hash)
	if err != nil {
		return err
	}

	if digest.MatchBytes(password) {
		return nil
	}

	return errors.WithStack(ErrMismatchedHashAndPassword)
}

// decodeSSHAHash decodes SSHA[1|256|512] encoded password hash in usual {SSHA...} format.
func decodeSSHAHash(encodedHash string) (hasher string, salt, hash []byte, err error) {
	re := regexp.MustCompile(`\{([^}]*)\}`)
	match := re.FindStringSubmatch(string(encodedHash))

	var index_of_salt_begin int
	var index_of_hash_begin int

	switch match[1] {
	case "SSHA":
		hasher = "sha1"
		index_of_hash_begin = 6
		index_of_salt_begin = 20

	case "SSHA256":
		hasher = "sha256"
		index_of_hash_begin = 9
		index_of_salt_begin = 32

	case "SSHA512":
		hasher = "sha512"
		index_of_hash_begin = 9
		index_of_salt_begin = 64

	default:
		return "", nil, nil, ErrInvalidHash
	}

	decoded, err := base64.StdEncoding.DecodeString(string(encodedHash[index_of_hash_begin:]))
	if err != nil {
		return "", nil, nil, ErrInvalidHash
	}

	if len(decoded) < index_of_salt_begin+1 {
		return "", nil, nil, ErrInvalidHash
	}

	salt = decoded[index_of_salt_begin:]
	hash = decoded[:index_of_salt_begin]

	return hasher, salt, hash, nil
}

// decodeFirebaseScryptHash decodes Firebase Scrypt encoded password hash.
// format: $firescrypt$ln=<mem_cost>,r=<rounds>,p=<parallelization>$<salt>$<hash>$<salt_separator>$<signer_key>
func decodeFirebaseScryptHash(encodedHash string) (p *Scrypt, salt, saltSeparator, hash, signerKey []byte, err error) {
	parts := strings.Split(encodedHash, "$")
	if len(parts) != 7 {
		return nil, nil, nil, nil, nil, ErrInvalidHash
	}

	p = new(Scrypt)

	_, err = fmt.Sscanf(parts[2], "ln=%d,r=%d,p=%d", &p.Cost, &p.Block, &p.Parrellization)
	if err != nil {
		return nil, nil, nil, nil, nil, err
	}
	// convert from firebase config "mem_cost" to
	// scrypt CPU/memory cost parameter, which must be a power of two greater than 1.
	p.Cost = 1 << p.Cost

	salt, err = base64.StdEncoding.Strict().DecodeString(parts[3])
	if err != nil {
		return nil, nil, nil, nil, nil, err
	}
	p.SaltLength = uint32(len(salt))

	hash, err = base64.StdEncoding.Strict().DecodeString(parts[4])
	if err != nil {
		return nil, nil, nil, nil, nil, err
	}
	// Are all firebase script hashes of length 32?
	p.KeyLength = 32

	saltSeparator, err = base64.StdEncoding.Strict().DecodeString(parts[5])
	if err != nil {
		return nil, nil, nil, nil, nil, err
	}

	signerKey, err = base64.StdEncoding.Strict().DecodeString(parts[6])
	if err != nil {
		return nil, nil, nil, nil, nil, err
	}

	return p, salt, saltSeparator, hash, signerKey, nil
}

// decodeMD5Hash decodes MD5 encoded password hash.
// format without salt: $md5$<hash>
// format with salt $md5$pf=<salting-format>$<salt>$<hash>
func decodeMD5Hash(encodedHash string) (pf, salt, hash []byte, err error) {
	parts := strings.Split(encodedHash, "$")

	switch len(parts) {
	case 3:
		hash, err := base64.StdEncoding.Strict().DecodeString(parts[2])
		return nil, nil, hash, err
	case 5:
		_, err = fmt.Sscanf(parts[2], "pf=%s", &pf)
		if err != nil {
			return nil, nil, nil, err
		}

		pf, err := base64.StdEncoding.Strict().DecodeString(string(pf))
		if err != nil {
			return nil, nil, nil, err
		}

		salt, err = base64.StdEncoding.Strict().DecodeString(parts[3])
		if err != nil {
			return nil, nil, nil, err
		}

		hash, err = base64.StdEncoding.Strict().DecodeString(parts[4])
		if err != nil {
			return nil, nil, nil, err
		}

		return pf, salt, hash, nil
	default:
		return nil, nil, nil, ErrInvalidHash
	}
}

// decodeHMACHash decodes HMAC encoded password hash.
// format : $hmac-<hash function>$<hash>$<key>
func decodeHMACHash(encodedHash string) (hasher func() hash.Hash, hash, key []byte, err error) {
	parts := strings.Split(encodedHash, "$")

	if len(parts) != 4 {
		return nil, nil, nil, ErrInvalidHash
	}

	hashMatch := isHMACHash.FindStringSubmatch(encodedHash)

	if len(hashMatch) != 2 {
		return nil, nil, nil, errors.WithStack(ErrUnknownHashAlgorithm)
	}

	switch hashMatch[1] {
	case "md4":
		hasher = md4.New //#nosec G401 -- compatibility for imported passwords
	case "md5":
		hasher = md5.New //#nosec G401 -- compatibility for imported passwords
	case "sha1":
		hasher = sha1.New //#nosec G401 -- compatibility for imported passwords
	case "sha224":
		hasher = sha256.New224
	case "sha256":
		hasher = sha256.New
	case "sha384":
		hasher = sha512.New384
	case "sha512":
		hasher = sha512.New
	default:
		return nil, nil, nil, errors.WithStack(ErrUnknownHashAlgorithm)
	}

	hash, err = base64.StdEncoding.Strict().DecodeString(parts[2])
	if err != nil {
		return nil, nil, nil, err
	}

	key, err = base64.StdEncoding.Strict().DecodeString(parts[3])
	if err != nil {
		return nil, nil, nil, err
	}

	return hasher, hash, key, nil
}

func comparePasswordHashConstantTime(hash, otherHash []byte) error {
	// use subtle.ConstantTimeCompare() to prevent timing attacks.
	if subtle.ConstantTimeCompare(hash, otherHash) == 1 {
		return nil
	}
	return errors.WithStack(ErrMismatchedHashAndPassword)
}<|MERGE_RESOLUTION|>--- conflicted
+++ resolved
@@ -61,14 +61,10 @@
 
 var CryptDecoder = NewCryptDecoder()
 
-<<<<<<< HEAD
 func Compare(ctx context.Context, cfg *config.Config, identityId uuid.UUID, password []byte, hash []byte) error {
-=======
-func Compare(ctx context.Context, password []byte, hash []byte) error {
 	ctx, span := otel.GetTracerProvider().Tracer(tracingComponent).Start(ctx, "hash.Compare")
 	defer span.End()
 
->>>>>>> f47675b8
 	switch {
 	case IsMD5CryptHash(hash):
 		span.SetAttributes(attribute.String("hash.type", "md5crypt"))
