// Copyright © 2023 Ory Corp
// SPDX-License-Identifier: Apache-2.0

package identity

import (
	"fmt"
	"strings"
	"sync"

	"github.com/ory/jsonschema/v3"
	"github.com/ory/x/sqlxx"
	"github.com/ory/x/stringslice"

	"github.com/ory/kratos/schema"
)

type SchemaExtensionCredentials struct {
	i *Identity
	v map[CredentialsType][]string
	l sync.Mutex
	// fandom-start
	caseSensitiveIds bool
	// fandom-end
}

func NewSchemaExtensionCredentials(i *Identity, caseSensitiveIds bool) *SchemaExtensionCredentials {
	return &SchemaExtensionCredentials{i: i, caseSensitiveIds: caseSensitiveIds}
}

func (r *SchemaExtensionCredentials) setIdentifier(ct CredentialsType, value interface{}) {
	cred, ok := r.i.GetCredentials(ct)
	if !ok {
		cred = &Credentials{
			Type:        ct,
			Identifiers: []string{},
			Config:      sqlxx.JSONRawMessage{},
		}
	}
	if r.v == nil {
		r.v = make(map[CredentialsType][]string)
	}

<<<<<<< HEAD
	// fandom-start
	var id string
	if !r.caseSensitiveIds {
		id = strings.ToLower(fmt.Sprintf("%s", value))
	} else {
		id = fmt.Sprintf("%s", value)
	}
	// fandom-end

	r.v = stringslice.Unique(append(r.v, id))
	cred.Identifiers = r.v
=======
	r.v[ct] = stringslice.Unique(append(r.v[ct], strings.ToLower(fmt.Sprintf("%s", value))))
	cred.Identifiers = r.v[ct]
>>>>>>> 41b7c51c
	r.i.SetCredentials(ct, *cred)
}

func (r *SchemaExtensionCredentials) Run(_ jsonschema.ValidationContext, s schema.ExtensionConfig, value interface{}) error {
	r.l.Lock()
	defer r.l.Unlock()

	if s.Credentials.Password.Identifier {
		r.setIdentifier(CredentialsTypePassword, value)
	}

	if s.Credentials.WebAuthn.Identifier {
		r.setIdentifier(CredentialsTypeWebAuthn, value)
	}

	return nil
}

func (r *SchemaExtensionCredentials) Finish() error {
	return nil
}<|MERGE_RESOLUTION|>--- conflicted
+++ resolved
@@ -41,22 +41,15 @@
 		r.v = make(map[CredentialsType][]string)
 	}
 
-<<<<<<< HEAD
 	// fandom-start
-	var id string
 	if !r.caseSensitiveIds {
-		id = strings.ToLower(fmt.Sprintf("%s", value))
+		r.v[ct] = stringslice.Unique(append(r.v[ct], strings.ToLower(fmt.Sprintf("%s", value))))
 	} else {
-		id = fmt.Sprintf("%s", value)
+		r.v[ct] = stringslice.Unique(append(r.v[ct], fmt.Sprintf("%s", value)))
 	}
 	// fandom-end
 
-	r.v = stringslice.Unique(append(r.v, id))
-	cred.Identifiers = r.v
-=======
-	r.v[ct] = stringslice.Unique(append(r.v[ct], strings.ToLower(fmt.Sprintf("%s", value))))
 	cred.Identifiers = r.v[ct]
->>>>>>> 41b7c51c
 	r.i.SetCredentials(ct, *cred)
 }
 
