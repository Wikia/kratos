package identity

import (
	"fmt"
	"strings"
	"sync"

	"github.com/ory/go-convenience/stringslice"
	"github.com/ory/jsonschema/v3"
	"github.com/ory/x/sqlxx"

	"github.com/ory/kratos/schema"
)

type SchemaExtensionCredentials struct {
	i *Identity
	v []string
	l sync.Mutex
	// fandom-start
	caseSensitiveIds bool
	// fandom-end
}

func NewSchemaExtensionCredentials(i *Identity, caseSensitiveIds bool) *SchemaExtensionCredentials {
	return &SchemaExtensionCredentials{i: i, caseSensitiveIds: caseSensitiveIds}
}

func (r *SchemaExtensionCredentials) setIdentifier(ct CredentialsType, value interface{}) {
	cred, ok := r.i.GetCredentials(ct)
	if !ok {
		cred = &Credentials{
			Type:        ct,
			Identifiers: []string{},
			Config:      sqlxx.JSONRawMessage{},
		}
	}

	r.v = stringslice.Unique(append(r.v, strings.ToLower(fmt.Sprintf("%s", value))))
	cred.Identifiers = r.v
	r.i.SetCredentials(ct, *cred)

}

func (r *SchemaExtensionCredentials) Run(_ jsonschema.ValidationContext, s schema.ExtensionConfig, value interface{}) error {
	r.l.Lock()
	defer r.l.Unlock()

	if s.Credentials.Password.Identifier {
		r.setIdentifier(CredentialsTypePassword, value)
	}

<<<<<<< HEAD
		// fandom-start
		var id string
		if !r.caseSensitiveIds {
			id = strings.ToLower(fmt.Sprintf("%s", value))
		} else {
			id = fmt.Sprintf("%s", value)
		}
		// fandom-end

		r.v = stringslice.Unique(append(r.v, id))
		cred.Identifiers = r.v
		r.i.SetCredentials(CredentialsTypePassword, *cred)
=======
	if s.Credentials.WebAuthn.Identifier {
		r.setIdentifier(CredentialsTypeWebAuthn, value)
>>>>>>> ab16580b
	}

	return nil
}

func (r *SchemaExtensionCredentials) Finish() error {
	return nil
}<|MERGE_RESOLUTION|>--- conflicted
+++ resolved
@@ -35,7 +35,16 @@
 		}
 	}
 
-	r.v = stringslice.Unique(append(r.v, strings.ToLower(fmt.Sprintf("%s", value))))
+	// fandom-start
+	var id string
+	if !r.caseSensitiveIds {
+		id = strings.ToLower(fmt.Sprintf("%s", value))
+	} else {
+		id = fmt.Sprintf("%s", value)
+	}
+	// fandom-end
+
+	r.v = stringslice.Unique(append(r.v, id))
 	cred.Identifiers = r.v
 	r.i.SetCredentials(ct, *cred)
 
@@ -49,23 +58,8 @@
 		r.setIdentifier(CredentialsTypePassword, value)
 	}
 
-<<<<<<< HEAD
-		// fandom-start
-		var id string
-		if !r.caseSensitiveIds {
-			id = strings.ToLower(fmt.Sprintf("%s", value))
-		} else {
-			id = fmt.Sprintf("%s", value)
-		}
-		// fandom-end
-
-		r.v = stringslice.Unique(append(r.v, id))
-		cred.Identifiers = r.v
-		r.i.SetCredentials(CredentialsTypePassword, *cred)
-=======
 	if s.Credentials.WebAuthn.Identifier {
 		r.setIdentifier(CredentialsTypeWebAuthn, value)
->>>>>>> ab16580b
 	}
 
 	return nil
