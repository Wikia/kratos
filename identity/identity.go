package identity

import (
	"context"
	"database/sql/driver"
	"encoding/json"
	"fmt"
	"sync"
	"time"

	"github.com/tidwall/sjson"

	"github.com/tidwall/gjson"

	"github.com/ory/kratos/cipher"

	"github.com/ory/kratos/corp"

	"github.com/ory/herodot"
	"github.com/ory/x/sqlxx"

	"github.com/ory/kratos/driver/config"

	"github.com/gofrs/uuid"
	"github.com/pkg/errors"

	"github.com/ory/kratos/x"
)

// An Identity's State
//
// The state can either be `active` or `inactive`.
//
// swagger:model identityState
type State string

const (
	StateActive   State = "active"
	StateInactive State = "inactive"
)

func (lt State) IsValid() error {
	switch lt {
	case StateActive, StateInactive:
		return nil
	}
	return errors.New("identity state is not valid")
}

//type IdentifierCredential struct {
//	Subject      string `json:"subject"`
//	Provider     string `json:"provider"`
//	AccessToken  string `json:"access_token"`
//	RefreshToken string `json:"refresh_token"`
//}

// Identity represents an Ory Kratos identity
//
// An identity can be a real human, a service, an IoT device - everything that
// can be described as an "actor" in a system.
//
// swagger:model identity
type Identity struct {
	l *sync.RWMutex `db:"-" faker:"-"`

	// ID is the identity's unique identifier.
	//
	// The Identity ID can not be changed and can not be chosen. This ensures future
	// compatibility and optimization for distributed stores such as CockroachDB.
	//
	// required: true
	ID uuid.UUID `json:"id" faker:"-" db:"id"`

	// Credentials represents all credentials that can be used for authenticating this identity.
	Credentials map[CredentialsType]Credentials `json:"credentials,omitempty" faker:"-" db:"-"`

	//// IdentifierCredentials contains the access and refresh token for oidc identifier
	//IdentifierCredentials []IdentifierCredential `json:"identifier_credentials,omitempty" faker:"-" db:"-"`

	// SchemaID is the ID of the JSON Schema to be used for validating the identity's traits.
	//
	// required: true
	SchemaID string `json:"schema_id" faker:"-" db:"schema_id"`

	// SchemaURL is the URL of the endpoint where the identity's traits schema can be fetched from.
	//
	// format: url
	// required: true
	SchemaURL string `json:"schema_url" faker:"-" db:"-"`

	// State is the identity's state.
	//
	// This value has currently no effect.
	State State `json:"state" faker:"-" db:"state"`

	// StateChangedAt contains the last time when the identity's state changed.
	StateChangedAt *sqlxx.NullTime `json:"state_changed_at,omitempty" faker:"-" db:"state_changed_at"`

	// Traits represent an identity's traits. The identity is able to create, modify, and delete traits
	// in a self-service manner. The input will always be validated against the JSON Schema defined
	// in `schema_url`.
	//
	// required: true
	Traits Traits `json:"traits" faker:"-" db:"traits"`

	// VerifiableAddresses contains all the addresses that can be verified by the user.
	//
	// Extensions:
	// ---
	// x-omitempty: true
	// ---
	VerifiableAddresses []VerifiableAddress `json:"verifiable_addresses,omitempty" faker:"-" has_many:"identity_verifiable_addresses" fk_id:"identity_id"`

	// RecoveryAddresses contains all the addresses that can be used to recover an identity.
	//
	// Extensions:
	// ---
	// x-omitempty: true
	// ---
	RecoveryAddresses []RecoveryAddress `json:"recovery_addresses,omitempty" faker:"-" has_many:"identity_recovery_addresses" fk_id:"identity_id"`

	// Store metadata about the identity which the identity itself can see when calling for example the
	// session endpoint. Do not store sensitive information (e.g. credit score) about the identity in this field.
	MetadataPublic sqlxx.NullJSONRawMessage `json:"metadata_public" faker:"-" db:"metadata_public"`

	// Store metadata about the user which is only accessible through admin APIs such as `GET /admin/identities/<id>`.
	MetadataAdmin sqlxx.NullJSONRawMessage `json:"metadata_admin,omitempty" faker:"-" db:"metadata_admin"`

	// CreatedAt is a helper struct field for gobuffalo.pop.
	CreatedAt time.Time `json:"created_at" db:"created_at"`

	// UpdatedAt is a helper struct field for gobuffalo.pop.
	UpdatedAt time.Time `json:"updated_at" db:"updated_at"`
	NID       uuid.UUID `json:"-"  faker:"-" db:"nid"`
}

// Traits represent an identity's traits. The identity is able to create, modify, and delete traits
// in a self-service manner. The input will always be validated against the JSON Schema defined
// in `schema_url`.
//
// swagger:model identityTraits
type Traits json.RawMessage

func (t *Traits) Scan(value interface{}) error {
	return sqlxx.JSONScan(t, value)
}

func (t Traits) Value() (driver.Value, error) {
	return sqlxx.JSONValue(t)
}

func (t *Traits) String() string {
	return string(*t)
}

// MarshalJSON returns m as the JSON encoding of m.
func (t Traits) MarshalJSON() ([]byte, error) {
	if t == nil {
		return []byte("null"), nil
	}
	return t, nil
}

// UnmarshalJSON sets *m to a copy of data.
func (t *Traits) UnmarshalJSON(data []byte) error {
	if t == nil {
		return errors.New("json.RawMessage: UnmarshalJSON on nil pointer")
	}
	*t = append((*t)[0:0], data...)
	return nil
}

func (i Identity) TableName(ctx context.Context) string {
	return corp.ContextualizeTableName(ctx, "identities")
}

func (i *Identity) lock() *sync.RWMutex {
	if i.l == nil {
		i.l = new(sync.RWMutex)
	}
	return i.l
}

func (i *Identity) IsActive() bool {
	return i.State == StateActive
}

func (i *Identity) SetCredentials(t CredentialsType, c Credentials) {
	i.lock().Lock()
	defer i.lock().Unlock()
	if i.Credentials == nil {
		i.Credentials = make(map[CredentialsType]Credentials)
	}

	c.Type = t
	i.Credentials[t] = c
}

<<<<<<< HEAD
func (i *Identity) RemoveCredentials(t CredentialsType) {
	i.lock().Lock()
	defer i.lock().Unlock()
	delete(i.Credentials, t)
=======
func (i *Identity) SetCredentialsWithConfig(t CredentialsType, c Credentials, conf interface{}) (err error) {
	i.lock().Lock()
	defer i.lock().Unlock()
	if i.Credentials == nil {
		i.Credentials = make(map[CredentialsType]Credentials)
	}

	c.Config, err = json.Marshal(conf)
	if err != nil {
		return errors.WithStack(herodot.ErrInternalServerError.WithReasonf("Unable to encode %s credentials to JSON: %s", t, err))
	}

	c.Type = t
	i.Credentials[t] = c
	return nil
>>>>>>> ab16580b
}

func (i *Identity) DeleteCredentialsType(t CredentialsType) {
	i.lock().Lock()
	defer i.lock().Unlock()
	if i.Credentials == nil {
		return
	}

	delete(i.Credentials, t)
}

func (i *Identity) GetCredentialsOr(t CredentialsType, or *Credentials) *Credentials {
	c, ok := i.GetCredentials(t)
	if !ok {
		return or
	}
	return c
}

func (i *Identity) UpsertCredentialsConfig(t CredentialsType, conf []byte, version int) {
	c, ok := i.GetCredentials(t)
	if !ok {
		c = &Credentials{}
	}

	c.Type = t
	c.IdentityID = i.ID
	c.Config = conf
	c.Version = version

	i.SetCredentials(t, *c)
}

func (i *Identity) GetCredentials(t CredentialsType) (*Credentials, bool) {
	i.lock().RLock()
	defer i.lock().RUnlock()

	if c, ok := i.Credentials[t]; ok {
		return &c, true
	}

	return nil, false
}

func (i *Identity) ParseCredentials(t CredentialsType, config interface{}) (*Credentials, error) {
	i.lock().RLock()
	defer i.lock().RUnlock()

	if c, ok := i.Credentials[t]; ok {
		if err := json.Unmarshal(c.Config, config); err != nil {
			return nil, errors.WithStack(err)
		}
		return &c, nil
	}

	return nil, herodot.ErrNotFound.WithReasonf("identity does not have credential type %s", t)
}

func (i *Identity) CopyWithoutCredentials() *Identity {
	var ii = *i
	ii.Credentials = nil
	return &ii
}

func NewIdentity(traitsSchemaID string) *Identity {
	if traitsSchemaID == "" {
		traitsSchemaID = config.DefaultIdentityTraitsSchemaID
	}

	stateChangedAt := sqlxx.NullTime(time.Now().UTC())
	return &Identity{
		ID:                  x.NewUUID(),
		Credentials:         map[CredentialsType]Credentials{},
		Traits:              Traits("{}"),
		SchemaID:            traitsSchemaID,
		VerifiableAddresses: []VerifiableAddress{},
		State:               StateActive,
		StateChangedAt:      &stateChangedAt,
		l:                   new(sync.RWMutex),
	}
}

func (i Identity) GetID() uuid.UUID {
	return i.ID
}

func (i Identity) GetNID() uuid.UUID {
	return i.NID
}

func (i Identity) MarshalJSON() ([]byte, error) {
	type localIdentity Identity
	i.Credentials = nil
	i.MetadataAdmin = nil
	result, err := json.Marshal(localIdentity(i))
	if err != nil {
		return nil, err
	}
	return result, nil
}

func (i *Identity) UnmarshalJSON(b []byte) error {
	type localIdentity Identity
	err := json.Unmarshal(b, (*localIdentity)(i))
	i.Credentials = nil
	i.MetadataAdmin = nil
	return err
}

type WithCredentialsAndAdminMetadataInJSON Identity

func (i WithCredentialsAndAdminMetadataInJSON) MarshalJSON() ([]byte, error) {
	type localIdentity Identity
	return json.Marshal(localIdentity(i))
}

type WithCredentialsMetadataAndAdminMetadataInJSON Identity

func (i WithCredentialsMetadataAndAdminMetadataInJSON) MarshalJSON() ([]byte, error) {
	type localIdentity Identity
	for k, v := range i.Credentials {
		v.Config = nil
		i.Credentials[k] = v
	}
	return json.Marshal(localIdentity(i))
}

func (i *Identity) ValidateNID() error {
	expected := i.NID
	if expected == uuid.Nil {
		return errors.WithStack(herodot.ErrInternalServerError.WithReason("Received empty nid."))
	}

	for _, r := range i.RecoveryAddresses {
		if r.NID != expected {
			return errors.WithStack(herodot.ErrInternalServerError.WithReason("Mismatching nid for recovery addresses."))
		}
	}

	for _, r := range i.VerifiableAddresses {
		if r.NID != expected {
			return errors.WithStack(herodot.ErrInternalServerError.WithReason("Mismatching nid for verifiable addresses."))
		}
	}

	for _, r := range i.Credentials {
		if r.NID != expected {
			return errors.WithStack(herodot.ErrInternalServerError.WithReason("Mismatching nid for credentials."))
		}
	}

	return nil
}

func (i *Identity) WithDeclassifiedCredentialsOIDC(ctx context.Context, c cipher.Provider) (*Identity, error) {
	credsToPublish := make(map[CredentialsType]Credentials)

	for ct, original := range i.Credentials {
		if ct != CredentialsTypeOIDC {
			toPublish := original
			toPublish.Config = []byte{}
			credsToPublish[ct] = toPublish
			continue
		}

		toPublish := original
		toPublish.Config = []byte{}

		for _, token := range []string{"initial_id_token", "initial_access_token", "initial_refresh_token"} {
			var i int
			var err error
			gjson.GetBytes(original.Config, "providers").ForEach(func(_, v gjson.Result) bool {
				key := fmt.Sprintf("%d.%s", i, token)
				ciphertext := v.Get(token).String()

				var plaintext []byte
				plaintext, err = c.Cipher().Decrypt(ctx, ciphertext)
				if err != nil {
					return false
				}

				toPublish.Config, err = sjson.SetBytes(toPublish.Config, "providers."+key, string(plaintext))
				if err != nil {
					return false
				}

				toPublish.Config, err = sjson.SetBytes(toPublish.Config, fmt.Sprintf("providers.%d.subject", i), v.Get("subject").String())
				if err != nil {
					return false
				}

				toPublish.Config, err = sjson.SetBytes(toPublish.Config, fmt.Sprintf("providers.%d.provider", i), v.Get("provider").String())
				if err != nil {
					return false
				}

				i++
				return true
			})

			if err != nil {
				return nil, err
			}
		}

		credsToPublish[ct] = toPublish
	}

	ii := *i
	ii.Credentials = credsToPublish
	return &ii, nil
}<|MERGE_RESOLUTION|>--- conflicted
+++ resolved
@@ -196,12 +196,12 @@
 	i.Credentials[t] = c
 }
 
-<<<<<<< HEAD
 func (i *Identity) RemoveCredentials(t CredentialsType) {
 	i.lock().Lock()
 	defer i.lock().Unlock()
 	delete(i.Credentials, t)
-=======
+}
+
 func (i *Identity) SetCredentialsWithConfig(t CredentialsType, c Credentials, conf interface{}) (err error) {
 	i.lock().Lock()
 	defer i.lock().Unlock()
@@ -217,7 +217,6 @@
 	c.Type = t
 	i.Credentials[t] = c
 	return nil
->>>>>>> ab16580b
 }
 
 func (i *Identity) DeleteCredentialsType(t CredentialsType) {
