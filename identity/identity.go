package identity

import (
	"context"
	"database/sql/driver"
	"encoding/json"
	"fmt"
	"sync"
	"time"

	"github.com/tidwall/sjson"

	"github.com/tidwall/gjson"

	"github.com/ory/kratos/cipher"

	"github.com/ory/kratos/corp"

	"github.com/ory/herodot"
	"github.com/ory/x/sqlxx"

	"github.com/ory/kratos/driver/config"

	"github.com/gofrs/uuid"
	"github.com/pkg/errors"

	"github.com/ory/kratos/x"
)

// An Identity's State
//
// The state can either be `active` or `inactive`.
//
// swagger:model identityState
type State string

const (
	StateActive   State = "active"
	StateInactive State = "inactive"
)

func (lt State) IsValid() error {
	switch lt {
	case StateActive, StateInactive:
		return nil
	}
	return errors.New("identity state is not valid")
}

//type IdentifierCredential struct {
//	Subject      string `json:"subject"`
//	Provider     string `json:"provider"`
//	AccessToken  string `json:"access_token"`
//	RefreshToken string `json:"refresh_token"`
//}

// Identity represents an Ory Kratos identity
//
// An identity can be a real human, a service, an IoT device - everything that
// can be described as an "actor" in a system.
//
// swagger:model identity
type Identity struct {
	l *sync.RWMutex `db:"-" faker:"-"`

	// ID is the identity's unique identifier.
	//
	// The Identity ID can not be changed and can not be chosen. This ensures future
	// compatibility and optimization for distributed stores such as CockroachDB.
	//
	// required: true
	ID uuid.UUID `json:"id" faker:"-" db:"id"`

	// Credentials represents all credentials that can be used for authenticating this identity.
	Credentials map[CredentialsType]Credentials `json:"credentials,omitempty" faker:"-" db:"-"`

	//// IdentifierCredentials contains the access and refresh token for oidc identifier
	//IdentifierCredentials []IdentifierCredential `json:"identifier_credentials,omitempty" faker:"-" db:"-"`

	// SchemaID is the ID of the JSON Schema to be used for validating the identity's traits.
	//
	// required: true
	SchemaID string `json:"schema_id" faker:"-" db:"schema_id"`

	// SchemaURL is the URL of the endpoint where the identity's traits schema can be fetched from.
	//
	// format: url
	// required: true
	SchemaURL string `json:"schema_url" faker:"-" db:"-"`

	// State is the identity's state.
	//
	// This value has currently no effect.
	State State `json:"state" faker:"-" db:"state"`

	// StateChangedAt contains the last time when the identity's state changed.
	StateChangedAt *sqlxx.NullTime `json:"state_changed_at,omitempty" faker:"-" db:"state_changed_at"`

	// Traits represent an identity's traits. The identity is able to create, modify, and delete traits
	// in a self-service manner. The input will always be validated against the JSON Schema defined
	// in `schema_url`.
	//
	// required: true
	Traits Traits `json:"traits" faker:"-" db:"traits"`

	// VerifiableAddresses contains all the addresses that can be verified by the user.
	//
	// Extensions:
	// ---
	// x-omitempty: true
	// ---
	VerifiableAddresses []VerifiableAddress `json:"verifiable_addresses,omitempty" faker:"-" has_many:"identity_verifiable_addresses" fk_id:"identity_id"`

	// RecoveryAddresses contains all the addresses that can be used to recover an identity.
	//
	// Extensions:
	// ---
	// x-omitempty: true
	// ---
	RecoveryAddresses []RecoveryAddress `json:"recovery_addresses,omitempty" faker:"-" has_many:"identity_recovery_addresses" fk_id:"identity_id"`

	// CreatedAt is a helper struct field for gobuffalo.pop.
	CreatedAt time.Time `json:"created_at" db:"created_at"`

	// UpdatedAt is a helper struct field for gobuffalo.pop.
	UpdatedAt time.Time `json:"updated_at" db:"updated_at"`
	NID       uuid.UUID `json:"-"  faker:"-" db:"nid"`
}

// Traits represent an identity's traits. The identity is able to create, modify, and delete traits
// in a self-service manner. The input will always be validated against the JSON Schema defined
// in `schema_url`.
//
// swagger:model identityTraits
type Traits json.RawMessage

func (t *Traits) Scan(value interface{}) error {
	return sqlxx.JSONScan(t, value)
}

func (t Traits) Value() (driver.Value, error) {
	return sqlxx.JSONValue(t)
}

func (t *Traits) String() string {
	return string(*t)
}

// MarshalJSON returns m as the JSON encoding of m.
func (t Traits) MarshalJSON() ([]byte, error) {
	if t == nil {
		return []byte("null"), nil
	}
	return t, nil
}

// UnmarshalJSON sets *m to a copy of data.
func (t *Traits) UnmarshalJSON(data []byte) error {
	if t == nil {
		return errors.New("json.RawMessage: UnmarshalJSON on nil pointer")
	}
	*t = append((*t)[0:0], data...)
	return nil
}

func (i Identity) TableName(ctx context.Context) string {
	return corp.ContextualizeTableName(ctx, "identities")
}

func (i *Identity) lock() *sync.RWMutex {
	if i.l == nil {
		i.l = new(sync.RWMutex)
	}
	return i.l
}

func (i *Identity) IsActive() bool {
	return i.State == StateActive
}

func (i *Identity) SetCredentials(t CredentialsType, c Credentials) {
	i.lock().Lock()
	defer i.lock().Unlock()
	if i.Credentials == nil {
		i.Credentials = make(map[CredentialsType]Credentials)
	}

	c.Type = t
	i.Credentials[t] = c
}

<<<<<<< HEAD
func (i *Identity) RemoveCredentials(t CredentialsType) {
	i.lock().Lock()
	defer i.lock().Unlock()
=======
func (i *Identity) DeleteCredentialsType(t CredentialsType) {
	i.lock().Lock()
	defer i.lock().Unlock()
	if i.Credentials == nil {
		return
	}

>>>>>>> 3e443b77
	delete(i.Credentials, t)
}

func (i *Identity) GetCredentials(t CredentialsType) (*Credentials, bool) {
	i.lock().RLock()
	defer i.lock().RUnlock()

	if c, ok := i.Credentials[t]; ok {
		return &c, true
	}

	return nil, false
}

func (i *Identity) ParseCredentials(t CredentialsType, config interface{}) (*Credentials, error) {
	i.lock().RLock()
	defer i.lock().RUnlock()

	if c, ok := i.Credentials[t]; ok {
		if err := json.Unmarshal(c.Config, config); err != nil {
			return nil, errors.WithStack(err)
		}
		return &c, nil
	}

	return nil, herodot.ErrNotFound.WithReasonf("identity does not have credential type %s", t)
}

func (i *Identity) CopyWithoutCredentials() *Identity {
	var ii = *i
	ii.Credentials = nil
	return &ii
}

func NewIdentity(traitsSchemaID string) *Identity {
	if traitsSchemaID == "" {
		traitsSchemaID = config.DefaultIdentityTraitsSchemaID
	}

	stateChangedAt := sqlxx.NullTime(time.Now())
	return &Identity{
		ID:                  x.NewUUID(),
		Credentials:         map[CredentialsType]Credentials{},
		Traits:              Traits("{}"),
		SchemaID:            traitsSchemaID,
		VerifiableAddresses: []VerifiableAddress{},
		State:               StateActive,
		StateChangedAt:      &stateChangedAt,
		l:                   new(sync.RWMutex),
	}
}

func (i Identity) GetID() uuid.UUID {
	return i.ID
}

func (i Identity) GetNID() uuid.UUID {
	return i.NID
}

func (i Identity) MarshalJSON() ([]byte, error) {
	type localIdentity Identity
	i.Credentials = nil
	result, err := json.Marshal(localIdentity(i))
	if err != nil {
		return nil, err
	}
	return result, nil
}

func (i *Identity) UnmarshalJSON(b []byte) error {
	type localIdentity Identity
	err := json.Unmarshal(b, (*localIdentity)(i))
	i.Credentials = nil
	return err
}

type WithCredentialsInJSON Identity

func (i WithCredentialsInJSON) MarshalJSON() ([]byte, error) {
	type localIdentity Identity
	return json.Marshal(localIdentity(i))
}

type WithCredentialsMetadataInJSON Identity

func (i WithCredentialsMetadataInJSON) MarshalJSON() ([]byte, error) {
	type localIdentity Identity
	for k, v := range i.Credentials {
		v.Config = nil
		i.Credentials[k] = v
	}
	return json.Marshal(localIdentity(i))
}

func (i *Identity) ValidateNID() error {
	expected := i.NID
	if expected == uuid.Nil {
		return errors.WithStack(herodot.ErrInternalServerError.WithReason("Received empty nid."))
	}

	for _, r := range i.RecoveryAddresses {
		if r.NID != expected {
			return errors.WithStack(herodot.ErrInternalServerError.WithReason("Mismatching nid for recovery addresses."))
		}
	}

	for _, r := range i.VerifiableAddresses {
		if r.NID != expected {
			return errors.WithStack(herodot.ErrInternalServerError.WithReason("Mismatching nid for verifiable addresses."))
		}
	}

	for _, r := range i.Credentials {
		if r.NID != expected {
			return errors.WithStack(herodot.ErrInternalServerError.WithReason("Mismatching nid for credentials."))
		}
	}

	return nil
}

func (i *Identity) WithDeclassifiedCredentialsOIDC(ctx context.Context, c cipher.Provider) (*Identity, error) {
	credsToPublish := make(map[CredentialsType]Credentials)

	for ct, original := range i.Credentials {
		if ct != CredentialsTypeOIDC {
			toPublish := original
			toPublish.Config = []byte{}
			credsToPublish[ct] = toPublish
			continue
		}

		toPublish := original
		toPublish.Config = []byte{}

		for _, token := range []string{"initial_id_token", "initial_access_token", "initial_refresh_token"} {
			var i int
			var err error
			gjson.GetBytes(original.Config, "providers").ForEach(func(_, v gjson.Result) bool {
				key := fmt.Sprintf("%d.%s", i, token)
				ciphertext := v.Get(token).String()

				var plaintext []byte
				plaintext, err = c.Cipher().Decrypt(ctx, ciphertext)
				if err != nil {
					return false
				}

				toPublish.Config, err = sjson.SetBytes(toPublish.Config, "providers."+key, string(plaintext))
				if err != nil {
					return false
				}

				toPublish.Config, err = sjson.SetBytes(toPublish.Config, fmt.Sprintf("providers.%d.subject", i), v.Get("subject").String())
				if err != nil {
					return false
				}

				toPublish.Config, err = sjson.SetBytes(toPublish.Config, fmt.Sprintf("providers.%d.provider", i), v.Get("provider").String())
				if err != nil {
					return false
				}

				i++
				return true
			})

			if err != nil {
				return nil, err
			}
		}

		credsToPublish[ct] = toPublish
	}

	ii := *i
	ii.Credentials = credsToPublish
	return &ii, nil
}<|MERGE_RESOLUTION|>--- conflicted
+++ resolved
@@ -189,11 +189,12 @@
 	i.Credentials[t] = c
 }
 
-<<<<<<< HEAD
 func (i *Identity) RemoveCredentials(t CredentialsType) {
 	i.lock().Lock()
 	defer i.lock().Unlock()
-=======
+	delete(i.Credentials, t)
+}
+
 func (i *Identity) DeleteCredentialsType(t CredentialsType) {
 	i.lock().Lock()
 	defer i.lock().Unlock()
@@ -201,7 +202,6 @@
 		return
 	}
 
->>>>>>> 3e443b77
 	delete(i.Credentials, t)
 }
 
