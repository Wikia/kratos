// Copyright © 2023 Ory Corp
// SPDX-License-Identifier: Apache-2.0

package identity

import (
	"context"
	"encoding/json"
	"reflect"

	"go.opentelemetry.io/otel/trace"

	"github.com/ory/kratos/x/events"

	"github.com/ory/x/otelx"

	"github.com/ory/kratos/x"

	"github.com/ory/kratos/driver/config"

	"github.com/gofrs/uuid"

	"github.com/mohae/deepcopy"
	"github.com/pkg/errors"

	"github.com/ory/herodot"
	"github.com/ory/jsonschema/v3"
	"github.com/ory/x/errorsx"

	"github.com/ory/kratos/courier"
)

var ErrProtectedFieldModified = herodot.ErrForbidden.
	WithReasonf(`A field was modified that updates one or more credentials-related settings. This action was blocked because an unprivileged method was used to execute the update. This is either a configuration issue or a bug and should be reported to the system administrator.`)

type (
	managerDependencies interface {
		config.Provider
		PoolProvider
		PrivilegedPoolProvider
		x.TracingProvider
		courier.Provider
		ValidationProvider
		ActiveCredentialsCounterStrategyProvider
		PrivilegedPoolProvider
	}
	ManagementProvider interface {
		IdentityManager() *Manager
	}
	Manager struct {
		r managerDependencies
	}

	ManagerOptions struct {
		ExposeValidationErrors    bool
		AllowWriteProtectedTraits bool
	}

	ManagerOption func(*ManagerOptions)
)

func NewManager(r managerDependencies) *Manager {
	return &Manager{r: r}
}

func ManagerExposeValidationErrorsForInternalTypeAssertion(options *ManagerOptions) {
	options.ExposeValidationErrors = true
}

func ManagerAllowWriteProtectedTraits(options *ManagerOptions) {
	options.AllowWriteProtectedTraits = true
}

func newManagerOptions(opts []ManagerOption) *ManagerOptions {
	var o ManagerOptions
	for _, f := range opts {
		f(&o)
	}
	return &o
}

func (m *Manager) Create(ctx context.Context, i *Identity, opts ...ManagerOption) (err error) {
	ctx, span := m.r.Tracer(ctx).Tracer().Start(ctx, "identity.Manager.Create")
	defer otelx.End(span, &err)

	if i.SchemaID == "" {
		i.SchemaID = m.r.Config().DefaultIdentityTraitsSchemaID(ctx)
	}

	o := newManagerOptions(opts)
	if err := m.ValidateIdentity(ctx, i, o); err != nil {
		return err
	}

	if err := m.r.PrivilegedIdentityPool().CreateIdentity(ctx, i); err != nil {
		return err
	}

	trace.SpanFromContext(ctx).AddEvent(events.NewIdentityCreated(ctx, i.ID))
	return nil
}

func (m *Manager) CreateIdentities(ctx context.Context, identities []*Identity, opts ...ManagerOption) (err error) {
	ctx, span := m.r.Tracer(ctx).Tracer().Start(ctx, "identity.Manager.CreateIdentities")
	defer otelx.End(span, &err)

	for _, i := range identities {
		if i.SchemaID == "" {
			i.SchemaID = m.r.Config().DefaultIdentityTraitsSchemaID(ctx)
		}

		o := newManagerOptions(opts)
		if err := m.ValidateIdentity(ctx, i, o); err != nil {
			return err
		}
	}

	if err := m.r.PrivilegedIdentityPool().CreateIdentities(ctx, identities...); err != nil {
		return err
	}

	for _, i := range identities {
		trace.SpanFromContext(ctx).AddEvent(events.NewIdentityCreated(ctx, i.ID))
	}

	return nil
}

func (m *Manager) requiresPrivilegedAccess(ctx context.Context, original, updated *Identity, o *ManagerOptions) (err error) {
	_, span := m.r.Tracer(ctx).Tracer().Start(ctx, "identity.Manager.requiresPrivilegedAccess")
	defer otelx.End(span, &err)

	if !o.AllowWriteProtectedTraits {
		if !CredentialsEqual(updated.Credentials, original.Credentials) {
			// reset the identity
			*updated = *original
			return errors.WithStack(ErrProtectedFieldModified)
		}

		if !reflect.DeepEqual(original.VerifiableAddresses, updated.VerifiableAddresses) &&
			/* prevent nil != []string{} */
			len(original.VerifiableAddresses)+len(updated.VerifiableAddresses) != 0 {
			// reset the identity
			*updated = *original
			return errors.WithStack(ErrProtectedFieldModified)
		}
	}
	return nil
}

func (m *Manager) Update(ctx context.Context, updated *Identity, opts ...ManagerOption) (err error) {
	ctx, span := m.r.Tracer(ctx).Tracer().Start(ctx, "identity.Manager.Update")
	defer otelx.End(span, &err)

	o := newManagerOptions(opts)
	if err := m.ValidateIdentity(ctx, updated, o); err != nil {
		return err
	}

	original, err := m.r.PrivilegedIdentityPool().GetIdentityConfidential(ctx, updated.ID)
	if err != nil {
		return err
	}

	if err := m.requiresPrivilegedAccess(ctx, original, updated, o); err != nil {
		return err
	}

	return m.r.PrivilegedIdentityPool().UpdateIdentity(ctx, updated)
}

func (m *Manager) UpdateSchemaID(ctx context.Context, id uuid.UUID, schemaID string, opts ...ManagerOption) (err error) {
	ctx, span := m.r.Tracer(ctx).Tracer().Start(ctx, "identity.Manager.UpdateSchemaID")
	defer otelx.End(span, &err)

	o := newManagerOptions(opts)
	original, err := m.r.PrivilegedIdentityPool().GetIdentityConfidential(ctx, id)
	if err != nil {
		return err
	}

	if !o.AllowWriteProtectedTraits && original.SchemaID != schemaID {
		return errors.WithStack(ErrProtectedFieldModified)
	}

	original.SchemaID = schemaID
	if err := m.ValidateIdentity(ctx, original, o); err != nil {
		return err
	}

	trace.SpanFromContext(ctx).AddEvent(events.NewIdentityUpdated(ctx, id))
	return m.r.PrivilegedIdentityPool().UpdateIdentity(ctx, original)
}

func (m *Manager) SetTraits(ctx context.Context, id uuid.UUID, traits Traits, opts ...ManagerOption) (_ *Identity, err error) {
	ctx, span := m.r.Tracer(ctx).Tracer().Start(ctx, "identity.Manager.SetTraits")
	defer otelx.End(span, &err)

	o := newManagerOptions(opts)
	original, err := m.r.PrivilegedIdentityPool().GetIdentityConfidential(ctx, id)
	if err != nil {
		return nil, err
	}

	// original is used to check whether protected traits were modified
	updated := deepcopy.Copy(original).(*Identity)
	updated.Traits = traits
<<<<<<< HEAD

	// fandom-start - update email verification status on email change
	// this is hacky way to update metadata_public using json.RawMessage
	origTraits := struct {
		Email string `json:"email,omitempty"`
	}{}
	newTraits := origTraits
	if json.Unmarshal(original.Traits, &origTraits) == nil && json.Unmarshal(traits, &newTraits) == nil && newTraits.Email != origTraits.Email {
		if updated.MetadataPublic == nil {
			updated.MetadataPublic = []byte(`{"email_verified": false}`)
		} else {
			var data map[string]json.RawMessage
			if err = json.Unmarshal(updated.MetadataPublic, &data); err == nil {
				if data == nil {
					data = map[string]json.RawMessage{}
				}
				data["email_verified"] = []byte("false")
			}
			if payload, err := json.Marshal(data); err == nil {
				updated.MetadataPublic = payload
			}
		}
	}
	// fandom-end

	if err := m.validate(ctx, updated, o); err != nil {
=======
	if err := m.ValidateIdentity(ctx, updated, o); err != nil {
>>>>>>> 41b7c51c
		return nil, err
	}

	if err := m.requiresPrivilegedAccess(ctx, original, updated, o); err != nil {
		return nil, err
	}

	return updated, nil
}

func (m *Manager) UpdateTraits(ctx context.Context, id uuid.UUID, traits Traits, opts ...ManagerOption) (err error) {
	ctx, span := m.r.Tracer(ctx).Tracer().Start(ctx, "identity.Manager.UpdateTraits")
	defer otelx.End(span, &err)

	updated, err := m.SetTraits(ctx, id, traits, opts...)
	if err != nil {
		return err
	}

	trace.SpanFromContext(ctx).AddEvent(events.NewIdentityUpdated(ctx, id))
	return m.r.PrivilegedIdentityPool().UpdateIdentity(ctx, updated)
}

func (m *Manager) ValidateIdentity(ctx context.Context, i *Identity, o *ManagerOptions) (err error) {
	ctx, span := m.r.Tracer(ctx).Tracer().Start(ctx, "identity.Manager.validate")
	defer otelx.End(span, &err)

	if err := m.r.IdentityValidator().Validate(ctx, i); err != nil {
		if _, ok := errorsx.Cause(err).(*jsonschema.ValidationError); ok && !o.ExposeValidationErrors {
			return herodot.ErrBadRequest.WithReasonf("%s", err).WithWrap(err)
		}
		return err
	}

	return nil
}

func (m *Manager) CountActiveFirstFactorCredentials(ctx context.Context, i *Identity) (count int, err error) {
	ctx, span := m.r.Tracer(ctx).Tracer().Start(ctx, "identity.Manager.CountActiveFirstFactorCredentials")
	defer otelx.End(span, &err)

	for _, strategy := range m.r.ActiveCredentialsCounterStrategies(ctx) {
		current, err := strategy.CountActiveFirstFactorCredentials(i.Credentials)
		if err != nil {
			return 0, err
		}

		count += current
	}
	return count, nil
}

func (m *Manager) CountActiveMultiFactorCredentials(ctx context.Context, i *Identity) (count int, err error) {
	ctx, span := m.r.Tracer(ctx).Tracer().Start(ctx, "identity.Manager.CountActiveMultiFactorCredentials")
	defer otelx.End(span, &err)

	for _, strategy := range m.r.ActiveCredentialsCounterStrategies(ctx) {
		current, err := strategy.CountActiveMultiFactorCredentials(i.Credentials)
		if err != nil {
			return 0, err
		}

		count += current
	}
	return count, nil
}

// Fandom-start https://github.com/Wikia/kratos/pull/84
func (m *Manager) GetIdentityHighestAAL(ctx context.Context, identityId uuid.UUID) (available AuthenticatorAssuranceLevel, err error) {
	available = NoAuthenticatorAssuranceLevel
	identity, err := m.r.PrivilegedIdentityPool().GetIdentityConfidential(ctx, identityId)
	if err != nil {
		return available, err
	}
	if firstCount, err := m.CountActiveFirstFactorCredentials(ctx, identity); err != nil {
		return available, err
	} else if firstCount > 0 {
		available = AuthenticatorAssuranceLevel1
	}

	if secondCount, err := m.CountActiveMultiFactorCredentials(ctx, identity); err != nil {
		return available, err
	} else if secondCount > 0 {
		available = AuthenticatorAssuranceLevel2
	}
	return available, nil
}

// Fandom-end<|MERGE_RESOLUTION|>--- conflicted
+++ resolved
@@ -205,7 +205,6 @@
 	// original is used to check whether protected traits were modified
 	updated := deepcopy.Copy(original).(*Identity)
 	updated.Traits = traits
-<<<<<<< HEAD
 
 	// fandom-start - update email verification status on email change
 	// this is hacky way to update metadata_public using json.RawMessage
@@ -231,10 +230,7 @@
 	}
 	// fandom-end
 
-	if err := m.validate(ctx, updated, o); err != nil {
-=======
 	if err := m.ValidateIdentity(ctx, updated, o); err != nil {
->>>>>>> 41b7c51c
 		return nil, err
 	}
 
