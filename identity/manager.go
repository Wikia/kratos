// Copyright © 2023 Ory Corp
// SPDX-License-Identifier: Apache-2.0

package identity

import (
	"context"
	"encoding/json"
	"reflect"
	"sort"

	"go.opentelemetry.io/otel/trace"

	"github.com/ory/kratos/schema"
	"github.com/ory/kratos/x/events"
	"github.com/ory/x/sqlcon"

	"github.com/ory/x/otelx"

	"github.com/ory/kratos/x"

	"github.com/ory/kratos/driver/config"

	"github.com/gofrs/uuid"

	"github.com/mohae/deepcopy"
	"github.com/pkg/errors"

	"github.com/ory/herodot"
	"github.com/ory/jsonschema/v3"
	"github.com/ory/x/errorsx"

	"github.com/ory/kratos/courier"
)

var ErrProtectedFieldModified = herodot.ErrForbidden.
	WithReasonf(`A field was modified that updates one or more credentials-related settings. This action was blocked because an unprivileged method was used to execute the update. This is either a configuration issue or a bug and should be reported to the system administrator.`)

type (
	managerDependencies interface {
		config.Provider
		PoolProvider
		PrivilegedPoolProvider
		x.TracingProvider
		courier.Provider
		ValidationProvider
		ActiveCredentialsCounterStrategyProvider
<<<<<<< HEAD
		PrivilegedPoolProvider
=======
		x.LoggingProvider
>>>>>>> f47675b8
	}
	ManagementProvider interface {
		IdentityManager() *Manager
	}
	Manager struct {
		r managerDependencies
	}

	ManagerOptions struct {
		ExposeValidationErrors    bool
		AllowWriteProtectedTraits bool
	}

	ManagerOption func(*ManagerOptions)
)

func NewManager(r managerDependencies) *Manager {
	return &Manager{r: r}
}

func ManagerExposeValidationErrorsForInternalTypeAssertion(options *ManagerOptions) {
	options.ExposeValidationErrors = true
}

func ManagerAllowWriteProtectedTraits(options *ManagerOptions) {
	options.AllowWriteProtectedTraits = true
}

func newManagerOptions(opts []ManagerOption) *ManagerOptions {
	var o ManagerOptions
	for _, f := range opts {
		f(&o)
	}
	return &o
}

func (m *Manager) Create(ctx context.Context, i *Identity, opts ...ManagerOption) (err error) {
	ctx, span := m.r.Tracer(ctx).Tracer().Start(ctx, "identity.Manager.Create")
	defer otelx.End(span, &err)

	if i.SchemaID == "" {
		i.SchemaID = m.r.Config().DefaultIdentityTraitsSchemaID(ctx)
	}

	o := newManagerOptions(opts)
	if err := m.ValidateIdentity(ctx, i, o); err != nil {
		return err
	}

	if err := i.SetAvailableAAL(ctx, m); err != nil {
		return err
	}

	if err := m.r.PrivilegedIdentityPool().CreateIdentity(ctx, i); err != nil {
		if errors.Is(err, sqlcon.ErrUniqueViolation) {
			return m.findExistingAuthMethod(ctx, err, i)
		}
		return err
	}

	trace.SpanFromContext(ctx).AddEvent(events.NewIdentityCreated(ctx, i.ID))
	return nil
}

func (m *Manager) ConflictingIdentity(ctx context.Context, i *Identity) (found *Identity, foundConflictAddress string, err error) {
	for ct, cred := range i.Credentials {
		for _, id := range cred.Identifiers {
			found, _, err = m.r.PrivilegedIdentityPool().FindByCredentialsIdentifier(ctx, ct, id)
			if err != nil {
				continue
			}

			// FindByCredentialsIdentifier does not expand identity credentials.
			if err = m.r.PrivilegedIdentityPool().HydrateIdentityAssociations(ctx, found, ExpandCredentials); err != nil {
				return nil, "", err
			}

			return found, id, nil
		}
	}

	// If the conflict is not in the identifiers table, it is coming from the verifiable or recovery address.
	for _, va := range i.VerifiableAddresses {
		conflictingAddress, err := m.r.PrivilegedIdentityPool().FindVerifiableAddressByValue(ctx, va.Via, va.Value)
		if errors.Is(err, sqlcon.ErrNoRows) {
			continue
		} else if err != nil {
			return nil, "", err
		}

		foundConflictAddress = conflictingAddress.Value
		found, err = m.r.PrivilegedIdentityPool().GetIdentity(ctx, conflictingAddress.IdentityID, ExpandCredentials)
		if err != nil {
			return nil, "", err
		}

		return found, foundConflictAddress, nil
	}

	// Last option: check the recovery address
	for _, va := range i.RecoveryAddresses {
		conflictingAddress, err := m.r.PrivilegedIdentityPool().FindRecoveryAddressByValue(ctx, va.Via, va.Value)
		if errors.Is(err, sqlcon.ErrNoRows) {
			continue
		} else if err != nil {
			return nil, "", err
		}

		foundConflictAddress = conflictingAddress.Value
		found, err = m.r.PrivilegedIdentityPool().GetIdentity(ctx, conflictingAddress.IdentityID, ExpandCredentials)
		if err != nil {
			return nil, "", err
		}

		return found, foundConflictAddress, nil
	}

	return nil, "", sqlcon.ErrNoRows
}

func (m *Manager) findExistingAuthMethod(ctx context.Context, e error, i *Identity) (err error) {
	if !m.r.Config().SelfServiceFlowRegistrationLoginHints(ctx) {
		return &ErrDuplicateCredentials{error: e}
	}

	found, foundConflictAddress, err := m.ConflictingIdentity(ctx, i)
	if err != nil {
		if errors.Is(err, sqlcon.ErrNoRows) {
			return &ErrDuplicateCredentials{error: e}
		}
		return err
	}

	// We need to sort the credentials for the error message to be deterministic.
	var creds []Credentials
	for _, cred := range found.Credentials {
		creds = append(creds, cred)
	}
	sort.Slice(creds, func(i, j int) bool {
		return creds[i].Type < creds[j].Type
	})

	for _, cred := range creds {
		if cred.Config == nil {
			continue
		}

		// Basically, we only have password, oidc, and webauthn as first factor credentials.
		// We don't care about second factor, because they don't help the user understand how to sign
		// in to the first factor (obviously).
		switch cred.Type {
		case CredentialsTypePassword:
			identifierHint := foundConflictAddress
			if len(cred.Identifiers) > 0 {
				identifierHint = cred.Identifiers[0]
			}
			return &ErrDuplicateCredentials{
				error:                e,
				availableCredentials: []CredentialsType{cred.Type},
				identifierHint:       identifierHint,
			}
		case CredentialsTypeOIDC:
			var cfg CredentialsOIDC
			if err := json.Unmarshal(cred.Config, &cfg); err != nil {
				return errors.WithStack(herodot.ErrInternalServerError.WithReasonf("Unable to JSON decode identity credentials %s for identity %s.", cred.Type, found.ID))
			}

			available := make([]string, 0, len(cfg.Providers))
			for _, provider := range cfg.Providers {
				available = append(available, provider.Provider)
			}

			return &ErrDuplicateCredentials{
				error:                  e,
				availableCredentials:   []CredentialsType{cred.Type},
				availableOIDCProviders: available,
				identifierHint:         foundConflictAddress,
			}
		case CredentialsTypeWebAuthn:
			var cfg CredentialsWebAuthnConfig
			if err := json.Unmarshal(cred.Config, &cfg); err != nil {
				return errors.WithStack(herodot.ErrInternalServerError.WithReasonf("Unable to JSON decode identity credentials %s for identity %s.", cred.Type, found.ID))
			}

			identifierHint := foundConflictAddress
			if len(cred.Identifiers) > 0 {
				identifierHint = cred.Identifiers[0]
			}

			for _, webauthn := range cfg.Credentials {
				if webauthn.IsPasswordless {
					return &ErrDuplicateCredentials{
						error:                e,
						availableCredentials: []CredentialsType{cred.Type},
						identifierHint:       identifierHint,
					}
				}
			}
		}
	}

	// Still not found? Return generic error.
	return &ErrDuplicateCredentials{error: e}
}

type ErrDuplicateCredentials struct {
	error

	availableCredentials   []CredentialsType
	availableOIDCProviders []string
	identifierHint         string
}

var _ schema.DuplicateCredentialsHinter = (*ErrDuplicateCredentials)(nil)

func (e *ErrDuplicateCredentials) Unwrap() error {
	return e.error
}

func (e *ErrDuplicateCredentials) AvailableCredentials() []string {
	res := make([]string, len(e.availableCredentials))
	for k, v := range e.availableCredentials {
		res[k] = string(v)
	}
	return res
}

func (e *ErrDuplicateCredentials) AvailableOIDCProviders() []string {
	return e.availableOIDCProviders
}

func (e *ErrDuplicateCredentials) IdentifierHint() string {
	return e.identifierHint
}
func (e *ErrDuplicateCredentials) HasHints() bool {
	return len(e.availableCredentials) > 0 || len(e.availableOIDCProviders) > 0 || len(e.identifierHint) > 0
}

func (m *Manager) CreateIdentities(ctx context.Context, identities []*Identity, opts ...ManagerOption) (err error) {
	ctx, span := m.r.Tracer(ctx).Tracer().Start(ctx, "identity.Manager.CreateIdentities")
	defer otelx.End(span, &err)

	for _, i := range identities {
		if i.SchemaID == "" {
			i.SchemaID = m.r.Config().DefaultIdentityTraitsSchemaID(ctx)
		}

		if err := i.SetAvailableAAL(ctx, m); err != nil {
			return err
		}

		o := newManagerOptions(opts)
		if err := m.ValidateIdentity(ctx, i, o); err != nil {
			return err
		}
	}

	if err := m.r.PrivilegedIdentityPool().CreateIdentities(ctx, identities...); err != nil {
		return err
	}

	for _, i := range identities {
		trace.SpanFromContext(ctx).AddEvent(events.NewIdentityCreated(ctx, i.ID))
	}

	return nil
}

func (m *Manager) requiresPrivilegedAccess(ctx context.Context, original, updated *Identity, o *ManagerOptions) (err error) {
	_, span := m.r.Tracer(ctx).Tracer().Start(ctx, "identity.Manager.requiresPrivilegedAccess")
	defer otelx.End(span, &err)

	if !o.AllowWriteProtectedTraits {
		if !CredentialsEqual(updated.Credentials, original.Credentials) {
			// reset the identity
			*updated = *original
			return errors.WithStack(ErrProtectedFieldModified)
		}

		if !reflect.DeepEqual(original.VerifiableAddresses, updated.VerifiableAddresses) &&
			/* prevent nil != []string{} */
			len(original.VerifiableAddresses)+len(updated.VerifiableAddresses) != 0 {
			// reset the identity
			*updated = *original
			return errors.WithStack(ErrProtectedFieldModified)
		}
	}
	return nil
}

func (m *Manager) Update(ctx context.Context, updated *Identity, opts ...ManagerOption) (err error) {
	ctx, span := m.r.Tracer(ctx).Tracer().Start(ctx, "identity.Manager.Update")
	defer otelx.End(span, &err)

	o := newManagerOptions(opts)
	if err := m.ValidateIdentity(ctx, updated, o); err != nil {
		return err
	}

	original, err := m.r.PrivilegedIdentityPool().GetIdentityConfidential(ctx, updated.ID)
	if err != nil {
		return err
	}

	if err := m.requiresPrivilegedAccess(ctx, original, updated, o); err != nil {
		return err
	}

	if err := updated.SetAvailableAAL(ctx, m); err != nil {
		return err
	}

	return m.r.PrivilegedIdentityPool().UpdateIdentity(ctx, updated)
}

func (m *Manager) UpdateSchemaID(ctx context.Context, id uuid.UUID, schemaID string, opts ...ManagerOption) (err error) {
	ctx, span := m.r.Tracer(ctx).Tracer().Start(ctx, "identity.Manager.UpdateSchemaID")
	defer otelx.End(span, &err)

	o := newManagerOptions(opts)
	original, err := m.r.PrivilegedIdentityPool().GetIdentityConfidential(ctx, id)
	if err != nil {
		return err
	}

	if !o.AllowWriteProtectedTraits && original.SchemaID != schemaID {
		return errors.WithStack(ErrProtectedFieldModified)
	}

	original.SchemaID = schemaID
	if err := m.ValidateIdentity(ctx, original, o); err != nil {
		return err
	}

	trace.SpanFromContext(ctx).AddEvent(events.NewIdentityUpdated(ctx, id))
	return m.r.PrivilegedIdentityPool().UpdateIdentity(ctx, original)
}

func (m *Manager) SetTraits(ctx context.Context, id uuid.UUID, traits Traits, opts ...ManagerOption) (_ *Identity, err error) {
	ctx, span := m.r.Tracer(ctx).Tracer().Start(ctx, "identity.Manager.SetTraits")
	defer otelx.End(span, &err)

	o := newManagerOptions(opts)
	original, err := m.r.PrivilegedIdentityPool().GetIdentityConfidential(ctx, id)
	if err != nil {
		return nil, err
	}

	// original is used to check whether protected traits were modified
	updated := deepcopy.Copy(original).(*Identity)
	updated.Traits = traits

	// fandom-start - update email verification status on email change
	// this is hacky way to update metadata_public using json.RawMessage
	origTraits := struct {
		Email string `json:"email,omitempty"`
	}{}
	newTraits := origTraits
	if json.Unmarshal(original.Traits, &origTraits) == nil && json.Unmarshal(traits, &newTraits) == nil && newTraits.Email != origTraits.Email {
		if updated.MetadataPublic == nil {
			updated.MetadataPublic = []byte(`{"email_verified": false}`)
		} else {
			var data map[string]json.RawMessage
			if err = json.Unmarshal(updated.MetadataPublic, &data); err == nil {
				if data == nil {
					data = map[string]json.RawMessage{}
				}
				data["email_verified"] = []byte("false")
			}
			if payload, err := json.Marshal(data); err == nil {
				updated.MetadataPublic = payload
			}
		}
	}
	// fandom-end

	if err := m.ValidateIdentity(ctx, updated, o); err != nil {
		return nil, err
	}

	if err := m.requiresPrivilegedAccess(ctx, original, updated, o); err != nil {
		return nil, err
	}

	return updated, nil
}

func (m *Manager) UpdateTraits(ctx context.Context, id uuid.UUID, traits Traits, opts ...ManagerOption) (err error) {
	ctx, span := m.r.Tracer(ctx).Tracer().Start(ctx, "identity.Manager.UpdateTraits")
	defer otelx.End(span, &err)

	updated, err := m.SetTraits(ctx, id, traits, opts...)
	if err != nil {
		return err
	}

	trace.SpanFromContext(ctx).AddEvent(events.NewIdentityUpdated(ctx, id))
	return m.r.PrivilegedIdentityPool().UpdateIdentity(ctx, updated)
}

func (m *Manager) ValidateIdentity(ctx context.Context, i *Identity, o *ManagerOptions) (err error) {
	// This trace is more noisy than it's worth in diagnostic power.
	// ctx, span := m.r.Tracer(ctx).Tracer().Start(ctx, "identity.Manager.validate")
	// defer otelx.End(span, &err)

	if err := m.r.IdentityValidator().Validate(ctx, i); err != nil {
		if _, ok := errorsx.Cause(err).(*jsonschema.ValidationError); ok && !o.ExposeValidationErrors {
			return herodot.ErrBadRequest.WithReasonf("%s", err).WithWrap(err)
		}
		return err
	}

	return nil
}

func (m *Manager) CountActiveFirstFactorCredentials(ctx context.Context, i *Identity) (count int, err error) {
	// This trace is more noisy than it's worth in diagnostic power.
	// ctx, span := m.r.Tracer(ctx).Tracer().Start(ctx, "identity.Manager.CountActiveFirstFactorCredentials")
	// defer otelx.End(span, &err)

	for _, strategy := range m.r.ActiveCredentialsCounterStrategies(ctx) {
		current, err := strategy.CountActiveFirstFactorCredentials(i.Credentials)
		if err != nil {
			return 0, err
		}

		count += current
	}
	return count, nil
}

func (m *Manager) CountActiveMultiFactorCredentials(ctx context.Context, i *Identity) (count int, err error) {
	// This trace is more noisy than it's worth in diagnostic power.
	// ctx, span := m.r.Tracer(ctx).Tracer().Start(ctx, "identity.Manager.CountActiveMultiFactorCredentials")
	// defer otelx.End(span, &err)

	for _, strategy := range m.r.ActiveCredentialsCounterStrategies(ctx) {
		current, err := strategy.CountActiveMultiFactorCredentials(i.Credentials)
		if err != nil {
			return 0, err
		}

		count += current
	}
	return count, nil
}<|MERGE_RESOLUTION|>--- conflicted
+++ resolved
@@ -45,11 +45,8 @@
 		courier.Provider
 		ValidationProvider
 		ActiveCredentialsCounterStrategyProvider
-<<<<<<< HEAD
+		x.LoggingProvider
 		PrivilegedPoolProvider
-=======
-		x.LoggingProvider
->>>>>>> f47675b8
 	}
 	ManagementProvider interface {
 		IdentityManager() *Manager
