package test

import (
	"context"
	"encoding/base64"
	"fmt"
	"math/rand"
	"strconv"
	"strings"
	"testing"
	"time"

	"github.com/ory/x/randx"

	"github.com/tidwall/gjson"

	"github.com/ory/x/assertx"

	"github.com/ory/kratos/internal/testhelpers"

	"github.com/ory/kratos/identity"
	"github.com/ory/kratos/persistence"

	"github.com/bxcodec/faker/v3"

	"github.com/ory/x/sqlxx"

	"github.com/ory/x/errorsx"
	"github.com/ory/x/sqlcon"
	"github.com/ory/x/urlx"

	"github.com/ory/kratos/schema"

	"github.com/gofrs/uuid"
	"github.com/stretchr/testify/assert"
	"github.com/stretchr/testify/require"

	"github.com/ory/kratos/driver/config"
	"github.com/ory/kratos/x"
)

func TestPool(ctx context.Context, conf *config.Config, p interface {
	persistence.Persister
}) func(t *testing.T) {
	return func(t *testing.T) {
		nid, p := testhelpers.NewNetworkUnlessExisting(t, ctx, p)

		exampleServerURL := urlx.ParseOrPanic("http://example.com")
		conf.MustSet(config.ViperKeyPublicBaseURL, exampleServerURL.String())
		defaultSchema := schema.Schema{
			ID:     config.DefaultIdentityTraitsSchemaID,
			URL:    urlx.ParseOrPanic("file://./stub/identity.schema.json"),
			RawURL: "file://./stub/identity.schema.json",
		}
		altSchema := schema.Schema{
			ID:     "altSchema",
			URL:    urlx.ParseOrPanic("file://./stub/identity-2.schema.json"),
			RawURL: "file://./stub/identity-2.schema.json",
		}
		conf.MustSet(config.ViperKeyIdentitySchemas, []config.Schema{
			{
				ID:  altSchema.ID,
				URL: altSchema.RawURL,
			},
			{
				ID:  defaultSchema.ID,
				URL: defaultSchema.RawURL,
			},
		})

		var createdIDs []uuid.UUID

		var passwordIdentity = func(schemaID string, credentialsID string) *identity.Identity {
			i := identity.NewIdentity(schemaID)
			i.SetCredentials(identity.CredentialsTypePassword, identity.Credentials{
				Type: identity.CredentialsTypePassword, Identifiers: []string{credentialsID},
				Config: sqlxx.JSONRawMessage(`{"foo":"bar"}`),
			})
			return i
		}

		var webAuthnIdentity = func(schemaID string, credentialsID string) *identity.Identity {
			i := identity.NewIdentity(schemaID)
			i.SetCredentials(identity.CredentialsTypeWebAuthn, identity.Credentials{
				Type: identity.CredentialsTypeWebAuthn, Identifiers: []string{credentialsID},
				Config: sqlxx.JSONRawMessage(`{"credentials":[{}]}`),
			})
			return i
		}

		var oidcIdentity = func(schemaID string, credentialsID string) *identity.Identity {
			i := identity.NewIdentity(schemaID)
			i.SetCredentials(identity.CredentialsTypeOIDC, identity.Credentials{
				Type: identity.CredentialsTypeOIDC, Identifiers: []string{credentialsID},
				Config: sqlxx.JSONRawMessage(`{}`),
			})
			return i
		}

		var assertEqual = func(t *testing.T, expected, actual *identity.Identity) {
			assert.Empty(t, actual.Credentials)
			require.Equal(t, expected.Traits, actual.Traits)
			require.Equal(t, expected.ID, actual.ID)
		}

		// fandom-start
		var randomAlphaString = func(n int) string {
			var letters = []rune("abcdefghijklmnopqrstuvwxyzABCDEFGHIJKLMNOPQRSTUVWXYZ")

			s := make([]rune, n)
			for i := range s {
				s[i] = letters[rand.Intn(len(letters))]
			}
			return string(s)

		}
		// fandom-end

		t.Run("case=should create and set missing ID", func(t *testing.T) {
			i := identity.NewIdentity(config.DefaultIdentityTraitsSchemaID)
			i.SetCredentials(identity.CredentialsTypeOIDC, identity.Credentials{
				Type: identity.CredentialsTypeOIDC, Identifiers: []string{x.NewUUID().String()},
				Config: sqlxx.JSONRawMessage(`{}`),
			})
			i.ID = uuid.Nil
			require.NoError(t, p.CreateIdentity(ctx, i))
			assert.NotEqual(t, uuid.Nil, i.ID)
			assert.Equal(t, nid, i.NID)
			createdIDs = append(createdIDs, i.ID)

			count, err := p.CountIdentities(ctx)
			require.NoError(t, err)
			assert.EqualValues(t, int64(1), count)

			t.Run("different network", func(t *testing.T) {
				_, p := testhelpers.NewNetwork(t, ctx, p)
				count, err := p.CountIdentities(ctx)
				require.NoError(t, err)
				assert.EqualValues(t, int64(0), count)
			})
		})

		t.Run("case=create with default values", func(t *testing.T) {
			expected := passwordIdentity("", "id-1")
			require.NoError(t, p.CreateIdentity(ctx, expected))
			createdIDs = append(createdIDs, expected.ID)

			actual, err := p.GetIdentity(ctx, expected.ID)
			require.NoError(t, err)

			assert.Equal(t, expected.ID, actual.ID)
			assert.Equal(t, config.DefaultIdentityTraitsSchemaID, actual.SchemaID)
			assert.Equal(t, defaultSchema.SchemaURL(exampleServerURL).String(), actual.SchemaURL)
			assertEqual(t, expected, actual)

			count, err := p.CountIdentities(ctx)
			require.NoError(t, err)
			assert.EqualValues(t, 2, count)

			t.Run("different network", func(t *testing.T) {
				_, p := testhelpers.NewNetwork(t, ctx, p)
				_, err := p.GetIdentity(ctx, expected.ID)
				require.ErrorIs(t, err, sqlcon.ErrNoRows)

				count, err := p.CountIdentities(ctx)
				require.NoError(t, err)
				assert.EqualValues(t, int64(0), count)
			})
		})

		t.Run("case=should error when the identity ID does not exist", func(t *testing.T) {
			_, err := p.GetIdentity(ctx, uuid.UUID{})
			require.Error(t, err)

			_, err = p.GetIdentity(ctx, x.NewUUID())
			require.Error(t, err)

			_, err = p.GetIdentityConfidential(ctx, x.NewUUID())
			require.Error(t, err)
		})

		t.Run("case=run migrations when fetching credentials", func(t *testing.T) {
			expected := webAuthnIdentity(altSchema.ID, "webauthn")
			require.NoError(t, p.CreateIdentity(ctx, expected))
			createdIDs = append(createdIDs, expected.ID)

			actual, err := p.GetIdentityConfidential(ctx, expected.ID)
			require.NoError(t, err)
			c := actual.GetCredentialsOr(identity.CredentialsTypeWebAuthn, &identity.Credentials{})
			assert.True(t, gjson.GetBytes(c.Config, "credentials.0.is_passwordless").Exists())
			assert.Equal(t, base64.StdEncoding.EncodeToString(expected.ID[:]), gjson.GetBytes(c.Config, "user_handle").String())
		})

		t.Run("case=create and keep set values", func(t *testing.T) {
			expected := passwordIdentity(altSchema.ID, "id-2")
			require.NoError(t, p.CreateIdentity(ctx, expected))
			createdIDs = append(createdIDs, expected.ID)

			actual, err := p.GetIdentity(ctx, expected.ID)
			require.NoError(t, err)
			assert.Equal(t, altSchema.ID, actual.SchemaID)
			assert.Equal(t, altSchema.SchemaURL(exampleServerURL).String(), actual.SchemaURL)
			assertEqual(t, expected, actual)

			actual, err = p.GetIdentityConfidential(ctx, expected.ID)
			require.NoError(t, err)
			require.Equal(t, expected.Traits, actual.Traits)
			require.Equal(t, expected.ID, actual.ID)

			assert.NotEmpty(t, actual.Credentials)
			assert.NotEmpty(t, expected.Credentials)

			for m, expected := range expected.Credentials {
				assert.Equal(t, expected.ID, actual.Credentials[m].ID)
				assert.JSONEq(t, string(expected.Config), string(actual.Credentials[m].Config))
				assert.Equal(t, expected.Identifiers, actual.Credentials[m].Identifiers)
				assert.Equal(t, expected.Type, actual.Credentials[m].Type)
			}

			t.Run("different network", func(t *testing.T) {
				_, p := testhelpers.NewNetwork(t, ctx, p)
				_, err := p.GetIdentity(ctx, expected.ID)
				require.ErrorIs(t, err, sqlcon.ErrNoRows)

				_, err = p.GetIdentityConfidential(ctx, expected.ID)
				require.ErrorIs(t, err, sqlcon.ErrNoRows)
			})
		})

		t.Run("case=fail on duplicate credential identifiers if type is password", func(t *testing.T) {
			initial := passwordIdentity("", "foo@bar.com")
			require.NoError(t, p.CreateIdentity(ctx, initial))
			createdIDs = append(createdIDs, initial.ID)

			// fandom-start
			cases := []string{"foo@bar.com"}
			if !conf.IdentityCaseSensitiveIdentifier() {
				cases = append(cases, "fOo@bar.com", "FOO@bar.com", "foo@Bar.com")
			}
			// fandom-end
			for _, ids := range cases {
				expected := passwordIdentity("", ids)
				err := p.CreateIdentity(ctx, expected)
				require.ErrorIs(t, err, sqlcon.ErrUniqueViolation, "%+v", err)

				_, err = p.GetIdentity(ctx, expected.ID)
				require.Error(t, err)

				t.Run("succeeds on different network/id="+ids, func(t *testing.T) {
					_, p := testhelpers.NewNetwork(t, ctx, p)
					expected := passwordIdentity("", ids)
					err := p.CreateIdentity(ctx, expected)
					require.NoError(t, err)

					_, err = p.GetIdentity(ctx, expected.ID)
					require.NoError(t, err)
				})
			}
		})

		t.Run("case=fail on duplicate credential identifiers if type is oidc", func(t *testing.T) {
			initial := oidcIdentity("", "oidc-1")
			require.NoError(t, p.CreateIdentity(ctx, initial))
			createdIDs = append(createdIDs, initial.ID)

			expected := oidcIdentity("", "oidc-1")
			require.Error(t, p.CreateIdentity(ctx, expected))

			_, err := p.GetIdentity(ctx, expected.ID)
			require.Error(t, err)

			second := oidcIdentity("", "OIDC-1")
			require.NoError(t, p.CreateIdentity(ctx, second), "should work because oidc is not case-sensitive")
			createdIDs = append(createdIDs, second.ID)

			t.Run("succeeds on different network", func(t *testing.T) {
				_, p := testhelpers.NewNetwork(t, ctx, p)
				expected := oidcIdentity("", "oidc-1")
				require.NoError(t, p.CreateIdentity(ctx, expected))

				_, err = p.GetIdentity(ctx, expected.ID)
				require.NoError(t, err)
			})
		})

		t.Run("case=create with invalid traits data", func(t *testing.T) {
			expected := oidcIdentity("", x.NewUUID().String())
			expected.Traits = identity.Traits(`{"bar":123}`) // bar should be a string
			err := p.CreateIdentity(ctx, expected)
			require.Error(t, err)
			assert.Contains(t, fmt.Sprintf("%+v", err.Error()), "malformed")
		})

		t.Run("case=get classified credentials", func(t *testing.T) {
			initial := oidcIdentity("", x.NewUUID().String())
			initial.SetCredentials(identity.CredentialsTypeOIDC, identity.Credentials{
				Type: identity.CredentialsTypeOIDC, Identifiers: []string{"aylmao-oidc"},
				Config: sqlxx.JSONRawMessage(`{"ay":"lmao"}`),
			})
			require.NoError(t, p.CreateIdentity(ctx, initial))
			createdIDs = append(createdIDs, initial.ID)

			initial, err := p.GetIdentityConfidential(ctx, initial.ID)
			require.NoError(t, err)
			require.NotEqual(t, uuid.Nil, initial.ID)
			require.NotEmpty(t, initial.Credentials)

			t.Run("fails on different network", func(t *testing.T) {
				_, p := testhelpers.NewNetwork(t, ctx, p)
				_, err := p.GetIdentityConfidential(ctx, initial.ID)
				require.ErrorIs(t, err, sqlcon.ErrNoRows)
			})
		})

		t.Run("case=update an identity and set credentials", func(t *testing.T) {
			initial := oidcIdentity("", x.NewUUID().String())
			require.NoError(t, p.CreateIdentity(ctx, initial))
			createdIDs = append(createdIDs, initial.ID)

			assert.Equal(t, config.DefaultIdentityTraitsSchemaID, initial.SchemaID)
			assert.Equal(t, defaultSchema.SchemaURL(exampleServerURL).String(), initial.SchemaURL)

			expected := initial.CopyWithoutCredentials()
			expected.SetCredentials(identity.CredentialsTypePassword, identity.Credentials{
				Type:        identity.CredentialsTypePassword,
				Identifiers: []string{"ignore-me"},
				Config:      sqlxx.JSONRawMessage(`{"oh":"nono"}`),
			})
			expected.Traits = identity.Traits(`{"update":"me"}`)
			expected.SchemaID = altSchema.ID
			require.NoError(t, p.UpdateIdentity(ctx, expected))

			actual, err := p.GetIdentityConfidential(ctx, expected.ID)
			require.NoError(t, err)
			assert.Equal(t, altSchema.ID, actual.SchemaID)
			assert.Equal(t, altSchema.SchemaURL(exampleServerURL).String(), actual.SchemaURL)
			assert.NotEmpty(t, actual.Credentials[identity.CredentialsTypePassword])
			assert.Empty(t, actual.Credentials[identity.CredentialsTypeOIDC])

			assert.Equal(t, expected.Credentials[identity.CredentialsTypeOIDC], actual.Credentials[identity.CredentialsTypeOIDC])

			t.Run("fails on different network", func(t *testing.T) {
				_, p := testhelpers.NewNetwork(t, ctx, p)
				require.ErrorIs(t, p.UpdateIdentity(ctx, expected), sqlcon.ErrNoRows)
			})
		})

		t.Run("case=fail to update because validation fails", func(t *testing.T) {
			initial := oidcIdentity("", x.NewUUID().String())

			require.NoError(t, p.CreateIdentity(ctx, initial))
			createdIDs = append(createdIDs, initial.ID)

			initial.Traits = identity.Traits(`{"bar":123}`)
			err := p.UpdateIdentity(ctx, initial)
			require.Error(t, err)
			require.Contains(t, err.Error(), "malformed")
		})

		t.Run("case=should fail to insert identity because credentials from traits exist", func(t *testing.T) {
			first := passwordIdentity("", "test-identity@ory.sh")
			first.Traits = identity.Traits(`{}`)
			require.NoError(t, p.CreateIdentity(ctx, first))
			createdIDs = append(createdIDs, first.ID)

			second := passwordIdentity("", "test-identity@ory.sh")
			require.Error(t, p.CreateIdentity(ctx, second))

			t.Run("passes on different network", func(t *testing.T) {
				_, p := testhelpers.NewNetwork(t, ctx, p)
				require.NoError(t, p.CreateIdentity(ctx, second))
			})

			t.Run("case=should fail to update identity because credentials exist", func(t *testing.T) {
				first := passwordIdentity("", x.NewUUID().String())
				first.Traits = identity.Traits(`{}`)
				require.NoError(t, p.CreateIdentity(ctx, first))
				createdIDs = append(createdIDs, first.ID)

				c := first.Credentials[identity.CredentialsTypePassword]
				c.Identifiers = []string{"test-identity@ory.sh"}
				first.Credentials[identity.CredentialsTypePassword] = c
				require.Error(t, p.UpdateIdentity(ctx, first))

				t.Run("passes on different network", func(t *testing.T) {
					_, p := testhelpers.NewNetwork(t, ctx, p)
					first := passwordIdentity("", x.NewUUID().String())
					first.Traits = identity.Traits(`{}`)
					require.NoError(t, p.CreateIdentity(ctx, first))

					c := first.Credentials[identity.CredentialsTypePassword]
					c.Identifiers = []string{"test-identity@ory.sh"}
					first.Credentials[identity.CredentialsTypePassword] = c
					require.NoError(t, p.UpdateIdentity(ctx, first))
				})
			})
		})

		t.Run("case=should succeed to update credentials from traits", func(t *testing.T) {
			expected := passwordIdentity("", x.NewUUID().String())
			require.NoError(t, p.CreateIdentity(ctx, expected))
			createdIDs = append(createdIDs, expected.ID)

			expected.Traits = identity.Traits(`{"email":"update-test-identity@ory.sh"}`)
			require.NoError(t, p.UpdateIdentity(ctx, expected))

			actual, err := p.GetIdentityConfidential(ctx, expected.ID)
			require.NoError(t, err)

			assert.Equal(t, expected.Credentials[identity.CredentialsTypePassword].Identifiers, actual.Credentials[identity.CredentialsTypePassword].Identifiers)
		})

		t.Run("case=delete an identity", func(t *testing.T) {
			expected := passwordIdentity("", x.NewUUID().String())
			require.NoError(t, p.CreateIdentity(ctx, expected))

			t.Run("fails on different network", func(t *testing.T) {
				_, p := testhelpers.NewNetwork(t, ctx, p)
				require.ErrorIs(t, p.DeleteIdentity(ctx, expected.ID), sqlcon.ErrNoRows)

				p = testhelpers.ExistingNetwork(t, p, nid)
				_, err := p.GetIdentity(ctx, expected.ID)
				require.NoError(t, err)
			})

			require.NoError(t, p.DeleteIdentity(ctx, expected.ID))

			_, err := p.GetIdentity(ctx, expected.ID)
			require.Error(t, err)
		})

		t.Run("case=create with empty credentials config", func(t *testing.T) {
			// This test covers a case where the config value of a credentials setting is empty. This causes
			// issues with postgres' json field.
			expected := passwordIdentity("", x.NewUUID().String())
			expected.SetCredentials(identity.CredentialsTypePassword, identity.Credentials{
				Type:        identity.CredentialsTypePassword,
				Identifiers: []string{"id-missing-creds-config"},
				Config:      sqlxx.JSONRawMessage(``),
			})
			require.NoError(t, p.CreateIdentity(ctx, expected))
			createdIDs = append(createdIDs, expected.ID)
		})

		t.Run("case=list", func(t *testing.T) {
			is, err := p.ListIdentities(ctx, 0, 25)
			require.NoError(t, err)
			assert.Len(t, is, len(createdIDs))
			for _, id := range createdIDs {
				var found bool
				for _, i := range is {
					if i.ID == id {
						expected, err := p.GetIdentity(ctx, id)
						require.NoError(t, err)
						assertx.EqualAsJSON(t, expected, i)
						found = true
					}
				}
				require.True(t, found, id)
			}

			t.Run("no results on other network", func(t *testing.T) {
				_, p := testhelpers.NewNetwork(t, ctx, p)
				is, err := p.ListIdentities(ctx, 0, 25)
				require.NoError(t, err)
				assert.Len(t, is, 0)
			})
		})

		t.Run("case=find identity by its credentials identifier", func(t *testing.T) {
			expected := passwordIdentity("", "find-credentials-identifier@ory.sh")
			expected.Traits = identity.Traits(`{}`)

			require.NoError(t, p.CreateIdentity(ctx, expected))
			createdIDs = append(createdIDs, expected.ID)

			actual, creds, err := p.FindByCredentialsIdentifier(ctx, identity.CredentialsTypePassword, "find-credentials-identifier@ory.sh")
			require.NoError(t, err)

			assert.EqualValues(t, expected.Credentials[identity.CredentialsTypePassword].ID, creds.ID)
			assert.EqualValues(t, expected.Credentials[identity.CredentialsTypePassword].Identifiers, creds.Identifiers)
			assert.JSONEq(t, string(expected.Credentials[identity.CredentialsTypePassword].Config), string(creds.Config))
			// assert.EqualValues(t, expected.Credentials[CredentialsTypePassword].CreatedAt.Unix(), creds.CreatedAt.Unix())
			// assert.EqualValues(t, expected.Credentials[CredentialsTypePassword].UpdatedAt.Unix(), creds.UpdatedAt.Unix())

			expected.Credentials = nil
			assertEqual(t, expected, actual)

			t.Run("not if on another network", func(t *testing.T) {
				_, p := testhelpers.NewNetwork(t, ctx, p)
				_, _, err := p.FindByCredentialsIdentifier(ctx, identity.CredentialsTypePassword, "find-credentials-identifier@ory.sh")
				require.ErrorIs(t, err, sqlcon.ErrNoRows)
			})
		})

<<<<<<< HEAD
		t.Run("case=find identity by its credentials case (in)sensitive", func(t *testing.T) {
			// fandom-start
			identifier := randomAlphaString(15)
			identifier = strings.ToLower(identifier[:len(identifier)/2]) + strings.ToUpper(identifier[len(identifier)/2:])
			expected := passwordIdentity("", identifier)
			// fandom-end
=======
		t.Run("case=find identity by its credentials respects cases", func(t *testing.T) {
			caseSensitive := "6Q(%ZKd~8u_(5uea@ory.sh"
			caseInsensitiveWithSpaces := " 6Q(%ZKD~8U_(5uea@ORY.sh "

			expected := identity.NewIdentity("")
			for _, c := range []identity.CredentialsType{
				identity.CredentialsTypePassword,
				identity.CredentialsTypeOIDC,
				identity.CredentialsTypeTOTP,
				identity.CredentialsTypeLookup,
				identity.CredentialsTypeWebAuthn,
			} {
				expected.SetCredentials(c, identity.Credentials{Type: c, Identifiers: []string{caseSensitive}, Config: sqlxx.JSONRawMessage(`{}`)})
			}
			require.NoError(t, p.CreateIdentity(ctx, expected))
			createdIDs = append(createdIDs, expected.ID)

			t.Run("case sensitive", func(t *testing.T) {
				for _, ct := range []identity.CredentialsType{
					identity.CredentialsTypeOIDC,
					identity.CredentialsTypeTOTP,
					identity.CredentialsTypeLookup,
				} {
					t.Run(ct.String(), func(t *testing.T) {
						_, _, err := p.FindByCredentialsIdentifier(ctx, ct, caseInsensitiveWithSpaces)
						require.Error(t, err)

						actual, creds, err := p.FindByCredentialsIdentifier(ctx, ct, caseSensitive)
						require.NoError(t, err)
						assertx.EqualAsJSONExcept(t, expected.Credentials[ct], creds, []string{"created_at", "updated_at", "id"})
						assertx.EqualAsJSONExcept(t, expected, actual, []string{"created_at", "state_changed_at", "updated_at", "id"})
					})
				}
			})

			t.Run("case insensitive", func(t *testing.T) {
				for _, ct := range []identity.CredentialsType{
					identity.CredentialsTypePassword,
					identity.CredentialsTypeWebAuthn,
				} {
					t.Run(ct.String(), func(t *testing.T) {
						for _, cs := range []string{caseSensitive, caseInsensitiveWithSpaces} {
							actual, creds, err := p.FindByCredentialsIdentifier(ctx, ct, cs)
							require.NoError(t, err)
							ec := expected.Credentials[ct]
							ec.Identifiers = []string{strings.ToLower(caseSensitive)}
							assertx.EqualAsJSONExcept(t, ec, creds, []string{"created_at", "updated_at", "id", "config.user_handle", "config.credentials", "version"})
							assertx.EqualAsJSONExcept(t, expected, actual, []string{"created_at", "state_changed_at", "updated_at", "id"})
						}
					})
				}
			})
		})

		t.Run("case=find identity by its credentials case insensitive", func(t *testing.T) {
			identifier := x.NewUUID().String()
			expected := passwordIdentity("", strings.ToUpper(identifier))
>>>>>>> ab16580b
			expected.Traits = identity.Traits(`{}`)

			require.NoError(t, p.CreateIdentity(ctx, expected))
			createdIDs = append(createdIDs, expected.ID)

			actual, creds, err := p.FindByCredentialsIdentifier(ctx, identity.CredentialsTypePassword, identifier)
			require.NoError(t, err)

			// fandom-start
			if !conf.IdentityCaseSensitiveIdentifier() {
				identifier = strings.ToLower(identifier)
			}
			// fandom-end
			assert.EqualValues(t, expected.Credentials[identity.CredentialsTypePassword].ID, creds.ID)
			// fandom-start
			assert.EqualValues(t, []string{identifier}, creds.Identifiers)
			// fandom-end
			assert.JSONEq(t, string(expected.Credentials[identity.CredentialsTypePassword].Config), string(creds.Config))

			expected.Credentials = nil
			assertEqual(t, expected, actual)

			t.Run("not if on another network", func(t *testing.T) {
				_, p := testhelpers.NewNetwork(t, ctx, p)
				_, _, err := p.FindByCredentialsIdentifier(ctx, identity.CredentialsTypePassword, identifier)
				require.ErrorIs(t, err, sqlcon.ErrNoRows)
			})
		})

		t.Run("suite=verifiable-address", func(t *testing.T) {
			createIdentityWithAddresses := func(t *testing.T, email string) identity.VerifiableAddress {
				var i identity.Identity
				require.NoError(t, faker.FakeData(&i))

				address := identity.NewVerifiableEmailAddress(email, i.ID)
				i.VerifiableAddresses = append(i.VerifiableAddresses, *address)

				require.NoError(t, p.CreateIdentity(ctx, &i))
				return i.VerifiableAddresses[0]
			}

			t.Run("case=not found", func(t *testing.T) {
				_, err := p.FindVerifiableAddressByValue(ctx, identity.VerifiableAddressTypeEmail, "does-not-exist")
				require.Equal(t, sqlcon.ErrNoRows, errorsx.Cause(err))
			})

			transform := func(k int, value string) string {
				switch k % 5 {
				case 0:
					value = strings.ToLower(value)
				case 1:
					value = strings.ToUpper(value)
				case 2:
					value = " " + value
				case 3:
					value = value + " "
				}
				return value
			}

			t.Run("case=create and find", func(t *testing.T) {
				addresses := make([]identity.VerifiableAddress, 15)
				for k := range addresses {
					value := randx.MustString(16, randx.AlphaLowerNum) + "@ory.sh"
					addresses[k] = createIdentityWithAddresses(t, transform(k, value))
					require.NotEmpty(t, addresses[k].ID)
				}

				compare := func(t *testing.T, expected, actual identity.VerifiableAddress) {
					actual.CreatedAt = actual.CreatedAt.UTC().Truncate(time.Hour * 24)
					actual.UpdatedAt = actual.UpdatedAt.UTC().Truncate(time.Hour * 24)
					expected.CreatedAt = expected.CreatedAt.UTC().Truncate(time.Hour * 24)
					expected.UpdatedAt = expected.UpdatedAt.UTC().Truncate(time.Hour * 24)
					expected.Value = strings.TrimSpace(strings.ToLower(expected.Value))
					assert.EqualValues(t, expected, actual)
				}

				for k, expected := range addresses {
					t.Run("method=FindVerifiableAddressByValue", func(t *testing.T) {
						t.Run(fmt.Sprintf("case=%d", k), func(t *testing.T) {
							actual, err := p.FindVerifiableAddressByValue(ctx, expected.Via, transform(k+1, expected.Value))
							require.NoError(t, err)
							compare(t, expected, *actual)

							t.Run("not if on another network", func(t *testing.T) {
								_, p := testhelpers.NewNetwork(t, ctx, p)
								_, err := p.FindVerifiableAddressByValue(ctx, expected.Via, transform(k+1, expected.Value))
								require.ErrorIs(t, err, sqlcon.ErrNoRows)
							})
						})
					})
				}
			})

			t.Run("case=update", func(t *testing.T) {
				address := createIdentityWithAddresses(t, "verification.TestPersister.Update@ory.sh ")

				address.Value = "new-codE "
				require.NoError(t, p.UpdateVerifiableAddress(ctx, &address))

				t.Run("not if on another network", func(t *testing.T) {
					_, p := testhelpers.NewNetwork(t, ctx, p)
					require.ErrorIs(t, p.UpdateVerifiableAddress(ctx, &address), sqlcon.ErrNoRows)
				})

				actual, err := p.FindVerifiableAddressByValue(ctx, address.Via, address.Value)
				require.NoError(t, err)
				assert.Equal(t, "new-code", actual.Value)
			})

			t.Run("case=create and update and find", func(t *testing.T) {
				var i identity.Identity
				require.NoError(t, faker.FakeData(&i))

				address := identity.NewVerifiableEmailAddress("verification.TestPersister.Update-Identity@ory.sh", i.ID)
				i.VerifiableAddresses = append(i.VerifiableAddresses, *address)
				require.NoError(t, p.CreateIdentity(ctx, &i))

				_, err := p.FindVerifiableAddressByValue(ctx, identity.VerifiableAddressTypeEmail, "verification.TestPersister.Update-Identity@ory.sh")
				require.NoError(t, err)

				t.Run("can not find if on another network", func(t *testing.T) {
					_, p := testhelpers.NewNetwork(t, ctx, p)
					_, err := p.FindVerifiableAddressByValue(ctx, identity.VerifiableAddressTypeEmail, "verification.TestPersister.Update-Identity@ory.sh")
					require.ErrorIs(t, err, sqlcon.ErrNoRows)
				})

				address = identity.NewVerifiableEmailAddress("verification.TestPersister.Update-Identity-next@ory.sh", i.ID)
				i.VerifiableAddresses = []identity.VerifiableAddress{*address}
				require.NoError(t, p.UpdateIdentity(ctx, &i))

				_, err = p.FindVerifiableAddressByValue(ctx, identity.VerifiableAddressTypeEmail, "verification.TestPersister.Update-Identity@ory.sh")
				require.EqualError(t, err, sqlcon.ErrNoRows.Error())

				t.Run("can not find if on another network", func(t *testing.T) {
					_, p := testhelpers.NewNetwork(t, ctx, p)
					_, err := p.FindVerifiableAddressByValue(ctx, identity.VerifiableAddressTypeEmail, "verification.TestPersister.Update-Identity@ory.sh")
					require.ErrorIs(t, err, sqlcon.ErrNoRows)
				})

				actual, err := p.FindVerifiableAddressByValue(ctx, identity.VerifiableAddressTypeEmail, "verification.TestPersister.Update-Identity-next@ory.sh")
				require.NoError(t, err)
				assert.Equal(t, identity.VerifiableAddressTypeEmail, actual.Via)
				assert.Equal(t, "verification.testpersister.update-identity-next@ory.sh", actual.Value)

				t.Run("can not find if on another network", func(t *testing.T) {
					_, p := testhelpers.NewNetwork(t, ctx, p)
					_, err := p.FindVerifiableAddressByValue(ctx, identity.VerifiableAddressTypeEmail, "verification.TestPersister.Update-Identity-next@ory.sh")
					require.ErrorIs(t, err, sqlcon.ErrNoRows)
				})
			})

			t.Run("case=create and update and find case insensitive", func(t *testing.T) {
				var i identity.Identity
				require.NoError(t, faker.FakeData(&i))

				address := identity.NewVerifiableEmailAddress("verification.TestPersister.Update-Identity-case-insensitive@ory.sh", i.ID)
				i.VerifiableAddresses = append(i.VerifiableAddresses, *address)
				require.NoError(t, p.CreateIdentity(ctx, &i))

				_, err := p.FindVerifiableAddressByValue(ctx, identity.VerifiableAddressTypeEmail, strings.ToUpper("verification.TestPersister.Update-Identity-case-insensitive@ory.sh"))
				require.NoError(t, err)

				t.Run("can not find if on another network", func(t *testing.T) {
					_, p := testhelpers.NewNetwork(t, ctx, p)
					_, err := p.FindVerifiableAddressByValue(ctx, identity.VerifiableAddressTypeEmail, strings.ToUpper("verification.TestPersister.Update-Identity-case-insensitive@ory.sh"))
					require.ErrorIs(t, err, sqlcon.ErrNoRows)
				})

				address = identity.NewVerifiableEmailAddress("verification.TestPersister.Update-Identity-case-insensitive-next@ory.sh", i.ID)
				i.VerifiableAddresses = []identity.VerifiableAddress{*address}
				require.NoError(t, p.UpdateIdentity(ctx, &i))

				_, err = p.FindVerifiableAddressByValue(ctx, identity.VerifiableAddressTypeEmail, strings.ToUpper("verification.TestPersister.Update-Identity-case-insensitive@ory.sh"))
				require.EqualError(t, err, sqlcon.ErrNoRows.Error())

				t.Run("can not find if on another network", func(t *testing.T) {
					_, p := testhelpers.NewNetwork(t, ctx, p)
					_, err := p.FindVerifiableAddressByValue(ctx, identity.VerifiableAddressTypeEmail, strings.ToUpper("verification.TestPersister.Update-Identity-case-insensitive@ory.sh"))
					require.ErrorIs(t, err, sqlcon.ErrNoRows)
				})

				actual, err := p.FindVerifiableAddressByValue(ctx, identity.VerifiableAddressTypeEmail, strings.ToUpper("verification.TestPersister.Update-Identity-case-insensitive-next@ory.sh"))
				require.NoError(t, err)
				assert.Equal(t, identity.VerifiableAddressTypeEmail, actual.Via)
				assert.Equal(t, "verification.testpersister.update-identity-case-insensitive-next@ory.sh", actual.Value)

				t.Run("can not find if on another network", func(t *testing.T) {
					_, p := testhelpers.NewNetwork(t, ctx, p)
					_, err := p.FindVerifiableAddressByValue(ctx, identity.VerifiableAddressTypeEmail, "verification.TestPersister.Update-Identity-case-insensitive-next@ory.sh")
					require.ErrorIs(t, err, sqlcon.ErrNoRows)
				})
			})
		})

		t.Run("suite=recovery-address", func(t *testing.T) {
			createIdentityWithAddresses := func(t *testing.T, email string) *identity.Identity {
				var i identity.Identity
				require.NoError(t, faker.FakeData(&i))
				i.Traits = []byte(`{"email":"` + email + `"}`)
				address := identity.NewRecoveryEmailAddress(email, i.ID)
				i.RecoveryAddresses = append(i.RecoveryAddresses, *address)
				require.NoError(t, p.CreateIdentity(ctx, &i))
				return &i
			}

			t.Run("case=not found", func(t *testing.T) {
				_, err := p.FindRecoveryAddressByValue(ctx, identity.RecoveryAddressTypeEmail, "does-not-exist")
				require.Equal(t, sqlcon.ErrNoRows, errorsx.Cause(err))
			})

			t.Run("case=create and find", func(t *testing.T) {
				addresses := make([]identity.RecoveryAddress, 15)
				for k := range addresses {
					addresses[k] = createIdentityWithAddresses(t, "recovery.TestPersister.Create"+strconv.Itoa(k)+"@ory.sh").RecoveryAddresses[0]
					require.NotEmpty(t, addresses[k].ID)
				}

				compare := func(t *testing.T, expected, actual identity.RecoveryAddress) {
					actual.CreatedAt = actual.CreatedAt.UTC().Truncate(time.Hour * 24)
					actual.UpdatedAt = actual.UpdatedAt.UTC().Truncate(time.Hour * 24)
					expected.CreatedAt = expected.CreatedAt.UTC().Truncate(time.Hour * 24)
					expected.UpdatedAt = expected.UpdatedAt.UTC().Truncate(time.Hour * 24)
					assert.EqualValues(t, expected, actual)
				}

				for k, expected := range addresses {
					t.Run("method=FindVerifiableAddressByValue", func(t *testing.T) {
						t.Run(fmt.Sprintf("case=%d", k), func(t *testing.T) {
							actual, err := p.FindRecoveryAddressByValue(ctx, expected.Via, expected.Value)
							require.NoError(t, err)
							compare(t, expected, *actual)

							t.Run("not if on another network", func(t *testing.T) {
								_, p := testhelpers.NewNetwork(t, ctx, p)
								_, err := p.FindRecoveryAddressByValue(ctx, expected.Via, expected.Value)
								require.ErrorIs(t, err, sqlcon.ErrNoRows)
							})
						})
					})
				}
			})

			t.Run("case=create and update and find", func(t *testing.T) {
				id := createIdentityWithAddresses(t, "recovery.TestPersister.Update@ory.sh")

				_, err := p.FindRecoveryAddressByValue(ctx, identity.RecoveryAddressTypeEmail, "recovery.TestPersister.Update@ory.sh")
				require.NoError(t, err)

				t.Run("can not find if on another network", func(t *testing.T) {
					_, p := testhelpers.NewNetwork(t, ctx, p)
					_, err := p.FindRecoveryAddressByValue(ctx, identity.RecoveryAddressTypeEmail, "Recovery.TestPersister.Update@ory.sh")
					require.ErrorIs(t, err, sqlcon.ErrNoRows)
				})

				id.RecoveryAddresses = []identity.RecoveryAddress{{Via: identity.RecoveryAddressTypeEmail, Value: "recovery.TestPersister.Update-next@ory.sh"}}
				require.NoError(t, p.UpdateIdentity(ctx, id))

				_, err = p.FindRecoveryAddressByValue(ctx, identity.RecoveryAddressTypeEmail, "recovery.TestPersister.Update@ory.sh")
				require.EqualError(t, err, sqlcon.ErrNoRows.Error())

				t.Run("can not find if on another network", func(t *testing.T) {
					_, p := testhelpers.NewNetwork(t, ctx, p)
					_, err := p.FindRecoveryAddressByValue(ctx, identity.RecoveryAddressTypeEmail, "recovery.TestPersister.Update@ory.sh")
					require.ErrorIs(t, err, sqlcon.ErrNoRows)
				})

				actual, err := p.FindRecoveryAddressByValue(ctx, identity.RecoveryAddressTypeEmail, "recovery.TestPersister.Update-next@ory.sh")
				require.NoError(t, err)
				assert.Equal(t, identity.RecoveryAddressTypeEmail, actual.Via)
				assert.Equal(t, "recovery.testpersister.update-next@ory.sh", actual.Value)

				t.Run("can not find if on another network", func(t *testing.T) {
					_, p := testhelpers.NewNetwork(t, ctx, p)
					_, err := p.FindRecoveryAddressByValue(ctx, identity.RecoveryAddressTypeEmail, "recovery.TestPersister.Update-next@ory.sh")
					require.ErrorIs(t, err, sqlcon.ErrNoRows)
				})
			})

			t.Run("case=create and update and find case insensitive", func(t *testing.T) {
				id := createIdentityWithAddresses(t, "recovery.TestPersister.Update-case-insensitive@ory.sh")

				_, err := p.FindRecoveryAddressByValue(ctx, identity.RecoveryAddressTypeEmail, strings.ToUpper("recovery.TestPersister.Update-case-insensitive@ory.sh"))
				require.NoError(t, err)

				t.Run("can not find if on another network", func(t *testing.T) {
					_, p := testhelpers.NewNetwork(t, ctx, p)
					_, err := p.FindRecoveryAddressByValue(ctx, identity.RecoveryAddressTypeEmail, strings.ToUpper("Recovery.TestPersister.Update-case-insensitive@ory.sh"))
					require.ErrorIs(t, err, sqlcon.ErrNoRows)
				})

				id.RecoveryAddresses = []identity.RecoveryAddress{{Via: identity.RecoveryAddressTypeEmail, Value: "recovery.TestPersister.Update-case-insensitive-next@ory.sh"}}
				require.NoError(t, p.UpdateIdentity(ctx, id))

				_, err = p.FindRecoveryAddressByValue(ctx, identity.RecoveryAddressTypeEmail, strings.ToUpper("recovery.TestPersister.Update-case-insensitive@ory.sh"))
				require.EqualError(t, err, sqlcon.ErrNoRows.Error())

				t.Run("can not find if on another network", func(t *testing.T) {
					_, p := testhelpers.NewNetwork(t, ctx, p)
					_, err := p.FindRecoveryAddressByValue(ctx, identity.RecoveryAddressTypeEmail, strings.ToUpper("recovery.TestPersister.Update-case-insensitive@ory.sh"))
					require.ErrorIs(t, err, sqlcon.ErrNoRows)
				})

				actual, err := p.FindRecoveryAddressByValue(ctx, identity.RecoveryAddressTypeEmail, strings.ToUpper("recovery.TestPersister.Update-case-insensitive-next@ory.sh"))
				require.NoError(t, err)
				assert.Equal(t, identity.RecoveryAddressTypeEmail, actual.Via)
				assert.Equal(t, "recovery.testpersister.update-case-insensitive-next@ory.sh", actual.Value)

				t.Run("can not find if on another network", func(t *testing.T) {
					_, p := testhelpers.NewNetwork(t, ctx, p)
					_, err := p.FindRecoveryAddressByValue(ctx, identity.RecoveryAddressTypeEmail, strings.ToUpper("recovery.TestPersister.Update-case-insensitive-next@ory.sh"))
					require.ErrorIs(t, err, sqlcon.ErrNoRows)
				})
			})
		})

		t.Run("network reference isolation", func(t *testing.T) {
			nid1, p := testhelpers.NewNetwork(t, ctx, p)
			nid2, _ := testhelpers.NewNetwork(t, ctx, p)

			var m []identity.CredentialsTypeTable
			require.NoError(t, p.GetConnection(ctx).All(&m))

			iid := x.NewUUID()
			require.NoError(t, p.GetConnection(ctx).RawQuery("INSERT INTO identities (id, nid, schema_id, traits, created_at, updated_at) VALUES (?, ?, 'default', '{}', ?, ?)", iid, nid1, time.Now(), time.Now()).Exec())

			cid1, cid2 := x.NewUUID(), x.NewUUID()
			require.NoError(t, p.GetConnection(ctx).RawQuery("INSERT INTO identity_credentials (id, identity_id, nid, identity_credential_type_id, created_at, updated_at, config) VALUES (?, ?, ?, ?, ?, ?, '{}')", cid1, iid, nid1, m[0].ID, time.Now(), time.Now()).Exec())
			require.NoError(t, p.GetConnection(ctx).RawQuery("INSERT INTO identity_credentials (id, identity_id, nid, identity_credential_type_id, created_at, updated_at, config) VALUES (?, ?, ?, ?, ?, ?, '{}')", cid2, iid, nid2, m[0].ID, time.Now(), time.Now()).Exec())

			ici1, ici2 := x.NewUUID(), x.NewUUID()
			require.NoError(t, p.GetConnection(ctx).RawQuery("INSERT INTO identity_credential_identifiers (id, identity_credential_id, nid, identifier, created_at, updated_at, identity_credential_type_id) VALUES (?, ?, ?, ?, ?, ?, ?)", ici1, cid1, nid1, "nid1", time.Now(), time.Now(), m[0].ID).Exec())
			require.NoError(t, p.GetConnection(ctx).RawQuery("INSERT INTO identity_credential_identifiers (id, identity_credential_id, nid, identifier, created_at, updated_at, identity_credential_type_id) VALUES (?, ?, ?, ?, ?, ?, ?)", ici2, cid2, nid2, "nid2", time.Now(), time.Now(), m[0].ID).Exec())

			_, err := p.GetIdentity(ctx, nid1)
			require.ErrorIs(t, err, sqlcon.ErrNoRows)

			_, err = p.GetIdentityConfidential(ctx, nid1)
			require.ErrorIs(t, err, sqlcon.ErrNoRows)

			i, c, err := p.FindByCredentialsIdentifier(ctx, m[0].Name, "nid1")
			assert.NoError(t, err)
			assert.Equal(t, "nid1", c.Identifiers[0])
			require.Len(t, i.Credentials, 0)

			_, _, err = p.FindByCredentialsIdentifier(ctx, m[0].Name, "nid2")
			require.ErrorIs(t, err, sqlcon.ErrNoRows)

			i, err = p.GetIdentityConfidential(ctx, iid)
			require.NoError(t, err)
			require.Len(t, i.Credentials, 1)
			assert.Equal(t, "nid1", i.Credentials[m[0].Name].Identifiers[0])
		})
	}
}<|MERGE_RESOLUTION|>--- conflicted
+++ resolved
@@ -493,14 +493,6 @@
 			})
 		})
 
-<<<<<<< HEAD
-		t.Run("case=find identity by its credentials case (in)sensitive", func(t *testing.T) {
-			// fandom-start
-			identifier := randomAlphaString(15)
-			identifier = strings.ToLower(identifier[:len(identifier)/2]) + strings.ToUpper(identifier[len(identifier)/2:])
-			expected := passwordIdentity("", identifier)
-			// fandom-end
-=======
 		t.Run("case=find identity by its credentials respects cases", func(t *testing.T) {
 			caseSensitive := "6Q(%ZKd~8u_(5uea@ory.sh"
 			caseInsensitiveWithSpaces := " 6Q(%ZKD~8U_(5uea@ORY.sh "
@@ -555,10 +547,12 @@
 			})
 		})
 
-		t.Run("case=find identity by its credentials case insensitive", func(t *testing.T) {
-			identifier := x.NewUUID().String()
-			expected := passwordIdentity("", strings.ToUpper(identifier))
->>>>>>> ab16580b
+		t.Run("case=find identity by its credentials case (in)sensitive", func(t *testing.T) {
+			// fandom-start
+			identifier := randomAlphaString(15)
+			identifier = strings.ToLower(identifier[:len(identifier)/2]) + strings.ToUpper(identifier[len(identifier)/2:])
+			expected := passwordIdentity("", identifier)
+			// fandom-end
 			expected.Traits = identity.Traits(`{}`)
 
 			require.NoError(t, p.CreateIdentity(ctx, expected))
