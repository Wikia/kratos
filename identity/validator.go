--- conflicted
+++ resolved
@@ -56,21 +56,13 @@
 }
 
 func (v *Validator) Validate(ctx context.Context, i *Identity) error {
-<<<<<<< HEAD
-	return v.ValidateWithRunner(ctx, i,
-		// fandom-start
-		NewSchemaExtensionCredentials(i, v.d.Config(ctx).IdentityCaseSensitiveIdentifier()),
-		// fandom-end
-		NewSchemaExtensionVerification(i, v.d.Config(ctx).SelfServiceFlowVerificationRequestLifespan()),
-		NewSchemaExtensionRecovery(i),
-	)
-=======
 	return otelx.WithSpan(ctx, "identity.Validator.Validate", func(ctx context.Context) error {
 		return v.ValidateWithRunner(ctx, i,
-			NewSchemaExtensionCredentials(i),
+			// fandom-start
+			NewSchemaExtensionCredentials(i, v.d.Config().IdentityCaseSensitiveIdentifier()),
+			// fandom-end
 			NewSchemaExtensionVerification(i, v.d.Config().SelfServiceFlowVerificationRequestLifespan(ctx)),
 			NewSchemaExtensionRecovery(i),
 		)
 	})
->>>>>>> 41b7c51c
 }