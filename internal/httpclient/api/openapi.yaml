--- conflicted
+++ resolved
@@ -129,7 +129,6 @@
       summary: Create an Identity
       tags:
       - v0alpha2
-<<<<<<< HEAD
   /identities/validate:
     post:
       description: |-
@@ -160,10 +159,7 @@
       summary: Validates provided traits and state
       tags:
       - v0alpha2
-  /identities/{id}:
-=======
   /admin/identities/{id}:
->>>>>>> ab16580b
     delete:
       description: |-
         Calling this endpoint irrecoverably and permanently deletes the identity given its ID. This action can not be undone.
@@ -310,8 +306,7 @@
       summary: Update an Identity
       tags:
       - v0alpha2
-<<<<<<< HEAD
-  /identities/{id}/credentials:
+  /admin/identities/{id}/credentials:
     put:
       description: |-
         Calling this endpoint updates the credentials according to the specification provided.
@@ -346,7 +341,7 @@
       summary: Update Identity Credentials
       tags:
       - v0alpha2
-  /identities/{id}/session:
+  /admin/identities/{id}/session:
     get:
       description: |-
         This endpoint is useful for:
@@ -386,10 +381,7 @@
       summary: Calling this endpoint issues a session for a given identity.
       tags:
       - v0alpha2
-  /identities/{id}/sessions:
-=======
   /admin/identities/{id}/sessions:
->>>>>>> ab16580b
     delete:
       description: |-
         This endpoint is useful for:
@@ -2485,7 +2477,6 @@
       summary: Get Verification Flow
       tags:
       - v0alpha2
-<<<<<<< HEAD
   /sessions/refresh:
     get:
       description: |-
@@ -2493,7 +2484,72 @@
 
         Session refresh
       operationId: v0alpha2
-=======
+      responses:
+        "200":
+          content:
+            application/json:
+              schema:
+                $ref: '#/components/schemas/successfulAdminIdentitySession'
+          description: successfulAdminIdentitySession
+        "404":
+          content:
+            application/json:
+              schema:
+                $ref: '#/components/schemas/jsonError'
+          description: jsonError
+        "500":
+          content:
+            application/json:
+              schema:
+                $ref: '#/components/schemas/jsonError'
+          description: jsonError
+      security:
+      - oryAccessToken: []
+      summary: |-
+        Calling this endpoint refreshes a current user session.
+        If `session.refresh_min_time_left` is set it will only refresh the session after this time has passed.
+  /sessions/refresh/{id}:
+    patch:
+      description: |-
+        This endpoint is useful for:
+
+        Session refresh
+      operationId: adminSessionRefresh
+      parameters:
+      - description: ID is the session's ID.
+        explode: false
+        in: path
+        name: id
+        required: true
+        schema:
+          type: string
+        style: simple
+      responses:
+        "200":
+          content:
+            application/json:
+              schema:
+                $ref: '#/components/schemas/session'
+          description: session
+        "404":
+          content:
+            application/json:
+              schema:
+                $ref: '#/components/schemas/jsonError'
+          description: jsonError
+        "500":
+          content:
+            application/json:
+              schema:
+                $ref: '#/components/schemas/jsonError'
+          description: jsonError
+      security:
+      - oryAccessToken: []
+      summary: |-
+        Calling this endpoint refreshes a given session.
+        If `session.refresh_min_time_left` is set it will only refresh the session after this time has passed.
+      tags:
+      - v0alpha2
   /sessions:
     delete:
       description: |-
@@ -2524,16 +2580,11 @@
         schema:
           type: string
         style: simple
->>>>>>> ab16580b
       responses:
         "200":
           content:
             application/json:
               schema:
-<<<<<<< HEAD
-                $ref: '#/components/schemas/successfulAdminIdentitySession'
-          description: successfulAdminIdentitySession
-=======
                 $ref: '#/components/schemas/revokedSessions'
           description: revokedSessions
         "400":
@@ -2548,7 +2599,6 @@
               schema:
                 $ref: '#/components/schemas/jsonError'
           description: jsonError
->>>>>>> ab16580b
         "404":
           content:
             application/json:
@@ -2561,29 +2611,6 @@
               schema:
                 $ref: '#/components/schemas/jsonError'
           description: jsonError
-<<<<<<< HEAD
-      security:
-      - oryAccessToken: []
-      summary: |-
-        Calling this endpoint refreshes a current user session.
-        If `session.refresh_min_time_left` is set it will only refresh the session after this time has passed.
-  /sessions/refresh/{id}:
-    patch:
-      description: |-
-        This endpoint is useful for:
-
-        Session refresh
-      operationId: adminSessionRefresh
-      parameters:
-      - description: ID is the session's ID.
-        explode: false
-        in: path
-        name: id
-        required: true
-        schema:
-          type: string
-        style: simple
-=======
       summary: |-
         Calling this endpoint invalidates all except the current session that belong to the logged-in user.
         Session data are not deleted.
@@ -2644,16 +2671,11 @@
           minimum: 1
           type: integer
         style: form
->>>>>>> ab16580b
       responses:
         "200":
           content:
             application/json:
               schema:
-<<<<<<< HEAD
-                $ref: '#/components/schemas/session'
-          description: session
-=======
                 $ref: '#/components/schemas/sessionList'
           description: sessionList
         "400":
@@ -2668,7 +2690,6 @@
               schema:
                 $ref: '#/components/schemas/jsonError'
           description: jsonError
->>>>>>> ab16580b
         "404":
           content:
             application/json:
@@ -2681,17 +2702,9 @@
               schema:
                 $ref: '#/components/schemas/jsonError'
           description: jsonError
-<<<<<<< HEAD
-      security:
-      - oryAccessToken: []
-      summary: |-
-        Calling this endpoint refreshes a given session.
-        If `session.refresh_min_time_left` is set it will only refresh the session after this time has passed.
-=======
       summary: |-
         This endpoints returns all other active sessions that belong to the logged-in user.
         The current session can be retrieved by calling the `/sessions/whoami` endpoint.
->>>>>>> ab16580b
       tags:
       - v0alpha2
   /sessions/whoami:
