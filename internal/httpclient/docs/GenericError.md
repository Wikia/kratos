--- conflicted
+++ resolved
@@ -7,10 +7,7 @@
 **Code** | Pointer to **int64** | The status code | [optional] 
 **Debug** | Pointer to **string** | Debug information  This field is often not exposed to protect against leaking sensitive information. | [optional] 
 **Details** | Pointer to **map[string]interface{}** | Further error details | [optional] 
-<<<<<<< HEAD
-=======
 **Id** | Pointer to **string** | The error ID  Useful when trying to identify various errors in application logic. | [optional] 
->>>>>>> 3e443b77
 **Message** | **string** | Error message  The error&#39;s message. | 
 **Reason** | Pointer to **string** | A human-readable reason for the error | [optional] 
 **Request** | Pointer to **string** | The request ID  The request ID is often exposed internally in order to trace errors across service architectures. This is often a UUID. | [optional] 
