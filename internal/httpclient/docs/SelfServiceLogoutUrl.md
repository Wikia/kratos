--- conflicted
+++ resolved
@@ -4,22 +4,14 @@
 
 Name | Type | Description | Notes
 ------------ | ------------- | ------------- | -------------
-<<<<<<< HEAD
-**LogoutUrl** | **string** | LogoutURL can be opened in a browser to  format: uri | 
-=======
 **LogoutToken** | **string** | LogoutToken can be used to perform logout using AJAX. | 
 **LogoutUrl** | **string** | LogoutURL can be opened in a browser to sign the user out.  format: uri | 
->>>>>>> 3e443b77
 
 ## Methods
 
 ### NewSelfServiceLogoutUrl
 
-<<<<<<< HEAD
-`func NewSelfServiceLogoutUrl(logoutUrl string, ) *SelfServiceLogoutUrl`
-=======
 `func NewSelfServiceLogoutUrl(logoutToken string, logoutUrl string, ) *SelfServiceLogoutUrl`
->>>>>>> 3e443b77
 
 NewSelfServiceLogoutUrl instantiates a new SelfServiceLogoutUrl object
 This constructor will assign default values to properties that have it defined,
