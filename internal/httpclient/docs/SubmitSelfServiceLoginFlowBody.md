# SubmitSelfServiceLoginFlowBody

## Properties

Name | Type | Description | Notes
------------ | ------------- | ------------- | -------------
<<<<<<< HEAD
**CsrfToken** | Pointer to **string** | The CSRF Token | [optional] 
**Method** | **string** | Method to use  This field must be set to &#x60;oidc&#x60; when using the oidc method. | 
**Password** | **string** | The user&#39;s password. | 
**PasswordIdentifier** | **string** | Identifier is the email or username of the user trying to log in. | 
**Traits** | **string** | The provider to register with | 
=======
**CsrfToken** | Pointer to **string** | Sending the anti-csrf token is only required for browser login flows. | [optional] 
**Method** | **string** | Method should be set to \&quot;totp\&quot; when logging in using the TOTP strategy. | 
**Password** | **string** | The user&#39;s password. | 
**PasswordIdentifier** | **string** | Identifier is the email or username of the user trying to log in. | 
**Provider** | **string** | The provider to register with | 
**Traits** | Pointer to **map[string]interface{}** | The identity traits. This is a placeholder for the registration flow. | [optional] 
**TotpCode** | **string** | The TOTP code. | 
>>>>>>> 3e443b77

## Methods

### NewSubmitSelfServiceLoginFlowBody

<<<<<<< HEAD
`func NewSubmitSelfServiceLoginFlowBody(method string, password string, passwordIdentifier string, traits string, ) *SubmitSelfServiceLoginFlowBody`
=======
`func NewSubmitSelfServiceLoginFlowBody(method string, password string, passwordIdentifier string, provider string, totpCode string, ) *SubmitSelfServiceLoginFlowBody`
>>>>>>> 3e443b77

NewSubmitSelfServiceLoginFlowBody instantiates a new SubmitSelfServiceLoginFlowBody object
This constructor will assign default values to properties that have it defined,
and makes sure properties required by API are set, but the set of arguments
will change when the set of required properties is changed

### NewSubmitSelfServiceLoginFlowBodyWithDefaults

`func NewSubmitSelfServiceLoginFlowBodyWithDefaults() *SubmitSelfServiceLoginFlowBody`

NewSubmitSelfServiceLoginFlowBodyWithDefaults instantiates a new SubmitSelfServiceLoginFlowBody object
This constructor will only assign default values to properties that have it defined,
but it doesn't guarantee that properties required by API are set

### GetCsrfToken

`func (o *SubmitSelfServiceLoginFlowBody) GetCsrfToken() string`

GetCsrfToken returns the CsrfToken field if non-nil, zero value otherwise.

### GetCsrfTokenOk

`func (o *SubmitSelfServiceLoginFlowBody) GetCsrfTokenOk() (*string, bool)`

GetCsrfTokenOk returns a tuple with the CsrfToken field if it's non-nil, zero value otherwise
and a boolean to check if the value has been set.

### SetCsrfToken

`func (o *SubmitSelfServiceLoginFlowBody) SetCsrfToken(v string)`

SetCsrfToken sets CsrfToken field to given value.

### HasCsrfToken

`func (o *SubmitSelfServiceLoginFlowBody) HasCsrfToken() bool`

HasCsrfToken returns a boolean if a field has been set.

### GetMethod

`func (o *SubmitSelfServiceLoginFlowBody) GetMethod() string`

GetMethod returns the Method field if non-nil, zero value otherwise.

### GetMethodOk

`func (o *SubmitSelfServiceLoginFlowBody) GetMethodOk() (*string, bool)`

GetMethodOk returns a tuple with the Method field if it's non-nil, zero value otherwise
and a boolean to check if the value has been set.

### SetMethod

`func (o *SubmitSelfServiceLoginFlowBody) SetMethod(v string)`

SetMethod sets Method field to given value.


### GetPassword

`func (o *SubmitSelfServiceLoginFlowBody) GetPassword() string`

GetPassword returns the Password field if non-nil, zero value otherwise.

### GetPasswordOk

`func (o *SubmitSelfServiceLoginFlowBody) GetPasswordOk() (*string, bool)`

GetPasswordOk returns a tuple with the Password field if it's non-nil, zero value otherwise
and a boolean to check if the value has been set.

### SetPassword

`func (o *SubmitSelfServiceLoginFlowBody) SetPassword(v string)`

SetPassword sets Password field to given value.


### GetPasswordIdentifier

`func (o *SubmitSelfServiceLoginFlowBody) GetPasswordIdentifier() string`

GetPasswordIdentifier returns the PasswordIdentifier field if non-nil, zero value otherwise.

### GetPasswordIdentifierOk

`func (o *SubmitSelfServiceLoginFlowBody) GetPasswordIdentifierOk() (*string, bool)`

GetPasswordIdentifierOk returns a tuple with the PasswordIdentifier field if it's non-nil, zero value otherwise
and a boolean to check if the value has been set.

### SetPasswordIdentifier

`func (o *SubmitSelfServiceLoginFlowBody) SetPasswordIdentifier(v string)`

SetPasswordIdentifier sets PasswordIdentifier field to given value.


<<<<<<< HEAD
### GetTraits

`func (o *SubmitSelfServiceLoginFlowBody) GetTraits() string`
=======
### GetProvider

`func (o *SubmitSelfServiceLoginFlowBody) GetProvider() string`

GetProvider returns the Provider field if non-nil, zero value otherwise.

### GetProviderOk

`func (o *SubmitSelfServiceLoginFlowBody) GetProviderOk() (*string, bool)`

GetProviderOk returns a tuple with the Provider field if it's non-nil, zero value otherwise
and a boolean to check if the value has been set.

### SetProvider

`func (o *SubmitSelfServiceLoginFlowBody) SetProvider(v string)`

SetProvider sets Provider field to given value.


### GetTraits

`func (o *SubmitSelfServiceLoginFlowBody) GetTraits() map[string]interface{}`
>>>>>>> 3e443b77

GetTraits returns the Traits field if non-nil, zero value otherwise.

### GetTraitsOk

<<<<<<< HEAD
`func (o *SubmitSelfServiceLoginFlowBody) GetTraitsOk() (*string, bool)`
=======
`func (o *SubmitSelfServiceLoginFlowBody) GetTraitsOk() (*map[string]interface{}, bool)`
>>>>>>> 3e443b77

GetTraitsOk returns a tuple with the Traits field if it's non-nil, zero value otherwise
and a boolean to check if the value has been set.

### SetTraits

<<<<<<< HEAD
`func (o *SubmitSelfServiceLoginFlowBody) SetTraits(v string)`

SetTraits sets Traits field to given value.

=======
`func (o *SubmitSelfServiceLoginFlowBody) SetTraits(v map[string]interface{})`

SetTraits sets Traits field to given value.

### HasTraits

`func (o *SubmitSelfServiceLoginFlowBody) HasTraits() bool`

HasTraits returns a boolean if a field has been set.

### GetTotpCode

`func (o *SubmitSelfServiceLoginFlowBody) GetTotpCode() string`

GetTotpCode returns the TotpCode field if non-nil, zero value otherwise.

### GetTotpCodeOk

`func (o *SubmitSelfServiceLoginFlowBody) GetTotpCodeOk() (*string, bool)`

GetTotpCodeOk returns a tuple with the TotpCode field if it's non-nil, zero value otherwise
and a boolean to check if the value has been set.

### SetTotpCode

`func (o *SubmitSelfServiceLoginFlowBody) SetTotpCode(v string)`

SetTotpCode sets TotpCode field to given value.

>>>>>>> 3e443b77


[[Back to Model list]](../README.md#documentation-for-models) [[Back to API list]](../README.md#documentation-for-api-endpoints) [[Back to README]](../README.md)

<|MERGE_RESOLUTION|>--- conflicted
+++ resolved
@@ -4,13 +4,6 @@
 
 Name | Type | Description | Notes
 ------------ | ------------- | ------------- | -------------
-<<<<<<< HEAD
-**CsrfToken** | Pointer to **string** | The CSRF Token | [optional] 
-**Method** | **string** | Method to use  This field must be set to &#x60;oidc&#x60; when using the oidc method. | 
-**Password** | **string** | The user&#39;s password. | 
-**PasswordIdentifier** | **string** | Identifier is the email or username of the user trying to log in. | 
-**Traits** | **string** | The provider to register with | 
-=======
 **CsrfToken** | Pointer to **string** | Sending the anti-csrf token is only required for browser login flows. | [optional] 
 **Method** | **string** | Method should be set to \&quot;totp\&quot; when logging in using the TOTP strategy. | 
 **Password** | **string** | The user&#39;s password. | 
@@ -18,17 +11,12 @@
 **Provider** | **string** | The provider to register with | 
 **Traits** | Pointer to **map[string]interface{}** | The identity traits. This is a placeholder for the registration flow. | [optional] 
 **TotpCode** | **string** | The TOTP code. | 
->>>>>>> 3e443b77
 
 ## Methods
 
 ### NewSubmitSelfServiceLoginFlowBody
 
-<<<<<<< HEAD
-`func NewSubmitSelfServiceLoginFlowBody(method string, password string, passwordIdentifier string, traits string, ) *SubmitSelfServiceLoginFlowBody`
-=======
 `func NewSubmitSelfServiceLoginFlowBody(method string, password string, passwordIdentifier string, provider string, totpCode string, ) *SubmitSelfServiceLoginFlowBody`
->>>>>>> 3e443b77
 
 NewSubmitSelfServiceLoginFlowBody instantiates a new SubmitSelfServiceLoginFlowBody object
 This constructor will assign default values to properties that have it defined,
@@ -128,11 +116,6 @@
 SetPasswordIdentifier sets PasswordIdentifier field to given value.
 
 
-<<<<<<< HEAD
-### GetTraits
-
-`func (o *SubmitSelfServiceLoginFlowBody) GetTraits() string`
-=======
 ### GetProvider
 
 `func (o *SubmitSelfServiceLoginFlowBody) GetProvider() string`
@@ -156,29 +139,18 @@
 ### GetTraits
 
 `func (o *SubmitSelfServiceLoginFlowBody) GetTraits() map[string]interface{}`
->>>>>>> 3e443b77
 
 GetTraits returns the Traits field if non-nil, zero value otherwise.
 
 ### GetTraitsOk
 
-<<<<<<< HEAD
-`func (o *SubmitSelfServiceLoginFlowBody) GetTraitsOk() (*string, bool)`
-=======
 `func (o *SubmitSelfServiceLoginFlowBody) GetTraitsOk() (*map[string]interface{}, bool)`
->>>>>>> 3e443b77
 
 GetTraitsOk returns a tuple with the Traits field if it's non-nil, zero value otherwise
 and a boolean to check if the value has been set.
 
 ### SetTraits
 
-<<<<<<< HEAD
-`func (o *SubmitSelfServiceLoginFlowBody) SetTraits(v string)`
-
-SetTraits sets Traits field to given value.
-
-=======
 `func (o *SubmitSelfServiceLoginFlowBody) SetTraits(v map[string]interface{})`
 
 SetTraits sets Traits field to given value.
@@ -208,7 +180,6 @@
 
 SetTotpCode sets TotpCode field to given value.
 
->>>>>>> 3e443b77
 
 
 [[Back to Model list]](../README.md#documentation-for-models) [[Back to API list]](../README.md#documentation-for-api-endpoints) [[Back to README]](../README.md)
