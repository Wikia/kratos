# SubmitSelfServiceRegistrationFlowBody

## Properties

Name | Type | Description | Notes
------------ | ------------- | ------------- | -------------
**CsrfToken** | Pointer to **string** | The CSRF Token | [optional] 
**Method** | **string** | Method to use  This field must be set to &#x60;oidc&#x60; when using the oidc method. | 
**Password** | **string** | Password to sign the user up with | 
<<<<<<< HEAD
**Traits** | **string** | The provider to register with | 
=======
**Traits** | **map[string]interface{}** | The identity traits | 
**Provider** | **string** | The provider to register with | 
>>>>>>> 3e443b77

## Methods

### NewSubmitSelfServiceRegistrationFlowBody

<<<<<<< HEAD
`func NewSubmitSelfServiceRegistrationFlowBody(method string, password string, traits string, ) *SubmitSelfServiceRegistrationFlowBody`
=======
`func NewSubmitSelfServiceRegistrationFlowBody(method string, password string, traits map[string]interface{}, provider string, ) *SubmitSelfServiceRegistrationFlowBody`
>>>>>>> 3e443b77

NewSubmitSelfServiceRegistrationFlowBody instantiates a new SubmitSelfServiceRegistrationFlowBody object
This constructor will assign default values to properties that have it defined,
and makes sure properties required by API are set, but the set of arguments
will change when the set of required properties is changed

### NewSubmitSelfServiceRegistrationFlowBodyWithDefaults

`func NewSubmitSelfServiceRegistrationFlowBodyWithDefaults() *SubmitSelfServiceRegistrationFlowBody`

NewSubmitSelfServiceRegistrationFlowBodyWithDefaults instantiates a new SubmitSelfServiceRegistrationFlowBody object
This constructor will only assign default values to properties that have it defined,
but it doesn't guarantee that properties required by API are set

### GetCsrfToken

`func (o *SubmitSelfServiceRegistrationFlowBody) GetCsrfToken() string`

GetCsrfToken returns the CsrfToken field if non-nil, zero value otherwise.

### GetCsrfTokenOk

`func (o *SubmitSelfServiceRegistrationFlowBody) GetCsrfTokenOk() (*string, bool)`

GetCsrfTokenOk returns a tuple with the CsrfToken field if it's non-nil, zero value otherwise
and a boolean to check if the value has been set.

### SetCsrfToken

`func (o *SubmitSelfServiceRegistrationFlowBody) SetCsrfToken(v string)`

SetCsrfToken sets CsrfToken field to given value.

### HasCsrfToken

`func (o *SubmitSelfServiceRegistrationFlowBody) HasCsrfToken() bool`

HasCsrfToken returns a boolean if a field has been set.

### GetMethod

`func (o *SubmitSelfServiceRegistrationFlowBody) GetMethod() string`

GetMethod returns the Method field if non-nil, zero value otherwise.

### GetMethodOk

`func (o *SubmitSelfServiceRegistrationFlowBody) GetMethodOk() (*string, bool)`

GetMethodOk returns a tuple with the Method field if it's non-nil, zero value otherwise
and a boolean to check if the value has been set.

### SetMethod

`func (o *SubmitSelfServiceRegistrationFlowBody) SetMethod(v string)`

SetMethod sets Method field to given value.


### GetPassword

`func (o *SubmitSelfServiceRegistrationFlowBody) GetPassword() string`

GetPassword returns the Password field if non-nil, zero value otherwise.

### GetPasswordOk

`func (o *SubmitSelfServiceRegistrationFlowBody) GetPasswordOk() (*string, bool)`

GetPasswordOk returns a tuple with the Password field if it's non-nil, zero value otherwise
and a boolean to check if the value has been set.

### SetPassword

`func (o *SubmitSelfServiceRegistrationFlowBody) SetPassword(v string)`

SetPassword sets Password field to given value.


### GetTraits

`func (o *SubmitSelfServiceRegistrationFlowBody) GetTraits() string`

GetTraits returns the Traits field if non-nil, zero value otherwise.

### GetTraitsOk

`func (o *SubmitSelfServiceRegistrationFlowBody) GetTraitsOk() (*string, bool)`

GetTraitsOk returns a tuple with the Traits field if it's non-nil, zero value otherwise
and a boolean to check if the value has been set.

### SetTraits

`func (o *SubmitSelfServiceRegistrationFlowBody) SetTraits(v string)`

SetTraits sets Traits field to given value.


### GetProvider

`func (o *SubmitSelfServiceRegistrationFlowBody) GetProvider() string`

GetProvider returns the Provider field if non-nil, zero value otherwise.

### GetProviderOk

`func (o *SubmitSelfServiceRegistrationFlowBody) GetProviderOk() (*string, bool)`

GetProviderOk returns a tuple with the Provider field if it's non-nil, zero value otherwise
and a boolean to check if the value has been set.

### SetProvider

`func (o *SubmitSelfServiceRegistrationFlowBody) SetProvider(v string)`

SetProvider sets Provider field to given value.



[[Back to Model list]](../README.md#documentation-for-models) [[Back to API list]](../README.md#documentation-for-api-endpoints) [[Back to README]](../README.md)

<|MERGE_RESOLUTION|>--- conflicted
+++ resolved
@@ -7,22 +7,14 @@
 **CsrfToken** | Pointer to **string** | The CSRF Token | [optional] 
 **Method** | **string** | Method to use  This field must be set to &#x60;oidc&#x60; when using the oidc method. | 
 **Password** | **string** | Password to sign the user up with | 
-<<<<<<< HEAD
-**Traits** | **string** | The provider to register with | 
-=======
 **Traits** | **map[string]interface{}** | The identity traits | 
 **Provider** | **string** | The provider to register with | 
->>>>>>> 3e443b77
 
 ## Methods
 
 ### NewSubmitSelfServiceRegistrationFlowBody
 
-<<<<<<< HEAD
-`func NewSubmitSelfServiceRegistrationFlowBody(method string, password string, traits string, ) *SubmitSelfServiceRegistrationFlowBody`
-=======
 `func NewSubmitSelfServiceRegistrationFlowBody(method string, password string, traits map[string]interface{}, provider string, ) *SubmitSelfServiceRegistrationFlowBody`
->>>>>>> 3e443b77
 
 NewSubmitSelfServiceRegistrationFlowBody instantiates a new SubmitSelfServiceRegistrationFlowBody object
 This constructor will assign default values to properties that have it defined,
@@ -104,20 +96,20 @@
 
 ### GetTraits
 
-`func (o *SubmitSelfServiceRegistrationFlowBody) GetTraits() string`
+`func (o *SubmitSelfServiceRegistrationFlowBody) GetTraits() map[string]interface{}`
 
 GetTraits returns the Traits field if non-nil, zero value otherwise.
 
 ### GetTraitsOk
 
-`func (o *SubmitSelfServiceRegistrationFlowBody) GetTraitsOk() (*string, bool)`
+`func (o *SubmitSelfServiceRegistrationFlowBody) GetTraitsOk() (*map[string]interface{}, bool)`
 
 GetTraitsOk returns a tuple with the Traits field if it's non-nil, zero value otherwise
 and a boolean to check if the value has been set.
 
 ### SetTraits
 
-`func (o *SubmitSelfServiceRegistrationFlowBody) SetTraits(v string)`
+`func (o *SubmitSelfServiceRegistrationFlowBody) SetTraits(v map[string]interface{})`
 
 SetTraits sets Traits field to given value.
 
