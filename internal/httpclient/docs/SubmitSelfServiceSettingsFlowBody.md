# SubmitSelfServiceSettingsFlowBody

## Properties

Name | Type | Description | Notes
------------ | ------------- | ------------- | -------------
**CsrfToken** | Pointer to **string** | CSRFToken is the anti-CSRF token | [optional] 
**Method** | **string** | Method  Should be set to \&quot;totp\&quot; when trying to add, update, or remove a totp pairing. | 
**Password** | **string** | Password is the updated password | 
<<<<<<< HEAD
**Traits** | **map[string]interface{}** | Traits contains all of the identity&#39;s traits. | 
**Flow** | Pointer to **string** | Flow ID is the flow&#39;s ID.  in: query | [optional] 
**Link** | Pointer to **string** | Link this provider  Either this or &#x60;unlink&#x60; must be set.  type: string in: body | [optional] 
**Unlink** | Pointer to **string** | Unlink this provider  Either this or &#x60;link&#x60; must be set.  type: string in: body | [optional] 
=======
**Traits** | **map[string]interface{}** | The identity&#39;s traits  in: body | 
**Flow** | Pointer to **string** | Flow ID is the flow&#39;s ID.  in: query | [optional] 
**Link** | Pointer to **string** | Link this provider  Either this or &#x60;unlink&#x60; must be set.  type: string in: body | [optional] 
**Unlink** | Pointer to **string** | Unlink this provider  Either this or &#x60;link&#x60; must be set.  type: string in: body | [optional] 
**TotpCode** | Pointer to **string** | ValidationTOTP must contain a valid TOTP based on the | [optional] 
**TotpUnlink** | Pointer to **bool** | UnlinkTOTP if true will remove the TOTP pairing, effectively removing the credential. This can be used to set up a new TOTP device. | [optional] 
>>>>>>> 3e443b77

## Methods

### NewSubmitSelfServiceSettingsFlowBody

`func NewSubmitSelfServiceSettingsFlowBody(method string, password string, traits map[string]interface{}, ) *SubmitSelfServiceSettingsFlowBody`

NewSubmitSelfServiceSettingsFlowBody instantiates a new SubmitSelfServiceSettingsFlowBody object
This constructor will assign default values to properties that have it defined,
and makes sure properties required by API are set, but the set of arguments
will change when the set of required properties is changed

### NewSubmitSelfServiceSettingsFlowBodyWithDefaults

`func NewSubmitSelfServiceSettingsFlowBodyWithDefaults() *SubmitSelfServiceSettingsFlowBody`

NewSubmitSelfServiceSettingsFlowBodyWithDefaults instantiates a new SubmitSelfServiceSettingsFlowBody object
This constructor will only assign default values to properties that have it defined,
but it doesn't guarantee that properties required by API are set

### GetCsrfToken

`func (o *SubmitSelfServiceSettingsFlowBody) GetCsrfToken() string`

GetCsrfToken returns the CsrfToken field if non-nil, zero value otherwise.

### GetCsrfTokenOk

`func (o *SubmitSelfServiceSettingsFlowBody) GetCsrfTokenOk() (*string, bool)`

GetCsrfTokenOk returns a tuple with the CsrfToken field if it's non-nil, zero value otherwise
and a boolean to check if the value has been set.

### SetCsrfToken

`func (o *SubmitSelfServiceSettingsFlowBody) SetCsrfToken(v string)`

SetCsrfToken sets CsrfToken field to given value.

### HasCsrfToken

`func (o *SubmitSelfServiceSettingsFlowBody) HasCsrfToken() bool`

HasCsrfToken returns a boolean if a field has been set.

### GetMethod

`func (o *SubmitSelfServiceSettingsFlowBody) GetMethod() string`

GetMethod returns the Method field if non-nil, zero value otherwise.

### GetMethodOk

`func (o *SubmitSelfServiceSettingsFlowBody) GetMethodOk() (*string, bool)`

GetMethodOk returns a tuple with the Method field if it's non-nil, zero value otherwise
and a boolean to check if the value has been set.

### SetMethod

`func (o *SubmitSelfServiceSettingsFlowBody) SetMethod(v string)`

SetMethod sets Method field to given value.


### GetPassword

`func (o *SubmitSelfServiceSettingsFlowBody) GetPassword() string`

GetPassword returns the Password field if non-nil, zero value otherwise.

### GetPasswordOk

`func (o *SubmitSelfServiceSettingsFlowBody) GetPasswordOk() (*string, bool)`

GetPasswordOk returns a tuple with the Password field if it's non-nil, zero value otherwise
and a boolean to check if the value has been set.

### SetPassword

`func (o *SubmitSelfServiceSettingsFlowBody) SetPassword(v string)`

SetPassword sets Password field to given value.


### GetTraits

`func (o *SubmitSelfServiceSettingsFlowBody) GetTraits() map[string]interface{}`

GetTraits returns the Traits field if non-nil, zero value otherwise.

### GetTraitsOk

`func (o *SubmitSelfServiceSettingsFlowBody) GetTraitsOk() (*map[string]interface{}, bool)`

GetTraitsOk returns a tuple with the Traits field if it's non-nil, zero value otherwise
and a boolean to check if the value has been set.

### SetTraits

`func (o *SubmitSelfServiceSettingsFlowBody) SetTraits(v map[string]interface{})`

SetTraits sets Traits field to given value.


### GetFlow

`func (o *SubmitSelfServiceSettingsFlowBody) GetFlow() string`

GetFlow returns the Flow field if non-nil, zero value otherwise.

### GetFlowOk

`func (o *SubmitSelfServiceSettingsFlowBody) GetFlowOk() (*string, bool)`

GetFlowOk returns a tuple with the Flow field if it's non-nil, zero value otherwise
and a boolean to check if the value has been set.

### SetFlow

`func (o *SubmitSelfServiceSettingsFlowBody) SetFlow(v string)`

SetFlow sets Flow field to given value.

### HasFlow

`func (o *SubmitSelfServiceSettingsFlowBody) HasFlow() bool`

HasFlow returns a boolean if a field has been set.

### GetLink

`func (o *SubmitSelfServiceSettingsFlowBody) GetLink() string`

GetLink returns the Link field if non-nil, zero value otherwise.

### GetLinkOk

`func (o *SubmitSelfServiceSettingsFlowBody) GetLinkOk() (*string, bool)`

GetLinkOk returns a tuple with the Link field if it's non-nil, zero value otherwise
and a boolean to check if the value has been set.

### SetLink

`func (o *SubmitSelfServiceSettingsFlowBody) SetLink(v string)`

SetLink sets Link field to given value.

### HasLink

`func (o *SubmitSelfServiceSettingsFlowBody) HasLink() bool`

HasLink returns a boolean if a field has been set.

### GetUnlink

`func (o *SubmitSelfServiceSettingsFlowBody) GetUnlink() string`

GetUnlink returns the Unlink field if non-nil, zero value otherwise.

### GetUnlinkOk

`func (o *SubmitSelfServiceSettingsFlowBody) GetUnlinkOk() (*string, bool)`

GetUnlinkOk returns a tuple with the Unlink field if it's non-nil, zero value otherwise
and a boolean to check if the value has been set.

### SetUnlink

`func (o *SubmitSelfServiceSettingsFlowBody) SetUnlink(v string)`

SetUnlink sets Unlink field to given value.

### HasUnlink

`func (o *SubmitSelfServiceSettingsFlowBody) HasUnlink() bool`

HasUnlink returns a boolean if a field has been set.

<<<<<<< HEAD
=======
### GetTotpCode

`func (o *SubmitSelfServiceSettingsFlowBody) GetTotpCode() string`

GetTotpCode returns the TotpCode field if non-nil, zero value otherwise.

### GetTotpCodeOk

`func (o *SubmitSelfServiceSettingsFlowBody) GetTotpCodeOk() (*string, bool)`

GetTotpCodeOk returns a tuple with the TotpCode field if it's non-nil, zero value otherwise
and a boolean to check if the value has been set.

### SetTotpCode

`func (o *SubmitSelfServiceSettingsFlowBody) SetTotpCode(v string)`

SetTotpCode sets TotpCode field to given value.

### HasTotpCode

`func (o *SubmitSelfServiceSettingsFlowBody) HasTotpCode() bool`

HasTotpCode returns a boolean if a field has been set.

### GetTotpUnlink

`func (o *SubmitSelfServiceSettingsFlowBody) GetTotpUnlink() bool`

GetTotpUnlink returns the TotpUnlink field if non-nil, zero value otherwise.

### GetTotpUnlinkOk

`func (o *SubmitSelfServiceSettingsFlowBody) GetTotpUnlinkOk() (*bool, bool)`

GetTotpUnlinkOk returns a tuple with the TotpUnlink field if it's non-nil, zero value otherwise
and a boolean to check if the value has been set.

### SetTotpUnlink

`func (o *SubmitSelfServiceSettingsFlowBody) SetTotpUnlink(v bool)`

SetTotpUnlink sets TotpUnlink field to given value.

### HasTotpUnlink

`func (o *SubmitSelfServiceSettingsFlowBody) HasTotpUnlink() bool`

HasTotpUnlink returns a boolean if a field has been set.

>>>>>>> 3e443b77

[[Back to Model list]](../README.md#documentation-for-models) [[Back to API list]](../README.md#documentation-for-api-endpoints) [[Back to README]](../README.md)

<|MERGE_RESOLUTION|>--- conflicted
+++ resolved
@@ -7,19 +7,12 @@
 **CsrfToken** | Pointer to **string** | CSRFToken is the anti-CSRF token | [optional] 
 **Method** | **string** | Method  Should be set to \&quot;totp\&quot; when trying to add, update, or remove a totp pairing. | 
 **Password** | **string** | Password is the updated password | 
-<<<<<<< HEAD
-**Traits** | **map[string]interface{}** | Traits contains all of the identity&#39;s traits. | 
-**Flow** | Pointer to **string** | Flow ID is the flow&#39;s ID.  in: query | [optional] 
-**Link** | Pointer to **string** | Link this provider  Either this or &#x60;unlink&#x60; must be set.  type: string in: body | [optional] 
-**Unlink** | Pointer to **string** | Unlink this provider  Either this or &#x60;link&#x60; must be set.  type: string in: body | [optional] 
-=======
 **Traits** | **map[string]interface{}** | The identity&#39;s traits  in: body | 
 **Flow** | Pointer to **string** | Flow ID is the flow&#39;s ID.  in: query | [optional] 
 **Link** | Pointer to **string** | Link this provider  Either this or &#x60;unlink&#x60; must be set.  type: string in: body | [optional] 
 **Unlink** | Pointer to **string** | Unlink this provider  Either this or &#x60;link&#x60; must be set.  type: string in: body | [optional] 
 **TotpCode** | Pointer to **string** | ValidationTOTP must contain a valid TOTP based on the | [optional] 
 **TotpUnlink** | Pointer to **bool** | UnlinkTOTP if true will remove the TOTP pairing, effectively removing the credential. This can be used to set up a new TOTP device. | [optional] 
->>>>>>> 3e443b77
 
 ## Methods
 
@@ -200,8 +193,6 @@
 
 HasUnlink returns a boolean if a field has been set.
 
-<<<<<<< HEAD
-=======
 ### GetTotpCode
 
 `func (o *SubmitSelfServiceSettingsFlowBody) GetTotpCode() string`
@@ -252,7 +243,6 @@
 
 HasTotpUnlink returns a boolean if a field has been set.
 
->>>>>>> 3e443b77
 
 [[Back to Model list]](../README.md#documentation-for-models) [[Back to API list]](../README.md#documentation-for-api-endpoints) [[Back to README]](../README.md)
 
