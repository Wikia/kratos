/*
 * Ory Identities API
 *
 * This is the API specification for Ory Identities with features such as registration, login, recovery, account verification, profile settings, password reset, identity management, session management, email and sms delivery, and more.
 *
 * API version:
 * Contact: office@ory.sh
 */

// Code generated by OpenAPI Generator (https://openapi-generator.tech); DO NOT EDIT.

package client

import (
	"encoding/json"
	"time"
)

// SelfServiceFlowExpiredError Is sent when a flow is expired
type SelfServiceFlowExpiredError struct {
<<<<<<< HEAD
	// The status code
	Code *int64 `json:"code,omitempty"`
	// Debug information  This field is often not exposed to protect against leaking sensitive information.
	Debug *string `json:"debug,omitempty"`
	// Further error details
	Details map[string]interface{} `json:"details,omitempty"`
	// The error ID  Useful when trying to identify various errors in application logic.
	Id *string `json:"id,omitempty"`
	// Error message  The error's message.
	Message string `json:"message"`
	// A human-readable reason for the error
	Reason *string `json:"reason,omitempty"`
	// The request ID  The request ID is often exposed internally in order to trace errors across service architectures. This is often a UUID.
	Request *string `json:"request,omitempty"`
	// A Duration represents the elapsed time between two instants as an int64 nanosecond count. The representation limits the largest representable duration to approximately 290 years.
	Since *int64 `json:"since,omitempty"`
	// The status description
	Status *string `json:"status,omitempty"`
=======
	Error *GenericError `json:"error,omitempty"`
	// When the flow has expired
	ExpiredAt *time.Time `json:"expired_at,omitempty"`
	// A Duration represents the elapsed time between two instants as an int64 nanosecond count. The representation limits the largest representable duration to approximately 290 years.
	Since *int64 `json:"since,omitempty"`
>>>>>>> 41b7c51c
	// The flow ID that should be used for the new flow as it contains the correct messages.
	UseFlowId *string `json:"use_flow_id,omitempty"`
}

// NewSelfServiceFlowExpiredError instantiates a new SelfServiceFlowExpiredError object
// This constructor will assign default values to properties that have it defined,
// and makes sure properties required by API are set, but the set of arguments
// will change when the set of required properties is changed
func NewSelfServiceFlowExpiredError() *SelfServiceFlowExpiredError {
	this := SelfServiceFlowExpiredError{}
	return &this
}

// NewSelfServiceFlowExpiredErrorWithDefaults instantiates a new SelfServiceFlowExpiredError object
// This constructor will only assign default values to properties that have it defined,
// but it doesn't guarantee that properties required by API are set
func NewSelfServiceFlowExpiredErrorWithDefaults() *SelfServiceFlowExpiredError {
	this := SelfServiceFlowExpiredError{}
	return &this
}

<<<<<<< HEAD
// GetCode returns the Code field value if set, zero value otherwise.
func (o *SelfServiceFlowExpiredError) GetCode() int64 {
	if o == nil || o.Code == nil {
		var ret int64
		return ret
	}
	return *o.Code
}

// GetCodeOk returns a tuple with the Code field value if set, nil otherwise
// and a boolean to check if the value has been set.
func (o *SelfServiceFlowExpiredError) GetCodeOk() (*int64, bool) {
	if o == nil || o.Code == nil {
		return nil, false
	}
	return o.Code, true
}

// HasCode returns a boolean if a field has been set.
func (o *SelfServiceFlowExpiredError) HasCode() bool {
	if o != nil && o.Code != nil {
		return true
	}

	return false
}

// SetCode gets a reference to the given int64 and assigns it to the Code field.
func (o *SelfServiceFlowExpiredError) SetCode(v int64) {
	o.Code = &v
}

// GetDebug returns the Debug field value if set, zero value otherwise.
func (o *SelfServiceFlowExpiredError) GetDebug() string {
	if o == nil || o.Debug == nil {
		var ret string
		return ret
	}
	return *o.Debug
}

// GetDebugOk returns a tuple with the Debug field value if set, nil otherwise
// and a boolean to check if the value has been set.
func (o *SelfServiceFlowExpiredError) GetDebugOk() (*string, bool) {
	if o == nil || o.Debug == nil {
		return nil, false
	}
	return o.Debug, true
}

// HasDebug returns a boolean if a field has been set.
func (o *SelfServiceFlowExpiredError) HasDebug() bool {
	if o != nil && o.Debug != nil {
		return true
	}

	return false
}

// SetDebug gets a reference to the given string and assigns it to the Debug field.
func (o *SelfServiceFlowExpiredError) SetDebug(v string) {
	o.Debug = &v
}

// GetDetails returns the Details field value if set, zero value otherwise.
func (o *SelfServiceFlowExpiredError) GetDetails() map[string]interface{} {
	if o == nil || o.Details == nil {
		var ret map[string]interface{}
		return ret
	}
	return o.Details
}

// GetDetailsOk returns a tuple with the Details field value if set, nil otherwise
// and a boolean to check if the value has been set.
func (o *SelfServiceFlowExpiredError) GetDetailsOk() (map[string]interface{}, bool) {
	if o == nil || o.Details == nil {
		return nil, false
	}
	return o.Details, true
}

// HasDetails returns a boolean if a field has been set.
func (o *SelfServiceFlowExpiredError) HasDetails() bool {
	if o != nil && o.Details != nil {
		return true
	}

	return false
}

// SetDetails gets a reference to the given map[string]interface{} and assigns it to the Details field.
func (o *SelfServiceFlowExpiredError) SetDetails(v map[string]interface{}) {
	o.Details = v
}

// GetId returns the Id field value if set, zero value otherwise.
func (o *SelfServiceFlowExpiredError) GetId() string {
	if o == nil || o.Id == nil {
		var ret string
		return ret
	}
	return *o.Id
}

// GetIdOk returns a tuple with the Id field value if set, nil otherwise
// and a boolean to check if the value has been set.
func (o *SelfServiceFlowExpiredError) GetIdOk() (*string, bool) {
	if o == nil || o.Id == nil {
		return nil, false
	}
	return o.Id, true
}

// HasId returns a boolean if a field has been set.
func (o *SelfServiceFlowExpiredError) HasId() bool {
	if o != nil && o.Id != nil {
		return true
	}

	return false
}

// SetId gets a reference to the given string and assigns it to the Id field.
func (o *SelfServiceFlowExpiredError) SetId(v string) {
	o.Id = &v
}

// GetMessage returns the Message field value
func (o *SelfServiceFlowExpiredError) GetMessage() string {
	if o == nil {
		var ret string
=======
// GetError returns the Error field value if set, zero value otherwise.
func (o *SelfServiceFlowExpiredError) GetError() GenericError {
	if o == nil || o.Error == nil {
		var ret GenericError
>>>>>>> 41b7c51c
		return ret
	}
	return *o.Error
}

// GetErrorOk returns a tuple with the Error field value if set, nil otherwise
// and a boolean to check if the value has been set.
func (o *SelfServiceFlowExpiredError) GetErrorOk() (*GenericError, bool) {
	if o == nil || o.Error == nil {
		return nil, false
	}
	return o.Error, true
}

// HasError returns a boolean if a field has been set.
func (o *SelfServiceFlowExpiredError) HasError() bool {
	if o != nil && o.Error != nil {
		return true
	}

	return false
}

// SetError gets a reference to the given GenericError and assigns it to the Error field.
func (o *SelfServiceFlowExpiredError) SetError(v GenericError) {
	o.Error = &v
}

// GetExpiredAt returns the ExpiredAt field value if set, zero value otherwise.
func (o *SelfServiceFlowExpiredError) GetExpiredAt() time.Time {
	if o == nil || o.ExpiredAt == nil {
		var ret time.Time
		return ret
	}
	return *o.ExpiredAt
}

// GetExpiredAtOk returns a tuple with the ExpiredAt field value if set, nil otherwise
// and a boolean to check if the value has been set.
func (o *SelfServiceFlowExpiredError) GetExpiredAtOk() (*time.Time, bool) {
	if o == nil || o.ExpiredAt == nil {
		return nil, false
	}
	return o.ExpiredAt, true
}

// HasExpiredAt returns a boolean if a field has been set.
func (o *SelfServiceFlowExpiredError) HasExpiredAt() bool {
	if o != nil && o.ExpiredAt != nil {
		return true
	}

	return false
}

// SetExpiredAt gets a reference to the given time.Time and assigns it to the ExpiredAt field.
func (o *SelfServiceFlowExpiredError) SetExpiredAt(v time.Time) {
	o.ExpiredAt = &v
}

// GetSince returns the Since field value if set, zero value otherwise.
func (o *SelfServiceFlowExpiredError) GetSince() int64 {
	if o == nil || o.Since == nil {
		var ret int64
		return ret
	}
	return *o.Since
}

// GetSinceOk returns a tuple with the Since field value if set, nil otherwise
// and a boolean to check if the value has been set.
func (o *SelfServiceFlowExpiredError) GetSinceOk() (*int64, bool) {
	if o == nil || o.Since == nil {
		return nil, false
	}
	return o.Since, true
}

// HasSince returns a boolean if a field has been set.
func (o *SelfServiceFlowExpiredError) HasSince() bool {
	if o != nil && o.Since != nil {
		return true
	}

	return false
}

// SetSince gets a reference to the given int64 and assigns it to the Since field.
func (o *SelfServiceFlowExpiredError) SetSince(v int64) {
	o.Since = &v
}

// GetUseFlowId returns the UseFlowId field value if set, zero value otherwise.
func (o *SelfServiceFlowExpiredError) GetUseFlowId() string {
	if o == nil || o.UseFlowId == nil {
		var ret string
		return ret
	}
	return *o.UseFlowId
}

// GetUseFlowIdOk returns a tuple with the UseFlowId field value if set, nil otherwise
// and a boolean to check if the value has been set.
func (o *SelfServiceFlowExpiredError) GetUseFlowIdOk() (*string, bool) {
	if o == nil || o.UseFlowId == nil {
		return nil, false
	}
	return o.UseFlowId, true
}

// HasUseFlowId returns a boolean if a field has been set.
func (o *SelfServiceFlowExpiredError) HasUseFlowId() bool {
	if o != nil && o.UseFlowId != nil {
		return true
	}

	return false
}

// SetUseFlowId gets a reference to the given string and assigns it to the UseFlowId field.
func (o *SelfServiceFlowExpiredError) SetUseFlowId(v string) {
	o.UseFlowId = &v
}

func (o SelfServiceFlowExpiredError) MarshalJSON() ([]byte, error) {
	toSerialize := map[string]interface{}{}
	if o.Error != nil {
		toSerialize["error"] = o.Error
	}
	if o.ExpiredAt != nil {
		toSerialize["expired_at"] = o.ExpiredAt
	}
	if o.Since != nil {
		toSerialize["since"] = o.Since
	}
	if o.UseFlowId != nil {
		toSerialize["use_flow_id"] = o.UseFlowId
	}
	return json.Marshal(toSerialize)
}

type NullableSelfServiceFlowExpiredError struct {
	value *SelfServiceFlowExpiredError
	isSet bool
}

func (v NullableSelfServiceFlowExpiredError) Get() *SelfServiceFlowExpiredError {
	return v.value
}

func (v *NullableSelfServiceFlowExpiredError) Set(val *SelfServiceFlowExpiredError) {
	v.value = val
	v.isSet = true
}

func (v NullableSelfServiceFlowExpiredError) IsSet() bool {
	return v.isSet
}

func (v *NullableSelfServiceFlowExpiredError) Unset() {
	v.value = nil
	v.isSet = false
}

func NewNullableSelfServiceFlowExpiredError(val *SelfServiceFlowExpiredError) *NullableSelfServiceFlowExpiredError {
	return &NullableSelfServiceFlowExpiredError{value: val, isSet: true}
}

func (v NullableSelfServiceFlowExpiredError) MarshalJSON() ([]byte, error) {
	return json.Marshal(v.value)
}

func (v *NullableSelfServiceFlowExpiredError) UnmarshalJSON(src []byte) error {
	v.isSet = true
	return json.Unmarshal(src, &v.value)
}<|MERGE_RESOLUTION|>--- conflicted
+++ resolved
@@ -18,32 +18,11 @@
 
 // SelfServiceFlowExpiredError Is sent when a flow is expired
 type SelfServiceFlowExpiredError struct {
-<<<<<<< HEAD
-	// The status code
-	Code *int64 `json:"code,omitempty"`
-	// Debug information  This field is often not exposed to protect against leaking sensitive information.
-	Debug *string `json:"debug,omitempty"`
-	// Further error details
-	Details map[string]interface{} `json:"details,omitempty"`
-	// The error ID  Useful when trying to identify various errors in application logic.
-	Id *string `json:"id,omitempty"`
-	// Error message  The error's message.
-	Message string `json:"message"`
-	// A human-readable reason for the error
-	Reason *string `json:"reason,omitempty"`
-	// The request ID  The request ID is often exposed internally in order to trace errors across service architectures. This is often a UUID.
-	Request *string `json:"request,omitempty"`
-	// A Duration represents the elapsed time between two instants as an int64 nanosecond count. The representation limits the largest representable duration to approximately 290 years.
-	Since *int64 `json:"since,omitempty"`
-	// The status description
-	Status *string `json:"status,omitempty"`
-=======
 	Error *GenericError `json:"error,omitempty"`
 	// When the flow has expired
 	ExpiredAt *time.Time `json:"expired_at,omitempty"`
 	// A Duration represents the elapsed time between two instants as an int64 nanosecond count. The representation limits the largest representable duration to approximately 290 years.
 	Since *int64 `json:"since,omitempty"`
->>>>>>> 41b7c51c
 	// The flow ID that should be used for the new flow as it contains the correct messages.
 	UseFlowId *string `json:"use_flow_id,omitempty"`
 }
@@ -65,145 +44,10 @@
 	return &this
 }
 
-<<<<<<< HEAD
-// GetCode returns the Code field value if set, zero value otherwise.
-func (o *SelfServiceFlowExpiredError) GetCode() int64 {
-	if o == nil || o.Code == nil {
-		var ret int64
-		return ret
-	}
-	return *o.Code
-}
-
-// GetCodeOk returns a tuple with the Code field value if set, nil otherwise
-// and a boolean to check if the value has been set.
-func (o *SelfServiceFlowExpiredError) GetCodeOk() (*int64, bool) {
-	if o == nil || o.Code == nil {
-		return nil, false
-	}
-	return o.Code, true
-}
-
-// HasCode returns a boolean if a field has been set.
-func (o *SelfServiceFlowExpiredError) HasCode() bool {
-	if o != nil && o.Code != nil {
-		return true
-	}
-
-	return false
-}
-
-// SetCode gets a reference to the given int64 and assigns it to the Code field.
-func (o *SelfServiceFlowExpiredError) SetCode(v int64) {
-	o.Code = &v
-}
-
-// GetDebug returns the Debug field value if set, zero value otherwise.
-func (o *SelfServiceFlowExpiredError) GetDebug() string {
-	if o == nil || o.Debug == nil {
-		var ret string
-		return ret
-	}
-	return *o.Debug
-}
-
-// GetDebugOk returns a tuple with the Debug field value if set, nil otherwise
-// and a boolean to check if the value has been set.
-func (o *SelfServiceFlowExpiredError) GetDebugOk() (*string, bool) {
-	if o == nil || o.Debug == nil {
-		return nil, false
-	}
-	return o.Debug, true
-}
-
-// HasDebug returns a boolean if a field has been set.
-func (o *SelfServiceFlowExpiredError) HasDebug() bool {
-	if o != nil && o.Debug != nil {
-		return true
-	}
-
-	return false
-}
-
-// SetDebug gets a reference to the given string and assigns it to the Debug field.
-func (o *SelfServiceFlowExpiredError) SetDebug(v string) {
-	o.Debug = &v
-}
-
-// GetDetails returns the Details field value if set, zero value otherwise.
-func (o *SelfServiceFlowExpiredError) GetDetails() map[string]interface{} {
-	if o == nil || o.Details == nil {
-		var ret map[string]interface{}
-		return ret
-	}
-	return o.Details
-}
-
-// GetDetailsOk returns a tuple with the Details field value if set, nil otherwise
-// and a boolean to check if the value has been set.
-func (o *SelfServiceFlowExpiredError) GetDetailsOk() (map[string]interface{}, bool) {
-	if o == nil || o.Details == nil {
-		return nil, false
-	}
-	return o.Details, true
-}
-
-// HasDetails returns a boolean if a field has been set.
-func (o *SelfServiceFlowExpiredError) HasDetails() bool {
-	if o != nil && o.Details != nil {
-		return true
-	}
-
-	return false
-}
-
-// SetDetails gets a reference to the given map[string]interface{} and assigns it to the Details field.
-func (o *SelfServiceFlowExpiredError) SetDetails(v map[string]interface{}) {
-	o.Details = v
-}
-
-// GetId returns the Id field value if set, zero value otherwise.
-func (o *SelfServiceFlowExpiredError) GetId() string {
-	if o == nil || o.Id == nil {
-		var ret string
-		return ret
-	}
-	return *o.Id
-}
-
-// GetIdOk returns a tuple with the Id field value if set, nil otherwise
-// and a boolean to check if the value has been set.
-func (o *SelfServiceFlowExpiredError) GetIdOk() (*string, bool) {
-	if o == nil || o.Id == nil {
-		return nil, false
-	}
-	return o.Id, true
-}
-
-// HasId returns a boolean if a field has been set.
-func (o *SelfServiceFlowExpiredError) HasId() bool {
-	if o != nil && o.Id != nil {
-		return true
-	}
-
-	return false
-}
-
-// SetId gets a reference to the given string and assigns it to the Id field.
-func (o *SelfServiceFlowExpiredError) SetId(v string) {
-	o.Id = &v
-}
-
-// GetMessage returns the Message field value
-func (o *SelfServiceFlowExpiredError) GetMessage() string {
-	if o == nil {
-		var ret string
-=======
 // GetError returns the Error field value if set, zero value otherwise.
 func (o *SelfServiceFlowExpiredError) GetError() GenericError {
 	if o == nil || o.Error == nil {
 		var ret GenericError
->>>>>>> 41b7c51c
 		return ret
 	}
 	return *o.Error
