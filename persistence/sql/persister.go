--- conflicted
+++ resolved
@@ -6,16 +6,7 @@
 import (
 	"context"
 	"embed"
-<<<<<<< HEAD
-	"fmt"
 	"time"
-
-	"github.com/ory/x/fsx"
-
-	"github.com/ory/kratos/corp"
-=======
-	"time"
->>>>>>> 41b7c51c
 
 	"github.com/gobuffalo/pop/v6"
 	"github.com/gofrs/uuid"
@@ -155,66 +146,9 @@
 	return errors.WithStack(p.c.Store.(pinger).Ping())
 }
 
-<<<<<<< HEAD
-func (p *Persister) CleanupDatabase(ctx context.Context, wait time.Duration) error {
-	currentTime := time.Now()
-	deleteLimit := p.r.Config(ctx).DatabaseCleanupBatchSize()
-	p.r.Logger().Printf("Cleaning up first %d records older than %s\n", deleteLimit, currentTime)
-
-	p.r.Logger().Println("Cleaning up expired sessions")
-	if err := p.DeleteExpiredSessions(ctx, currentTime, deleteLimit); err != nil {
-		return err
-	}
-	time.Sleep(wait)
-
-	p.r.Logger().Println("Cleaning up expired continuity containers")
-	if err := p.DeleteExpiredContinuitySessions(ctx, currentTime, deleteLimit); err != nil {
-		return err
-	}
-	time.Sleep(wait)
-
-	p.r.Logger().Println("Cleaning up expired login flows")
-	if err := p.DeleteExpiredLoginFlows(ctx, currentTime, deleteLimit); err != nil {
-		return err
-	}
-	time.Sleep(wait)
-
-	p.r.Logger().Println("Cleaning up expired recovery flows")
-	if err := p.DeleteExpiredRecoveryFlows(ctx, currentTime, deleteLimit); err != nil {
-		return err
-	}
-	time.Sleep(wait)
-
-	p.r.Logger().Println("Cleaning up expired registation flows")
-	if err := p.DeleteExpiredRegistrationFlows(ctx, currentTime, deleteLimit); err != nil {
-		return err
-	}
-	time.Sleep(wait)
-
-	p.r.Logger().Println("Cleaning up expired settings flows")
-	if err := p.DeleteExpiredSettingsFlows(ctx, currentTime, deleteLimit); err != nil {
-		return err
-	}
-	time.Sleep(wait)
-
-	p.r.Logger().Println("Cleaning up expired verification flows")
-	if err := p.DeleteExpiredVerificationFlows(ctx, currentTime, deleteLimit); err != nil {
-		return err
-	}
-	time.Sleep(wait)
-
-	p.r.Logger().Println("Successfully cleaned up the SQL database!")
-	return nil
-}
-
-type quotable interface {
-	Quote(key string) string
-}
-=======
 func (p *Persister) CleanupDatabase(ctx context.Context, wait time.Duration, older time.Duration, batchSize int) error {
 	currentTime := time.Now().Add(-older)
 	p.r.Logger().Printf("Cleaning up records older than %s\n", currentTime)
->>>>>>> 41b7c51c
 
 	p.r.Logger().Println("Cleaning up expired sessions")
 	if err := p.DeleteExpiredSessions(ctx, currentTime, batchSize); err != nil {
