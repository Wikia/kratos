// Copyright © 2023 Ory Corp
// SPDX-License-Identifier: Apache-2.0

package sql

import (
	"context"
	"fmt"
	"time"

	"github.com/pkg/errors"

	"github.com/gofrs/uuid"

	"github.com/ory/x/sqlcon"

	"github.com/ory/kratos/continuity"
)

var _ continuity.Persister = new(Persister)

func (p *Persister) SaveContinuitySession(ctx context.Context, c *continuity.Container) error {
	ctx, span := p.r.Tracer(ctx).Tracer().Start(ctx, "persistence.sql.SaveContinuitySession")
	defer span.End()

	c.NID = p.NetworkID(ctx)
	return sqlcon.HandleError(p.GetConnection(ctx).Create(c))
}

func (p *Persister) GetContinuitySession(ctx context.Context, id uuid.UUID) (*continuity.Container, error) {
	ctx, span := p.r.Tracer(ctx).Tracer().Start(ctx, "persistence.sql.GetContinuitySession")
	defer span.End()

	var c continuity.Container
	if err := p.GetConnection(ctx).Where("id = ? AND nid = ?", id, p.NetworkID(ctx)).First(&c); err != nil {
		return nil, sqlcon.HandleError(err)
	}
	return &c, nil
}

func (p *Persister) DeleteContinuitySession(ctx context.Context, id uuid.UUID) error {
	ctx, span := p.r.Tracer(ctx).Tracer().Start(ctx, "persistence.sql.DeleteContinuitySession")
	defer span.End()

	if count, err := p.GetConnection(ctx).RawQuery(
		//#nosec G201 -- TableName is static
		fmt.Sprintf("DELETE FROM %s WHERE id=? AND nid=?",
			new(continuity.Container).TableName(ctx)), id, p.NetworkID(ctx)).ExecWithCount(); err != nil {
		return sqlcon.HandleError(err)
	} else if count == 0 {
		return errors.WithStack(sqlcon.ErrNoRows)
	}
	return nil
}

func (p *Persister) DeleteExpiredContinuitySessions(ctx context.Context, expiresAt time.Time, limit int) error {
<<<<<<< HEAD
	// #nosec G201
	err := p.GetConnection(ctx).RawQuery(fmt.Sprintf(
		"DELETE FROM %s WHERE expires_at <= ? LIMIT ?",
		new(continuity.Container).TableName(ctx),
	),
		expiresAt,
		limit,
=======
	//#nosec G201 -- TableName is static
	err := p.GetConnection(ctx).RawQuery(fmt.Sprintf(
		"DELETE FROM %s WHERE id in (SELECT id FROM (SELECT id FROM %s c WHERE expires_at <= ? and nid = ? ORDER BY expires_at ASC LIMIT %d ) AS s )",
		new(continuity.Container).TableName(ctx),
		new(continuity.Container).TableName(ctx),
		limit,
	),
		expiresAt,
		p.NetworkID(ctx),
>>>>>>> 41b7c51c
	).Exec()
	if err != nil {
		return sqlcon.HandleError(err)
	}
	return nil
}<|MERGE_RESOLUTION|>--- conflicted
+++ resolved
@@ -54,15 +54,6 @@
 }
 
 func (p *Persister) DeleteExpiredContinuitySessions(ctx context.Context, expiresAt time.Time, limit int) error {
-<<<<<<< HEAD
-	// #nosec G201
-	err := p.GetConnection(ctx).RawQuery(fmt.Sprintf(
-		"DELETE FROM %s WHERE expires_at <= ? LIMIT ?",
-		new(continuity.Container).TableName(ctx),
-	),
-		expiresAt,
-		limit,
-=======
 	//#nosec G201 -- TableName is static
 	err := p.GetConnection(ctx).RawQuery(fmt.Sprintf(
 		"DELETE FROM %s WHERE id in (SELECT id FROM (SELECT id FROM %s c WHERE expires_at <= ? and nid = ? ORDER BY expires_at ASC LIMIT %d ) AS s )",
@@ -72,7 +63,6 @@
 	),
 		expiresAt,
 		p.NetworkID(ctx),
->>>>>>> 41b7c51c
 	).Exec()
 	if err != nil {
 		return sqlcon.HandleError(err)
