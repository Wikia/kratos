// Copyright © 2023 Ory Corp
// SPDX-License-Identifier: Apache-2.0

package sql_test

import (
	"context"
	"fmt"
	"os"
	"sync"
	"testing"
	"time"

	"github.com/cockroachdb/cockroach-go/v2/testserver"
	"github.com/gobuffalo/pop/v6"
	"github.com/gobuffalo/pop/v6/logging"
	"github.com/pkg/errors"
	"github.com/stretchr/testify/assert"
	"github.com/stretchr/testify/require"
	"golang.org/x/sync/errgroup"

	continuity "github.com/ory/kratos/continuity/test"
	"github.com/ory/kratos/corpx"
	courier "github.com/ory/kratos/courier/test"
	"github.com/ory/kratos/driver"
	"github.com/ory/kratos/driver/config"
	ri "github.com/ory/kratos/identity"
	identity "github.com/ory/kratos/identity/test"
	"github.com/ory/kratos/internal"
	"github.com/ory/kratos/internal/testhelpers"
	"github.com/ory/kratos/persistence/sql"
	sqltesthelpers "github.com/ory/kratos/persistence/sql/testhelpers"
	"github.com/ory/kratos/schema"
	errorx "github.com/ory/kratos/selfservice/errorx/test"
	lf "github.com/ory/kratos/selfservice/flow/login"
	login "github.com/ory/kratos/selfservice/flow/login/test"
	recovery "github.com/ory/kratos/selfservice/flow/recovery/test"
	registration "github.com/ory/kratos/selfservice/flow/registration/test"
	settings "github.com/ory/kratos/selfservice/flow/settings/test"
	verification "github.com/ory/kratos/selfservice/flow/verification/test"
	sessiontokenexchange "github.com/ory/kratos/selfservice/sessiontokenexchange/test"
	code "github.com/ory/kratos/selfservice/strategy/code/test"
	link "github.com/ory/kratos/selfservice/strategy/link/test"
	session "github.com/ory/kratos/session/test"
	"github.com/ory/kratos/x"
	"github.com/ory/kratos/x/xsql"
	"github.com/ory/x/sqlcon"
	"github.com/ory/x/sqlcon/dockertest"
	"github.com/ory/x/sqlxx"
	"github.com/ory/x/urlx"
)

func init() {
	corpx.RegisterFakes()
	pop.SetNowFunc(func() time.Time {
		return time.Now().UTC().Round(time.Second)
	})
	// pop.Debug = true
}

func TestMain(m *testing.M) {
	m.Run()
	dockertest.KillAllTestDatabases()
}

func pl(t testing.TB) func(lvl logging.Level, s string, args ...interface{}) {
	return func(lvl logging.Level, s string, args ...interface{}) {
		if pop.Debug == false {
			return
		}

		if lvl == logging.SQL {
			if len(args) > 0 {
				xargs := make([]string, len(args))
				for i, a := range args {
					switch a.(type) {
					case string:
						xargs[i] = fmt.Sprintf("%q", a)
					default:
						xargs[i] = fmt.Sprintf("%v", a)
					}
				}
				s = fmt.Sprintf("%s - %s | %s", lvl, s, xargs)
			} else {
				s = fmt.Sprintf("%s - %s", lvl, s)
			}
		} else {
			s = fmt.Sprintf(s, args...)
			s = fmt.Sprintf("%s - %s", lvl, s)
		}
		t.Log(s)
	}
}

func createCleanDatabases(t testing.TB) map[string]*driver.RegistryDefault {
	conns := map[string]string{
		"sqlite": "sqlite://file:" + t.TempDir() + "/db.sqlite?_fk=true",
	}

	var l sync.Mutex
	if !testing.Short() {
		funcs := map[string]func(t testing.TB) string{
<<<<<<< HEAD
			// fandom-start
			//"postgres":  dockertest.RunTestPostgreSQL,
			// fandom-end
			"mysql": dockertest.RunTestMySQL,
			// fandom-start
			//"cockroach": dockertest.NewLocalTestCRDBServer
			// fandom-end
=======
			"postgres":  dockertest.RunTestPostgreSQL,
			"mysql":     dockertest.RunTestMySQL,
			"cockroach": newLocalTestCRDBServer,
>>>>>>> f47675b8
		}

		var wg sync.WaitGroup
		wg.Add(len(funcs))

		for k, f := range funcs {
			go func(s string, f func(t testing.TB) string) {
				defer wg.Done()
				db := f(t)
				l.Lock()
				conns[s] = db
				l.Unlock()
			}(k, f)
		}

		wg.Wait()
	}

	ps := make(map[string]*driver.RegistryDefault, len(conns))
	var wg sync.WaitGroup
	wg.Add(len(conns))
	for name, dsn := range conns {
		go func(name, dsn string) {
			defer wg.Done()
			t.Logf("Connecting to %s: %s", name, dsn)
			_, reg := internal.NewRegistryDefaultWithDSN(t, dsn)
			p := reg.Persister().(*sql.Persister)

			t.Logf("Cleaning up %s", name)
			_ = os.Remove("migrations/schema.sql")
			xsql.CleanSQL(t, p.Connection(context.Background()))
			t.Cleanup(func() {
				xsql.CleanSQL(t, p.Connection(context.Background()))
				_ = os.Remove("migrations/schema.sql")
			})

			t.Logf("Applying %s migrations", name)
			pop.SetLogger(pl(t))
			require.NoError(t, p.MigrateUp(context.Background()))
			t.Logf("%s migrations applied", name)
			status, err := p.MigrationStatus(context.Background())
			require.NoError(t, err)
			require.False(t, status.HasPending())

			l.Lock()
			ps[name] = reg
			l.Unlock()

			t.Logf("Database %s initialized successfully", name)
		}(name, dsn)
	}

	wg.Wait()
	return ps
}

func TestPersister(t *testing.T) {
	conns := createCleanDatabases(t)
	ctx := context.Background()

	for name := range conns {
		name := name
		reg := conns[name]
		t.Run(fmt.Sprintf("database=%s", name), func(t *testing.T) {
			t.Parallel()

			_, p := testhelpers.NewNetwork(t, ctx, reg.Persister())
			conf := reg.Config()

			t.Logf("DSN: %s", conf.DSN(ctx))

			// This test must remain the first test in the test suite!
			t.Run("racy identity creation", func(t *testing.T) {
				defaultSchema := schema.Schema{
					ID:     config.DefaultIdentityTraitsSchemaID,
					URL:    urlx.ParseOrPanic("file://./stub/identity.schema.json"),
					RawURL: "file://./stub/identity.schema.json",
				}

				var wg sync.WaitGroup
				testhelpers.SetDefaultIdentitySchema(reg.Config(), defaultSchema.RawURL)
				_, ps := testhelpers.NewNetwork(t, ctx, reg.Persister())

				for i := 0; i < 10; i++ {
					wg.Add(1)
					// capture i
					ii := i
					go func() {
						defer wg.Done()

						id := ri.NewIdentity("")
						id.SetCredentials(ri.CredentialsTypePassword, ri.Credentials{
							Type:        ri.CredentialsTypePassword,
							Identifiers: []string{fmt.Sprintf("racy identity %d", ii)},
							Config:      sqlxx.JSONRawMessage(`{"foo":"bar"}`),
						})
						id.Traits = ri.Traits("{}")

						require.NoError(t, ps.CreateIdentity(context.Background(), id))
					}()
				}

				wg.Wait()
			})

			t.Run("case=credentials types", func(t *testing.T) {
				for _, ct := range []ri.CredentialsType{ri.CredentialsTypeOIDC, ri.CredentialsTypePassword} {
					require.NoError(t, p.(*sql.Persister).Connection(context.Background()).Where("name = ?", ct).First(&ri.CredentialsTypeTable{}))
				}
			})

			t.Run("contract=identity.TestPool", func(t *testing.T) {
				pop.SetLogger(pl(t))
				identity.TestPool(ctx, conf, p, reg.IdentityManager(), name)(t)
			})
			t.Run("contract=identity.TestPool (case sensitive)", func(t *testing.T) {
				pop.SetLogger(pl(t))

				caseConf := reg.Config()
				caseConf.MustSet(ctx, config.ViperKeyIdentityCaseSensitiveIdentifier, true)
				identity.TestPool(ctx, caseConf, p, reg.IdentityManager())(t)
			})
			t.Run("contract=registration.TestFlowPersister", func(t *testing.T) {
				pop.SetLogger(pl(t))
				registration.TestFlowPersister(ctx, p)(t)
			})
			t.Run("contract=errorx.TestPersister", func(t *testing.T) {
				pop.SetLogger(pl(t))
				errorx.TestPersister(ctx, p)(t)
			})
			t.Run("contract=login.TestFlowPersister", func(t *testing.T) {
				pop.SetLogger(pl(t))
				login.TestFlowPersister(ctx, p)(t)
			})
			t.Run("contract=settings.TestFlowPersister", func(t *testing.T) {
				pop.SetLogger(pl(t))
				settings.TestFlowPersister(ctx, conf, p)(t)
			})
			t.Run("contract=session.TestPersister", func(t *testing.T) {
				pop.SetLogger(pl(t))
				session.TestPersister(ctx, conf, p)(t)
			})
			t.Run("contract=sessiontokenexchange.TestPersister", func(t *testing.T) {
				pop.SetLogger(pl(t))
				sessiontokenexchange.TestPersister(ctx, conf, p)(t)
			})
			t.Run("contract=courier.TestPersister", func(t *testing.T) {
				pop.SetLogger(pl(t))
				upsert, insert := sqltesthelpers.DefaultNetworkWrapper(p)
				courier.TestPersister(ctx, upsert, insert)(t)
			})
			t.Run("contract=verification.TestFlowPersister", func(t *testing.T) {
				pop.SetLogger(pl(t))
				verification.TestFlowPersister(ctx, conf, p)(t)
			})
			t.Run("contract=recovery.TestFlowPersister", func(t *testing.T) {
				pop.SetLogger(pl(t))
				recovery.TestFlowPersister(ctx, conf, p)(t)
			})
			t.Run("contract=link.TestPersister", func(t *testing.T) {
				pop.SetLogger(pl(t))
				link.TestPersister(ctx, conf, p)(t)
			})
			t.Run("contract=code.TestPersister", func(t *testing.T) {
				pop.SetLogger(pl(t))
				code.TestPersister(ctx, conf, p)(t)
			})
			t.Run("contract=continuity.TestPersister", func(t *testing.T) {
				pop.SetLogger(pl(t))
				continuity.TestPersister(ctx, p)(t)
			})
		})
	}
}

func getErr(args ...interface{}) error {
	if len(args) == 0 {
		return nil
	}
	lastArg := args[len(args)-1]
	if e, ok := lastArg.(error); ok {
		return e
	}
	return nil
}

func TestPersister_Transaction(t *testing.T) {
	_, reg := internal.NewFastRegistryWithMocks(t)
	p := reg.Persister()

	t.Run("case=should not create identity because callback returned error", func(t *testing.T) {
		i := &ri.Identity{
			ID:     x.NewUUID(),
			State:  ri.StateActive,
			Traits: ri.Traits(`{}`),
		}
		errMessage := "failing because why not"
		err := p.Transaction(context.Background(), func(_ context.Context, connection *pop.Connection) error {
			require.NoError(t, connection.Create(i))
			return errors.Errorf(errMessage)
		})
		require.Error(t, err)
		assert.Contains(t, err.Error(), errMessage)
		_, err = p.GetIdentity(context.Background(), i.ID, ri.ExpandNothing)
		require.Error(t, err)
		assert.Equal(t, sqlcon.ErrNoRows.Error(), err.Error())
	})

	t.Run("case=functions should use the context connection", func(t *testing.T) {
		c := p.GetConnection(context.Background())
		errMessage := "some stupid error you can't debug"
		lr := &lf.Flow{
			ID: x.NewUUID(),
		}
		err := c.Transaction(func(tx *pop.Connection) error {
			ctx := sql.WithTransaction(context.Background(), tx)
			require.NoError(t, p.CreateLoginFlow(ctx, lr), "%+v", lr)
			require.NoError(t, getErr(p.GetLoginFlow(ctx, lr.ID)), "%+v", lr)
			return errors.Errorf(errMessage)
		})
		require.Error(t, err)
		assert.Contains(t, err.Error(), errMessage)
		_, err = p.GetLoginFlow(context.Background(), lr.ID)
		require.Error(t, err)
		assert.Equal(t, sqlcon.ErrNoRows.Error(), err.Error())
	})
}

func Benchmark_BatchCreateIdentities(b *testing.B) {
	conns := createCleanDatabases(b)
	ctx := context.Background()
	batchSizes := []int{1, 10, 100, 500, 800, 900, 1000, 2000, 3000}
	parallelRequests := []int{1, 4, 8, 16}

	for name := range conns {
		name := name
		reg := conns[name]
		b.Run(fmt.Sprintf("database=%s", name), func(b *testing.B) {
			conf := reg.Config()
			_, p := testhelpers.NewNetwork(b, ctx, reg.Persister())
			multipleEmailsSchema := schema.Schema{
				ID:     "multiple_emails",
				URL:    urlx.ParseOrPanic("file://./stub/handler/multiple_emails.schema.json"),
				RawURL: "file://./stub/identity-2.schema.json",
			}
			conf.MustSet(ctx, config.ViperKeyIdentitySchemas, []config.Schema{
				{
					ID:  multipleEmailsSchema.ID,
					URL: multipleEmailsSchema.RawURL,
				},
			})
			conf.MustSet(ctx, config.ViperKeyPublicBaseURL, "http://localhost/")

			run := 0
			for _, batchSize := range batchSizes {
				b.Run(fmt.Sprintf("batch-size=%d", batchSize), func(b *testing.B) {
					for _, paralellism := range parallelRequests {
						b.Run(fmt.Sprintf("parallelism=%d", paralellism), func(b *testing.B) {
							start := time.Now()
							for i := 0; i < b.N; i++ {
								wg := new(errgroup.Group)
								for paralell := 0; paralell < paralellism; paralell++ {
									paralell := paralell
									wg.Go(func() error {
										identities := make([]*ri.Identity, batchSize)
										prefix := fmt.Sprintf("bench-insert-run-%d", run+paralell)
										for j := range identities {
											identities[j] = identity.NewTestIdentity(1, prefix, j)
										}

										return p.CreateIdentities(ctx, identities...)
									})
								}
								assert.NoError(b, wg.Wait())
								run += paralellism
							}
							end := time.Now()
							b.ReportMetric(float64(paralellism*batchSize*b.N), "identites_created")
							b.ReportMetric(float64(paralellism*batchSize*b.N)/end.Sub(start).Seconds(), "identities/s")
						})
					}
				})
			}
		})
	}
}

func newLocalTestCRDBServer(t testing.TB) string {
	ts, err := testserver.NewTestServer(testserver.CustomVersionOpt("23.1.13"))
	require.NoError(t, err)
	t.Cleanup(ts.Stop)

	require.NoError(t, ts.WaitForInit())

	ts.PGURL().Scheme = "cockroach"
	return ts.PGURL().String()
}<|MERGE_RESOLUTION|>--- conflicted
+++ resolved
@@ -100,7 +100,6 @@
 	var l sync.Mutex
 	if !testing.Short() {
 		funcs := map[string]func(t testing.TB) string{
-<<<<<<< HEAD
 			// fandom-start
 			//"postgres":  dockertest.RunTestPostgreSQL,
 			// fandom-end
@@ -108,11 +107,6 @@
 			// fandom-start
 			//"cockroach": dockertest.NewLocalTestCRDBServer
 			// fandom-end
-=======
-			"postgres":  dockertest.RunTestPostgreSQL,
-			"mysql":     dockertest.RunTestMySQL,
-			"cockroach": newLocalTestCRDBServer,
->>>>>>> f47675b8
 		}
 
 		var wg sync.WaitGroup
@@ -233,7 +227,7 @@
 
 				caseConf := reg.Config()
 				caseConf.MustSet(ctx, config.ViperKeyIdentityCaseSensitiveIdentifier, true)
-				identity.TestPool(ctx, caseConf, p, reg.IdentityManager())(t)
+				identity.TestPool(ctx, caseConf, p, reg.IdentityManager(), name)(t)
 			})
 			t.Run("contract=registration.TestFlowPersister", func(t *testing.T) {
 				pop.SetLogger(pl(t))
