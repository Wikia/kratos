version: '3.7'

services:
  kratos-migrate:
<<<<<<< HEAD
    image: oryd/kratos:v0.7.4-alpha.1-sqlite
=======
    image: oryd/kratos:v0.8.0-alpha.4.pre.0-sqlite
>>>>>>> 3e443b77
    environment:
      - DSN=sqlite:///var/lib/sqlite/db.sqlite?_fk=true&mode=rwc
    volumes:
      - type: volume
        source: kratos-sqlite
        target: /var/lib/sqlite
        read_only: false
      - type: bind
        source: ./contrib/quickstart/kratos/email-password
        target: /etc/config/kratos
    command: -c /etc/config/kratos/kratos.yml migrate sql -e --yes
    restart: on-failure
    networks:
      - intranet

  kratos-selfservice-ui-node:
<<<<<<< HEAD
    image: oryd/kratos-selfservice-ui-node:v0.7.4-alpha.1
=======
    image: oryd/kratos-selfservice-ui-node:v0.8.0-alpha.4.pre.0
>>>>>>> 3e443b77
    environment:
      - KRATOS_PUBLIC_URL=http://kratos:4433/
      - KRATOS_BROWSER_URL=http://127.0.0.1:4433/
    networks:
      - intranet
    restart: on-failure

  kratos:
    depends_on:
      - kratos-migrate
<<<<<<< HEAD
    image: oryd/kratos:v0.7.4-alpha.1-sqlite
=======
    image: oryd/kratos:v0.8.0-alpha.4.pre.0-sqlite
>>>>>>> 3e443b77
    ports:
      - '4433:4433' # public
      - '4434:4434' # admin
    restart: unless-stopped
    environment:
      - IDENTITY_MAPPER_URL=http://dev.poz-dev.k8s.wikia.net/identity-mapper
      - DSN=sqlite:///var/lib/sqlite/db.sqlite?_fk=true
      - LOG_LEVEL=trace
    command: serve -c /etc/config/kratos/kratos.yml --dev --watch-courier
    volumes:
      - type: volume
        source: kratos-sqlite
        target: /var/lib/sqlite
        read_only: false
      - type: bind
        source: ./contrib/quickstart/kratos/email-password
        target: /etc/config/kratos
    networks:
      - intranet

  mailslurper:
    image: oryd/mailslurper:latest-smtps
    ports:
      - '4436:4436'
      - '4437:4437'
    networks:
      - intranet

networks:
  intranet:

volumes:
  kratos-sqlite:<|MERGE_RESOLUTION|>--- conflicted
+++ resolved
@@ -2,11 +2,7 @@
 
 services:
   kratos-migrate:
-<<<<<<< HEAD
-    image: oryd/kratos:v0.7.4-alpha.1-sqlite
-=======
     image: oryd/kratos:v0.8.0-alpha.4.pre.0-sqlite
->>>>>>> 3e443b77
     environment:
       - DSN=sqlite:///var/lib/sqlite/db.sqlite?_fk=true&mode=rwc
     volumes:
@@ -23,11 +19,7 @@
       - intranet
 
   kratos-selfservice-ui-node:
-<<<<<<< HEAD
-    image: oryd/kratos-selfservice-ui-node:v0.7.4-alpha.1
-=======
     image: oryd/kratos-selfservice-ui-node:v0.8.0-alpha.4.pre.0
->>>>>>> 3e443b77
     environment:
       - KRATOS_PUBLIC_URL=http://kratos:4433/
       - KRATOS_BROWSER_URL=http://127.0.0.1:4433/
@@ -38,17 +30,12 @@
   kratos:
     depends_on:
       - kratos-migrate
-<<<<<<< HEAD
-    image: oryd/kratos:v0.7.4-alpha.1-sqlite
-=======
     image: oryd/kratos:v0.8.0-alpha.4.pre.0-sqlite
->>>>>>> 3e443b77
     ports:
       - '4433:4433' # public
       - '4434:4434' # admin
     restart: unless-stopped
     environment:
-      - IDENTITY_MAPPER_URL=http://dev.poz-dev.k8s.wikia.net/identity-mapper
       - DSN=sqlite:///var/lib/sqlite/db.sqlite?_fk=true
       - LOG_LEVEL=trace
     command: serve -c /etc/config/kratos/kratos.yml --dev --watch-courier
