package schema

import (
	"fmt"

	"github.com/pkg/errors"

	"github.com/ory/jsonschema/v3"

	"github.com/ory/kratos/text"
)

type ValidationError struct {
	*jsonschema.ValidationError
	Messages text.Messages
}

func NewMinLengthError(instancePtr string, expected, actual int) error {
	return errors.WithStack(&ValidationError{
		ValidationError: &jsonschema.ValidationError{
			Message:     fmt.Sprintf("length must be >= %d, but got %d", expected, actual),
			InstancePtr: instancePtr,
		},
		Messages: new(text.Messages).Add(text.NewErrorValidationMinLength(expected, actual)),
	})
}

func NewRequiredError(missingPtr, missingFieldName string) error {
	return errors.WithStack(&ValidationError{
		ValidationError: &jsonschema.ValidationError{
			Message:     fmt.Sprintf("missing properties: %s", missingFieldName),
			InstancePtr: missingPtr,
			Context: &jsonschema.ValidationErrorContextRequired{
				Missing: []string{missingFieldName},
			},
		},
		Messages: new(text.Messages).Add(text.NewValidationErrorRequired(missingFieldName)),
	})
}

func NewInvalidFormatError(instancePtr, format, value string) error {
	return errors.WithStack(&ValidationError{
		ValidationError: &jsonschema.ValidationError{
			Message:     fmt.Sprintf("%q is not valid %q", value, format),
			InstancePtr: instancePtr,
		},
		Messages: new(text.Messages).Add(text.NewErrorValidationInvalidFormat(value, format)),
	})
}

func NewTOTPVerifierWrongError(instancePtr string) error {
	t := text.NewErrorValidationTOTPVerifierWrong()
	return errors.WithStack(&ValidationError{
		ValidationError: &jsonschema.ValidationError{
			Message:     t.Text,
			InstancePtr: instancePtr,
		},
		Messages: new(text.Messages).Add(t),
	})
}

func NewWebAuthnVerifierWrongError(instancePtr string) error {
	t := text.NewErrorValidationTOTPVerifierWrong()
	return errors.WithStack(&ValidationError{
		ValidationError: &jsonschema.ValidationError{
			Message:     t.Text,
			InstancePtr: instancePtr,
		},
		Messages: new(text.Messages).Add(t),
	})
}

func NewLookupAlreadyUsed() error {
	t := text.NewErrorValidationLookupAlreadyUsed()
	return errors.WithStack(&ValidationError{
		ValidationError: &jsonschema.ValidationError{
			Message:     t.Text,
			InstancePtr: "#/",
		},
		Messages: new(text.Messages).Add(t),
	})
}

func NewErrorValidationLookupInvalid() error {
	t := text.NewErrorValidationLookupInvalid()
	return errors.WithStack(&ValidationError{
		ValidationError: &jsonschema.ValidationError{
			Message:     t.Text,
			InstancePtr: "#/",
		},
		Messages: new(text.Messages).Add(t),
	})
}

type ValidationErrorContextPasswordPolicyViolation struct {
	Reason string
}

func (r *ValidationErrorContextPasswordPolicyViolation) AddContext(_, _ string) {}

func (r *ValidationErrorContextPasswordPolicyViolation) FinishInstanceContext() {}

func NewPasswordPolicyViolationError(instancePtr string, reason string) error {
	return errors.WithStack(&ValidationError{
		ValidationError: &jsonschema.ValidationError{
			Message:     fmt.Sprintf("the password does not fulfill the password policy because: %s", reason),
			InstancePtr: instancePtr,
			Context: &ValidationErrorContextPasswordPolicyViolation{
				Reason: reason,
			},
		},
		Messages: new(text.Messages).Add(text.NewErrorValidationPasswordPolicyViolation(reason)),
	})
}

func NewMissingIdentifierError() error {
	return errors.WithStack(&ValidationError{
		ValidationError: &jsonschema.ValidationError{
			Message:     "could not find any identifiers",
			InstancePtr: "#/",
		},
		Messages: new(text.Messages).Add(text.NewErrorValidationIdentifierMissing()),
	})
}

type ValidationErrorContextInvalidCredentialsError struct{}

func (r *ValidationErrorContextInvalidCredentialsError) AddContext(_, _ string) {}

func (r *ValidationErrorContextInvalidCredentialsError) FinishInstanceContext() {}

func NewInvalidCredentialsError() error {
	return errors.WithStack(&ValidationError{
		ValidationError: &jsonschema.ValidationError{
			Message:     `the provided credentials are invalid, check for spelling mistakes in your password or username, email address, or phone number`,
			InstancePtr: "#/",
			Context:     &ValidationErrorContextPasswordPolicyViolation{},
		},
		Messages: new(text.Messages).Add(text.NewErrorValidationInvalidCredentials()),
	})
}

type ValidationErrorContextDuplicateCredentialsError struct{}

func (r *ValidationErrorContextDuplicateCredentialsError) AddContext(_, _ string) {}

func (r *ValidationErrorContextDuplicateCredentialsError) FinishInstanceContext() {}

func NewDuplicateCredentialsError() error {
	return errors.WithStack(&ValidationError{
		ValidationError: &jsonschema.ValidationError{
			Message:     `an account with the same identifier (email, phone, username, ...) exists already`,
			InstancePtr: "#/",
			Context:     &ValidationErrorContextDuplicateCredentialsError{},
		},
		Messages: new(text.Messages).Add(text.NewErrorValidationDuplicateCredentials()),
	})
}

func NewNoLoginStrategyResponsible() error {
	return errors.WithStack(&ValidationError{
		ValidationError: &jsonschema.ValidationError{
			Message:     `could not find a strategy to login with`,
			InstancePtr: "#/",
		},
		Messages: new(text.Messages).Add(text.NewErrorValidationLoginNoStrategyFound()),
	})
}

func NewNoRegistrationStrategyResponsible() error {
	return errors.WithStack(&ValidationError{
		ValidationError: &jsonschema.ValidationError{
			Message:     `could not find a strategy to sign up with`,
			InstancePtr: "#/",
		},
		Messages: new(text.Messages).Add(text.NewErrorValidationRegistrationNoStrategyFound()),
	})
}

func NewNoSettingsStrategyResponsible() error {
	return errors.WithStack(&ValidationError{
		ValidationError: &jsonschema.ValidationError{
			Message:     `could not find a strategy to update settings with`,
			InstancePtr: "#/",
		},
		Messages: new(text.Messages).Add(text.NewErrorValidationSettingsNoStrategyFound()),
	})
}

func NewNoRecoveryStrategyResponsible() error {
	return errors.WithStack(&ValidationError{
		ValidationError: &jsonschema.ValidationError{
			Message:     `could not find a strategy to recover your account with`,
			InstancePtr: "#/",
		},
		Messages: new(text.Messages).Add(text.NewErrorValidationRecoveryNoStrategyFound()),
	})
}

func NewNoVerificationStrategyResponsible() error {
	return errors.WithStack(&ValidationError{
		ValidationError: &jsonschema.ValidationError{
			Message:     `could not find a strategy to verify your account with`,
			InstancePtr: "#/",
		},
		Messages: new(text.Messages).Add(text.NewErrorValidationVerificationNoStrategyFound()),
	})
}

func NewAddressNotVerifiedError() error {
	return errors.WithStack(&ValidationError{
		ValidationError: &jsonschema.ValidationError{
			Message:     `account address not yet verified`,
			InstancePtr: "#/",
		},
		Messages: new(text.Messages).Add(text.NewErrorValidationAddressNotVerified()),
	})
}

func NewNoTOTPDeviceRegistered() error {
	return errors.WithStack(&ValidationError{
		ValidationError: &jsonschema.ValidationError{
			Message:     `you have no TOTP device set up`,
			InstancePtr: "#/",
		},
		Messages: new(text.Messages).Add(text.NewErrorValidationNoTOTPDevice()),
	})
}

func NewNoLookupDefined() error {
	return errors.WithStack(&ValidationError{
		ValidationError: &jsonschema.ValidationError{
			Message:     `you have no backup recovery codes set up`,
			InstancePtr: "#/",
		},
		Messages: new(text.Messages).Add(text.NewErrorValidationNoLookup()),
	})
}

func NewNoWebAuthnRegistered() error {
	return errors.WithStack(&ValidationError{
		ValidationError: &jsonschema.ValidationError{
			Message:     `you have no WebAuthn device set up`,
			InstancePtr: "#/",
		},
		Messages: new(text.Messages).Add(text.NewErrorValidationNoWebAuthnDevice()),
	})
}

<<<<<<< HEAD
func NewHookValidationError(instancePtr, message string, messages text.Messages) *ValidationError {
	return &ValidationError{
		ValidationError: &jsonschema.ValidationError{
			Message:     message,
			InstancePtr: instancePtr,
		},
		Messages: messages,
	}
}

type ValidationListError struct {
	Validations []*ValidationError
}

func (e ValidationListError) Error() string {
	var detailError string
	for pos, validationErr := range e.Validations {
		detailError = detailError + fmt.Sprintf("\n(%d) %s", pos, validationErr.Error())
	}
	return fmt.Sprintf("%d validation errors occurred:%s", len(e.Validations), detailError)
}

func (e *ValidationListError) Add(v *ValidationError) {
	e.Validations = append(e.Validations, v)
}

func (e ValidationListError) HasErrors() bool {
	return len(e.Validations) != 0
}

func (e *ValidationListError) WithError(instancePtr, message string, details text.Messages) {
	e.Validations = append(e.Validations, &ValidationError{
		ValidationError: &jsonschema.ValidationError{
			Message:     message,
			InstancePtr: instancePtr,
		},
		Messages: details,
	})
}

func NewValidationListError() *ValidationListError {
	return &ValidationListError{Validations: []*ValidationError{}}
=======
func NewNoWebAuthnCredentials() error {
	return errors.WithStack(&ValidationError{
		ValidationError: &jsonschema.ValidationError{
			Message:     `account does not exist or has no security key set up`,
			InstancePtr: "#/",
		},
		Messages: new(text.Messages).Add(text.NewErrorValidationSuchNoWebAuthnUser()),
	})
>>>>>>> ab16580b
}<|MERGE_RESOLUTION|>--- conflicted
+++ resolved
@@ -247,7 +247,16 @@
 	})
 }
 
-<<<<<<< HEAD
+func NewNoWebAuthnCredentials() error {
+	return errors.WithStack(&ValidationError{
+		ValidationError: &jsonschema.ValidationError{
+			Message:     `account does not exist or has no security key set up`,
+			InstancePtr: "#/",
+		},
+		Messages: new(text.Messages).Add(text.NewErrorValidationSuchNoWebAuthnUser()),
+	})
+}
+
 func NewHookValidationError(instancePtr, message string, messages text.Messages) *ValidationError {
 	return &ValidationError{
 		ValidationError: &jsonschema.ValidationError{
@@ -290,14 +299,4 @@
 
 func NewValidationListError() *ValidationListError {
 	return &ValidationListError{Validations: []*ValidationError{}}
-=======
-func NewNoWebAuthnCredentials() error {
-	return errors.WithStack(&ValidationError{
-		ValidationError: &jsonschema.ValidationError{
-			Message:     `account does not exist or has no security key set up`,
-			InstancePtr: "#/",
-		},
-		Messages: new(text.Messages).Add(text.NewErrorValidationSuchNoWebAuthnUser()),
-	})
->>>>>>> ab16580b
 }