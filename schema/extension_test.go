package schema

import (
	"bytes"
	"fmt"
	"testing"

	"github.com/stretchr/testify/assert"
	"github.com/stretchr/testify/require"

	"github.com/ory/jsonschema/v3"
	_ "github.com/ory/jsonschema/v3/fileloader"
)

type extensionStub struct {
	identifiers  []string
	accountNames []string
}

func (r *extensionStub) Run(ctx jsonschema.ValidationContext, config ExtensionConfig, value interface{}) error {
	if config.Credentials.Password.Identifier {
		r.identifiers = append(r.identifiers, fmt.Sprintf("%s", value))
	}
	if config.Credentials.TOTP.AccountName {
		r.accountNames = append(r.accountNames, fmt.Sprintf("%s", value))
	}
	return nil
}

func (r *extensionStub) Finish() error {
	return nil
}

func TestExtensionRunner(t *testing.T) {
	t.Run("method=get identifier", func(t *testing.T) {
		for k, tc := range []struct {
			expectErr error
			schema    string
			doc       string
			expect    []string
		}{
			{
				doc:    `{"email":"foo@ory.sh"}`,
				schema: "file://./stub/extension/schema.json",
				expect: []string{"foo@ory.sh"},
			},
			{
				doc:    `{"emails":["foo@ory.sh","bar@ory.sh"]}`,
				schema: "file://./stub/extension/schema.nested.json",
				expect: []string{"foo@ory.sh", "bar@ory.sh"},
			},
		} {
			t.Run(fmt.Sprintf("case=%d", k), func(t *testing.T) {
				c := jsonschema.NewCompiler()
<<<<<<< HEAD
				runner, err := NewExtensionRunner(ExtensionRunnerIdentityMetaSchema)
=======
				runner, err := NewExtensionRunner()
>>>>>>> 3e443b77
				require.NoError(t, err)

				r := new(extensionStub)
				runner.AddRunner(r).Register(c)

				err = c.MustCompile(tc.schema).Validate(bytes.NewBufferString(tc.doc))
				if tc.expectErr != nil {
					require.EqualError(t, err, tc.expectErr.Error())
				}

				assert.EqualValues(t, tc.expect, r.identifiers)
<<<<<<< HEAD
=======
				assert.EqualValues(t, tc.expect, r.accountNames)
>>>>>>> 3e443b77
			})
		}
	})

	t.Run("method=applies meta schema", func(t *testing.T) {
		c := jsonschema.NewCompiler()
<<<<<<< HEAD
		runner, err := NewExtensionRunner(ExtensionRunnerIdentityMetaSchema)
=======
		runner, err := NewExtensionRunner()
>>>>>>> 3e443b77
		require.NoError(t, err)

		runner.Register(c)

		_, err = c.Compile("file://./stub/extension/invalid.schema.json")
		assert.Error(t, err)
		assert.Contains(t, err.Error(), "expected boolean, but got number")
	})
}<|MERGE_RESOLUTION|>--- conflicted
+++ resolved
@@ -52,11 +52,7 @@
 		} {
 			t.Run(fmt.Sprintf("case=%d", k), func(t *testing.T) {
 				c := jsonschema.NewCompiler()
-<<<<<<< HEAD
-				runner, err := NewExtensionRunner(ExtensionRunnerIdentityMetaSchema)
-=======
 				runner, err := NewExtensionRunner()
->>>>>>> 3e443b77
 				require.NoError(t, err)
 
 				r := new(extensionStub)
@@ -68,21 +64,14 @@
 				}
 
 				assert.EqualValues(t, tc.expect, r.identifiers)
-<<<<<<< HEAD
-=======
 				assert.EqualValues(t, tc.expect, r.accountNames)
->>>>>>> 3e443b77
 			})
 		}
 	})
 
 	t.Run("method=applies meta schema", func(t *testing.T) {
 		c := jsonschema.NewCompiler()
-<<<<<<< HEAD
-		runner, err := NewExtensionRunner(ExtensionRunnerIdentityMetaSchema)
-=======
 		runner, err := NewExtensionRunner()
->>>>>>> 3e443b77
 		require.NoError(t, err)
 
 		runner.Register(c)
