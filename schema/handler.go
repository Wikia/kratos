// Copyright © 2023 Ory Corp
// SPDX-License-Identifier: Apache-2.0

package schema

import (
	"encoding/base64"
	"encoding/json"
	"fmt"
	"io"
	"net/http"
	"os"
	"strings"

	"github.com/ory/x/pagination/migrationpagination"

	"github.com/ory/x/urlx"

	"github.com/ory/kratos/driver/config"

	"github.com/julienschmidt/httprouter"
	"github.com/pkg/errors"

	"github.com/ory/herodot"

	"github.com/ory/kratos/x"
)

type (
	handlerDependencies interface {
		x.WriterProvider
		x.LoggingProvider
		IdentityTraitsProvider
		x.CSRFProvider
		config.Provider
	}
	Handler struct {
		r handlerDependencies
	}
	HandlerProvider interface {
		SchemaHandler() *Handler
	}
)

func NewHandler(r handlerDependencies) *Handler {
	return &Handler{r: r}
}

const SchemasPath string = "schemas"

func (h *Handler) RegisterPublicRoutes(public *x.RouterPublic) {
	h.r.CSRFHandler().IgnoreGlobs(
		"/"+SchemasPath+"/*",
		x.AdminPrefix+"/"+SchemasPath+"/*",
	)
	public.GET(fmt.Sprintf("/%s/:id", SchemasPath), h.getIdentitySchema)
	public.GET(fmt.Sprintf("/%s", SchemasPath), h.getAll)
	public.GET(fmt.Sprintf("%s/%s/:id", x.AdminPrefix, SchemasPath), h.getIdentitySchema)
	public.GET(fmt.Sprintf("%s/%s", x.AdminPrefix, SchemasPath), h.getAll)
}

func (h *Handler) RegisterAdminRoutes(admin *x.RouterAdmin) {
	admin.GET(fmt.Sprintf("/%s/:id", SchemasPath), x.RedirectToPublicRoute(h.r))
	admin.GET(fmt.Sprintf("/%s", SchemasPath), x.RedirectToPublicRoute(h.r))
}

// Raw JSON Schema
//
// swagger:model identitySchema
//
//nolint:deadcode,unused
//lint:ignore U1000 Used to generate Swagger and OpenAPI definitions
type identitySchema = json.RawMessage

// Get Identity JSON Schema Response
//
// swagger:parameters getIdentitySchema
//
//nolint:deadcode,unused
//lint:ignore U1000 Used to generate Swagger and OpenAPI definitions
type getIdentitySchema struct {
	// ID must be set to the ID of schema you want to get
	//
	// required: true
	// in: path
	ID string `json:"id"`
}

// swagger:route GET /schemas/{id} identity getIdentitySchema
//
// # Get Identity JSON Schema
//
// Return a specific identity schema.
//
//	Produces:
//	- application/json
//
//	Schemes: http, https
//
//	Responses:
<<<<<<< HEAD
//	  200: jsonSchema
//	  404: jsonError
//	  500: jsonError
func (h *Handler) getByID(w http.ResponseWriter, r *http.Request, ps httprouter.Params) {
=======
//	  200: identitySchema
//	  404: errorGeneric
//	  default: errorGeneric
func (h *Handler) getIdentitySchema(w http.ResponseWriter, r *http.Request, ps httprouter.Params) {
>>>>>>> 41b7c51c
	ss, err := h.r.IdentityTraitsSchemas(r.Context())
	if err != nil {
		h.r.Writer().WriteError(w, r, errors.WithStack(herodot.ErrInternalServerError.WithWrap(err)))
		return
	}

	id := ps.ByName("id")
	s, err := ss.GetByID(id)
	if err != nil {
		// Maybe it is a base64 encoded ID?
		if dec, err := base64.RawURLEncoding.DecodeString(id); err == nil {
			id = string(dec)
		}

		s, err = ss.GetByID(id)
		if err != nil {
			h.r.Writer().WriteError(w, r, errors.WithStack(herodot.ErrNotFound.WithReasonf("Identity schema `%s` could not be found.", id)))
			return
		}
	}

	src, err := ReadSchema(s)
	if err != nil {
		h.r.Writer().WriteError(w, r, errors.WithStack(herodot.ErrInternalServerError.WithReasonf("The file for this JSON Schema ID could not be found or opened. This is a configuration issue.").WithDebugf("%+v", err)))
		return
	}
	defer src.Close()

	w.Header().Add("Content-Type", "application/json")
	if _, err := io.Copy(w, src); err != nil {
		h.r.Writer().WriteError(w, r, errors.WithStack(herodot.ErrInternalServerError.WithReasonf("The file for this JSON Schema ID could not be found or opened. This is a configuration issue.").WithDebugf("%+v", err)))
		return
	}
}

// List of Identity JSON Schemas
//
// swagger:model identitySchemas
type IdentitySchemas []identitySchemaContainer

// An Identity JSON Schema Container
//
// swagger:model identitySchemaContainer
type identitySchemaContainer struct {
	// The ID of the Identity JSON Schema
	ID string `json:"id"`
	// The actual Identity JSON Schema
	Schema identitySchema `json:"schema"`
}

// List Identity JSON Schemas Response
//
// swagger:parameters listIdentitySchemas
//
//nolint:deadcode,unused
//lint:ignore U1000 Used to generate Swagger and OpenAPI definitions
type listIdentitySchemas struct {
	migrationpagination.RequestParameters
}

// List Identity JSON Schemas Response
//
// swagger:response identitySchemas
//
//nolint:deadcode,unused
//lint:ignore U1000 Used to generate Swagger and OpenAPI definitions
type identitySchemasResponse struct {
	migrationpagination.ResponseHeaderAnnotation

	// in: body
	Body IdentitySchemas
}

// swagger:route GET /schemas identity listIdentitySchemas
//
// # Get all Identity Schemas
//
// Returns a list of all identity schemas currently in use.
//
//	Produces:
//	- application/json
//
//	Schemes: http, https
//
//	Responses:
//	  200: identitySchemas
<<<<<<< HEAD
//	  500: jsonError
=======
//	  default: errorGeneric
>>>>>>> 41b7c51c
func (h *Handler) getAll(w http.ResponseWriter, r *http.Request, ps httprouter.Params) {
	page, itemsPerPage := x.ParsePagination(r)

	allSchemas, err := h.r.IdentityTraitsSchemas(r.Context())
	if err != nil {
		h.r.Writer().WriteError(w, r, errors.WithStack(herodot.ErrInternalServerError.WithReasonf("Unable to load identity schemas").WithWrap(err)))
		return
	}
	total := allSchemas.Total()
	schemas := allSchemas.List(page, itemsPerPage)

	var ss IdentitySchemas
	for k := range schemas {
		schema := schemas[k]
		src, err := ReadSchema(&schema)
		if err != nil {
			h.r.Writer().WriteError(w, r, errors.WithStack(herodot.ErrInternalServerError.WithReasonf("The file for this JSON Schema ID could not be found or opened. This is a configuration issue.").WithDebugf("%+v", err)))
			return
		}

		raw, err := io.ReadAll(src)
		_ = src.Close()
		if err != nil {
			h.r.Writer().WriteError(w, r, errors.WithStack(herodot.ErrInternalServerError.WithReasonf("The file for this JSON Schema ID could not be found or opened. This is a configuration issue.").WithDebugf("%+v", err)))
			return
		}

		ss = append(ss, identitySchemaContainer{
			ID:     schema.ID,
			Schema: raw,
		})
	}

	x.PaginationHeader(w, urlx.AppendPaths(h.r.Config().SelfPublicURL(r.Context()), fmt.Sprintf("/%s", SchemasPath)), int64(total), page, itemsPerPage)
	h.r.Writer().Write(w, r, ss)
}

func ReadSchema(schema *Schema) (src io.ReadCloser, err error) {
	if schema.URL.Scheme == "file" {
		src, err = os.Open(schema.URL.Host + schema.URL.Path)
		if err != nil {
			return nil, errors.WithStack(err)
		}
	} else if schema.URL.Scheme == "base64" {
		data, err := base64.StdEncoding.DecodeString(strings.TrimPrefix(schema.RawURL, "base64://"))
		if err != nil {
			return nil, errors.WithStack(err)
		}
		src = io.NopCloser(strings.NewReader(string(data)))
	} else {
		resp, err := http.Get(schema.URL.String())
		if err != nil {
			return nil, errors.WithStack(err)
		}
		src = resp.Body
	}
	return src, nil
}<|MERGE_RESOLUTION|>--- conflicted
+++ resolved
@@ -98,17 +98,10 @@
 //	Schemes: http, https
 //
 //	Responses:
-<<<<<<< HEAD
-//	  200: jsonSchema
-//	  404: jsonError
-//	  500: jsonError
-func (h *Handler) getByID(w http.ResponseWriter, r *http.Request, ps httprouter.Params) {
-=======
 //	  200: identitySchema
 //	  404: errorGeneric
 //	  default: errorGeneric
 func (h *Handler) getIdentitySchema(w http.ResponseWriter, r *http.Request, ps httprouter.Params) {
->>>>>>> 41b7c51c
 	ss, err := h.r.IdentityTraitsSchemas(r.Context())
 	if err != nil {
 		h.r.Writer().WriteError(w, r, errors.WithStack(herodot.ErrInternalServerError.WithWrap(err)))
@@ -195,11 +188,7 @@
 //
 //	Responses:
 //	  200: identitySchemas
-<<<<<<< HEAD
-//	  500: jsonError
-=======
 //	  default: errorGeneric
->>>>>>> 41b7c51c
 func (h *Handler) getAll(w http.ResponseWriter, r *http.Request, ps httprouter.Params) {
 	page, itemsPerPage := x.ParsePagination(r)
 
