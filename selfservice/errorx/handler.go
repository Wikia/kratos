--- conflicted
+++ resolved
@@ -69,11 +69,7 @@
 
 // swagger:route GET /self-service/errors frontend getFlowError
 //
-<<<<<<< HEAD
-// # Get Self-Service Errors
-=======
 // # Get User-Flow Errors
->>>>>>> 41b7c51c
 //
 // This endpoint returns the error associated with a user-facing self service errors.
 //
@@ -89,17 +85,10 @@
 //	Schemes: http, https
 //
 //	Responses:
-<<<<<<< HEAD
-//	  200: selfServiceError
-//	  403: jsonError
-//	  404: jsonError
-//	  500: jsonError
-=======
 //	  200: flowError
 //	  403: errorGeneric
 //	  404: errorGeneric
 //	  500: errorGeneric
->>>>>>> 41b7c51c
 func (h *Handler) publicFetchError(w http.ResponseWriter, r *http.Request, ps httprouter.Params) {
 	if err := h.fetchError(w, r); err != nil {
 		h.r.Writer().WriteError(w, r, err)
