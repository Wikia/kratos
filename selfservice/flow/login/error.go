--- conflicted
+++ resolved
@@ -19,10 +19,6 @@
 
 var (
 	ErrHookAbortFlow      = errors.New("aborted login hook execution")
-<<<<<<< HEAD
-	ErrAlreadyLoggedIn    = herodot.ErrBadRequest.WithReason("A valid session was detected and thus login is not possible. Did you forget to set `?refresh=true`?")
-	ErrAddressNotVerified = herodot.ErrBadRequest.WithReason("The email address is not verified yet.")
-=======
 	ErrAlreadyLoggedIn    = herodot.ErrBadRequest.WithID(text.ErrIDAlreadyLoggedIn).WithError("you are already logged in").WithReason("A valid session was detected and thus login is not possible. Did you forget to set `?refresh=true`?")
 	ErrAddressNotVerified = herodot.ErrBadRequest.WithID(text.ErrIDAddressNotVerified).WithError("your email or phone address is not yet verified").WithReason("Your account's email or phone address are not verified yet. Please check your email or phone inbox or re-request verification.")
 
@@ -31,7 +27,6 @@
 
 	// ErrSessionRequiredForHigherAAL is returned when someone requests AAL2 or AAL3 even though no active session exists yet.
 	ErrSessionRequiredForHigherAAL = herodot.ErrUnauthorized.WithID(text.ErrIDSessionRequiredForHigherAAL).WithError("aal2 and aal3 can only be requested if a session exists already").WithReason("You can not requested a higher AAL (AAL2/AAL3) without an active session.")
->>>>>>> 3e443b77
 )
 
 type (
@@ -87,28 +82,10 @@
 		return
 	}
 
-<<<<<<< HEAD
-	if e := new(FlowExpiredError); errors.As(err, &e) {
-		// create new flow because the old one is not valid
-		a, err := s.d.LoginHandler().FromOldFlow(w, r, *f)
-		if err != nil {
-			// failed to create a new session and redirect to it, handle that error as a new one
-			s.WriteFlowError(w, r, f, group, err)
-			return
-		}
-
-		a.UI.Messages.Add(text.NewErrorValidationLoginFlowExpired(e.ago))
-		if err := s.d.LoginFlowPersister().UpdateLoginFlow(r.Context(), a); err != nil {
-			s.forward(w, r, a, err)
-			return
-		}
-
-=======
 	if expired, inner := s.PrepareReplacementForExpiredFlow(w, r, f, err); inner != nil {
 		s.WriteFlowError(w, r, f, group, err)
 		return
 	} else if expired != nil {
->>>>>>> 3e443b77
 		if f.Type == flow.TypeAPI || x.IsJSONRequest(r) {
 			s.d.Writer().WriteError(w, r, expired)
 		} else {
