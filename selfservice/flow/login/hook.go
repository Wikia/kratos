--- conflicted
+++ resolved
@@ -60,10 +60,6 @@
 	return &HookExecutor{d: d}
 }
 
-<<<<<<< HEAD
-func (e *HookExecutor) PostLoginHook(w http.ResponseWriter, r *http.Request, a *Flow, i *identity.Identity) error {
-	s, err := session.NewActiveSession(i, e.d.Config(r.Context()), time.Now().UTC())
-=======
 func (e *HookExecutor) requiresAAL2(r *http.Request, s *session.Session) (*session.ErrAALNotSatisfied, bool) {
 	var aalErr *session.ErrAALNotSatisfied
 	err := e.d.SessionManager().DoesSessionSatisfy(r, s, e.d.Config(r.Context()).SessionWhoAmIAAL())
@@ -83,7 +79,6 @@
 		x.SecureRedirectAllowSelfServiceURLs(c.SelfPublicURL(r)),
 		x.SecureRedirectOverrideDefaultReturnTo(e.d.Config(r.Context()).SelfServiceFlowLoginReturnTo(a.Active.String())),
 	)
->>>>>>> 3e443b77
 	if err != nil {
 		return err
 	}
@@ -164,10 +159,6 @@
 		return nil
 	}
 
-<<<<<<< HEAD
-	return x.SecureContentNegotiationRedirection(w, r, s.Declassify(), a.RequestURL,
-		e.d.Writer(), e.d.Config(r.Context()), x.SecureRedirectOverrideDefaultReturnTo(e.d.Config(r.Context()).SelfServiceFlowLoginReturnTo(a.Active.String())))
-=======
 	// If we detect that whoami would require a higher AAL, we redirect!
 	if aalErr, required := e.requiresAAL2(r, s); required {
 		http.Redirect(w, r, aalErr.RedirectTo, http.StatusSeeOther)
@@ -176,7 +167,6 @@
 
 	x.ContentNegotiationRedirection(w, r, s.Declassify(), e.d.Writer(), returnTo.String())
 	return nil
->>>>>>> 3e443b77
 }
 
 func (e *HookExecutor) PreLoginHook(w http.ResponseWriter, r *http.Request, a *Flow) error {
