--- conflicted
+++ resolved
@@ -197,15 +197,11 @@
 	}
 
 	if a.Type == flow.TypeAPI {
-<<<<<<< HEAD
+		span.SetAttributes(attribute.String("flow_type", string(flow.TypeAPI)))
 		// Fandom-start set session cookie for API flow login -> https://fandom.atlassian.net/browse/PLATFORM-6395
 		// https://fandom.atlassian.net/wiki/spaces/MOB/pages/1963163864/Fandom+Auth+in+mobile-app
 		if err := e.d.SessionManager().UpsertAndIssueCookie(r.Context(), w, r, s); err != nil {
 			// Fandom-end
-=======
-		span.SetAttributes(attribute.String("flow_type", string(flow.TypeAPI)))
-		if err := e.d.SessionPersister().UpsertSession(r.Context(), s); err != nil {
->>>>>>> f47675b8
 			return errors.WithStack(err)
 		}
 		e.d.Audit().
