--- conflicted
+++ resolved
@@ -114,33 +114,6 @@
 	return flowError
 }
 
-<<<<<<< HEAD
-func (e *HookExecutor) handleLoginError(_ http.ResponseWriter, r *http.Request, g node.UiNodeGroup, f *Flow, i *identity.Identity, flowError error) error {
-	if f != nil {
-		if i != nil {
-			cont, err := container.NewFromStruct("", g, i.Traits, "traits")
-			if err != nil {
-				e.d.Logger().WithField("error", err).Warn("could not update flow UI")
-				return err
-			}
-
-			for _, n := range cont.Nodes {
-				// we only set the value and not the whole field because we want to keep types from the initial form generation
-				f.UI.Nodes.SetValueAttribute(n.ID(), n.Attributes.GetValue())
-			}
-		}
-
-		if f.Type == flow.TypeBrowser {
-			f.UI.SetCSRF(e.d.GenerateCSRFToken(r))
-		}
-	}
-
-	return flowError
-}
-
-func (e *HookExecutor) PostLoginHook(w http.ResponseWriter, r *http.Request, g node.UiNodeGroup, a *Flow, i *identity.Identity, s *session.Session) error {
-	if err := s.Activate(i, e.d.Config(r.Context()), time.Now().UTC()); err != nil {
-=======
 func (e *HookExecutor) PostLoginHook(
 	w http.ResponseWriter,
 	r *http.Request,
@@ -156,7 +129,6 @@
 	defer otelx.End(span, &err)
 
 	if err := s.Activate(r, i, e.d.Config(), time.Now().UTC()); err != nil {
->>>>>>> 41b7c51c
 		return err
 	}
 
