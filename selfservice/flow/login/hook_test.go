// Copyright © 2023 Ory Corp
// SPDX-License-Identifier: Apache-2.0

package login_test

import (
	"context"
	"net/http"
	"net/url"
	"testing"
	"time"

	"github.com/stretchr/testify/require"

	"github.com/ory/kratos/hydra"
	"github.com/ory/kratos/session"

	"github.com/gobuffalo/httptest"
	"github.com/julienschmidt/httprouter"
	"github.com/stretchr/testify/assert"
	"github.com/tidwall/gjson"

	"github.com/ory/kratos/ui/node"

	"github.com/ory/kratos/driver/config"
	"github.com/ory/kratos/identity"
	"github.com/ory/kratos/internal"
	"github.com/ory/kratos/internal/testhelpers"
	"github.com/ory/kratos/selfservice/flow"
	"github.com/ory/kratos/selfservice/flow/login"
	"github.com/ory/kratos/x"
)

func TestLoginExecutor(t *testing.T) {
	t.Parallel()
	ctx := context.Background()

	for _, strategy := range []identity.CredentialsType{
		identity.CredentialsTypePassword,
		identity.CredentialsTypeOIDC,
		identity.CredentialsTypeTOTP,
		identity.CredentialsTypeWebAuthn,
		identity.CredentialsTypeLookup,
	} {
		strategy := strategy

		t.Run("strategy="+strategy.String(), func(t *testing.T) {
			t.Parallel()

			conf, reg := internal.NewFastRegistryWithMocks(t)
			reg.WithHydra(hydra.NewFake())
			testhelpers.SetDefaultIdentitySchema(conf, "file://./stub/login.schema.json")
			conf.MustSet(ctx, config.ViperKeySelfServiceBrowserDefaultReturnTo, "https://www.ory.sh/")

			newServer := func(t *testing.T, ft flow.Type, useIdentity *identity.Identity, flowCallback ...func(*login.Flow)) *httptest.Server {
				router := httprouter.New()

				router.GET("/login/pre", func(w http.ResponseWriter, r *http.Request, _ httprouter.Params) {
					loginFlow, err := login.NewFlow(conf, time.Minute, "", r, ft)
					require.NoError(t, err)
					if testhelpers.SelfServiceHookLoginErrorHandler(t, w, r, reg.LoginHookExecutor().PreLoginHook(w, r, loginFlow)) {
						_, _ = w.Write([]byte("ok"))
					}
				})

				var group node.UiNodeGroup
				switch strategy {
				case identity.CredentialsTypePassword.String():
					group = node.PasswordGroup
				case identity.CredentialsTypeOIDC.String():
					group = node.OpenIDConnectGroup
				}

				router.GET("/login/post", func(w http.ResponseWriter, r *http.Request, _ httprouter.Params) {
					loginFlow, err := login.NewFlow(conf, time.Minute, "", r, ft)
					require.NoError(t, err)
					loginFlow.Active = strategy
					loginFlow.RequestURL = x.RequestURL(r).String()
					for _, cb := range flowCallback {
						cb(loginFlow)
					}

					sess := session.NewInactiveSession()
					sess.CompletedLoginFor(identity.CredentialsTypePassword, identity.AuthenticatorAssuranceLevel1)
					if useIdentity == nil {
						useIdentity = testhelpers.SelfServiceHookCreateFakeIdentity(t, reg)
					}

					testhelpers.SelfServiceHookLoginErrorHandler(t, w, r,
<<<<<<< HEAD
						reg.LoginHookExecutor().PostLoginHook(w, r, group, a, useIdentity, sess))
=======
						reg.LoginHookExecutor().PostLoginHook(w, r, strategy.ToUiNodeGroup(), loginFlow, useIdentity, sess, ""))
>>>>>>> 41b7c51c
				})

				ts := httptest.NewServer(router)
				t.Cleanup(ts.Close)
				conf.MustSet(ctx, config.ViperKeyPublicBaseURL, ts.URL)
				return ts
			}

			makeRequestPost := testhelpers.SelfServiceMakeLoginPostHookRequest
			viperSetPost := testhelpers.SelfServiceHookLoginViperSetPost

			t.Run("method=PostLoginHook", func(t *testing.T) {
				t.Run("case=pass without hooks", func(t *testing.T) {
					t.Cleanup(testhelpers.SelfServiceHookConfigReset(t, conf))

					res, _ := makeRequestPost(t, newServer(t, flow.TypeBrowser, nil), false, url.Values{})
					assert.EqualValues(t, http.StatusOK, res.StatusCode)
					assert.EqualValues(t, "https://www.ory.sh/", res.Request.URL.String())
				})

				t.Run("case=pass if hooks pass", func(t *testing.T) {
					t.Cleanup(testhelpers.SelfServiceHookConfigReset(t, conf))
					viperSetPost(t, conf, strategy.String(), []config.SelfServiceHook{{Name: "err", Config: []byte(`{}`)}})

					res, _ := makeRequestPost(t, newServer(t, flow.TypeBrowser, nil), false, url.Values{})
					assert.EqualValues(t, http.StatusOK, res.StatusCode)
					assert.EqualValues(t, "https://www.ory.sh/", res.Request.URL.String())
				})

				t.Run("case=fail if hooks fail", func(t *testing.T) {
					t.Cleanup(testhelpers.SelfServiceHookConfigReset(t, conf))
					viperSetPost(t, conf, strategy.String(), []config.SelfServiceHook{{Name: "err", Config: []byte(`{"ExecuteLoginPostHook": "abort"}`)}})

					res, body := makeRequestPost(t, newServer(t, flow.TypeBrowser, nil), false, url.Values{})
					assert.EqualValues(t, http.StatusOK, res.StatusCode)
					assert.Equal(t, "", body)
				})

				t.Run("case=use return_to value", func(t *testing.T) {
					t.Cleanup(testhelpers.SelfServiceHookConfigReset(t, conf))
					conf.MustSet(ctx, config.ViperKeyURLsAllowedReturnToDomains, []string{"https://www.ory.sh/"})

					res, _ := makeRequestPost(t, newServer(t, flow.TypeBrowser, nil), false, url.Values{"return_to": {"https://www.ory.sh/kratos/"}})
					assert.EqualValues(t, http.StatusOK, res.StatusCode)
					assert.EqualValues(t, "https://www.ory.sh/kratos/", res.Request.URL.String())
				})

				t.Run("case=use nested config value", func(t *testing.T) {
					t.Cleanup(testhelpers.SelfServiceHookConfigReset(t, conf))
					conf.MustSet(ctx, config.ViperKeySelfServiceLoginAfter+"."+config.DefaultBrowserReturnURL, "https://www.ory.sh/kratos")

					res, _ := makeRequestPost(t, newServer(t, flow.TypeBrowser, nil), false, url.Values{})
					assert.EqualValues(t, http.StatusOK, res.StatusCode)
					assert.EqualValues(t, "https://www.ory.sh/kratos/", res.Request.URL.String())
				})

				t.Run("case=use nested config value", func(t *testing.T) {
					t.Cleanup(testhelpers.SelfServiceHookConfigReset(t, conf))
					testhelpers.SelfServiceHookLoginSetDefaultRedirectTo(t, conf, "https://www.ory.sh/not-kratos")
					testhelpers.SelfServiceHookLoginSetDefaultRedirectToStrategy(t, conf, strategy.String(), "https://www.ory.sh/kratos")

					res, _ := makeRequestPost(t, newServer(t, flow.TypeBrowser, nil), false, url.Values{})
					assert.EqualValues(t, http.StatusOK, res.StatusCode)
					assert.EqualValues(t, "https://www.ory.sh/kratos/", res.Request.URL.String())
				})

				t.Run("case=pass if hooks pass", func(t *testing.T) {
					t.Cleanup(testhelpers.SelfServiceHookConfigReset(t, conf))
					viperSetPost(t, conf, strategy.String(), []config.SelfServiceHook{{Name: "err", Config: []byte(`{}`)}})

					res, _ := makeRequestPost(t, newServer(t, flow.TypeBrowser, nil), false, url.Values{})
					assert.EqualValues(t, http.StatusOK, res.StatusCode)
					assert.EqualValues(t, "https://www.ory.sh/", res.Request.URL.String())
				})

				t.Run("case=send a json response for API clients", func(t *testing.T) {
					t.Cleanup(testhelpers.SelfServiceHookConfigReset(t, conf))

					res, body := makeRequestPost(t, newServer(t, flow.TypeAPI, nil), true, url.Values{})
					assert.EqualValues(t, http.StatusOK, res.StatusCode)
					assert.NotEmpty(t, gjson.Get(body, "session.identity.id").String())
				})

				t.Run("suite=handle login challenge with browser and application/json", func(t *testing.T) {
					t.Run("case=includes the return_to address for a valid challenge", func(t *testing.T) {
						t.Cleanup(testhelpers.SelfServiceHookConfigReset(t, conf))

						withOAuthChallenge := func(f *login.Flow) {
							f.OAuth2LoginChallenge = hydra.FakeValidLoginChallenge
						}
						res, body := makeRequestPost(t, newServer(t, flow.TypeBrowser, nil, withOAuthChallenge), true, url.Values{})
						assert.EqualValues(t, http.StatusUnprocessableEntity, res.StatusCode)
						assert.Equal(t, hydra.FakePostLoginURL, gjson.Get(body, "redirect_browser_to").String(), "%s", body)
					})

					t.Run("case=returns an error for an invalid challenge", func(t *testing.T) {
						t.Cleanup(testhelpers.SelfServiceHookConfigReset(t, conf))

						withOAuthChallenge := func(f *login.Flow) {
							f.OAuth2LoginChallenge = hydra.FakeInvalidLoginChallenge
						}
						res, body := makeRequestPost(t, newServer(t, flow.TypeBrowser, nil, withOAuthChallenge), true, url.Values{})
						assert.EqualValues(t, http.StatusInternalServerError, res.StatusCode)
						assert.Equal(t, hydra.ErrFakeAcceptLoginRequestFailed.Error(), body, "%s", body)
					})
				})

				t.Run("case=pass without hooks for browser flow with application/json", func(t *testing.T) {
					t.Cleanup(testhelpers.SelfServiceHookConfigReset(t, conf))

					res, body := makeRequestPost(t, newServer(t, flow.TypeBrowser, nil), true, url.Values{})
					assert.EqualValues(t, http.StatusOK, res.StatusCode)
					assert.NotEmpty(t, gjson.Get(body, "session.identity.id").String())
					assert.Empty(t, gjson.Get(body, "session.token").String())
					assert.Empty(t, gjson.Get(body, "session_token").String())
				})

				t.Run("case=work normally if AAL is satisfied", func(t *testing.T) {
					conf.MustSet(ctx, config.ViperKeySessionWhoAmIAAL, "aal1")
					_ = testhelpers.NewLoginUIFlowEchoServer(t, reg)
					t.Cleanup(testhelpers.SelfServiceHookConfigReset(t, conf))

					useIdentity := &identity.Identity{Credentials: map[identity.CredentialsType]identity.Credentials{
						identity.CredentialsTypePassword: {Type: identity.CredentialsTypePassword},
						identity.CredentialsTypeTOTP:     {Type: identity.CredentialsTypeTOTP},
					}}
					require.NoError(t, reg.Persister().CreateIdentity(context.Background(), useIdentity))

					t.Run("browser client", func(t *testing.T) {
						res, _ := makeRequestPost(t, newServer(t, flow.TypeBrowser, useIdentity), false, url.Values{})
						assert.EqualValues(t, http.StatusOK, res.StatusCode)
						assert.EqualValues(t, "https://www.ory.sh/", res.Request.URL.String())
					})

					t.Run("api client returns the token but not the identity", func(t *testing.T) {
						res, body := makeRequestPost(t, newServer(t, flow.TypeAPI, useIdentity), true, url.Values{})
						assert.EqualValues(t, http.StatusOK, res.StatusCode)
						assert.NotEmpty(t, gjson.Get(body, "session.identity").String())
						assert.NotEmpty(t, gjson.Get(body, "session_token").String())
					})

					t.Run("browser JSON client returns the token but not the identity", func(t *testing.T) {
						res, body := makeRequestPost(t, newServer(t, flow.TypeBrowser, useIdentity), true, url.Values{})
						assert.EqualValues(t, http.StatusOK, res.StatusCode)
						assert.NotEmpty(t, gjson.Get(body, "session.id").String())
						assert.NotEmpty(t, gjson.Get(body, "session.identity").String())
						assert.Empty(t, gjson.Get(body, "session_token").String())
					})
				})

				t.Run("case=redirect to login if AAL is too low", func(t *testing.T) {
					conf.MustSet(ctx, config.ViperKeySessionWhoAmIAAL, "highest_available")
					_ = testhelpers.NewLoginUIFlowEchoServer(t, reg)
					t.Cleanup(func() {
						conf.MustSet(ctx, config.ViperKeySessionWhoAmIAAL, "aal1")
					})
					t.Cleanup(testhelpers.SelfServiceHookConfigReset(t, conf))

					useIdentity := &identity.Identity{Credentials: map[identity.CredentialsType]identity.Credentials{
						identity.CredentialsTypePassword: {Type: identity.CredentialsTypePassword, Config: []byte(`{"hashed_password": "$argon2id$v=19$m=32,t=2,p=4$cm94YnRVOW5jZzFzcVE4bQ$MNzk5BtR2vUhrp6qQEjRNw"}`), Identifiers: []string{testhelpers.RandomEmail()}},
						identity.CredentialsTypeWebAuthn: {Type: identity.CredentialsTypeWebAuthn, Config: []byte(`{"credentials":[{"is_passwordless":false}]}`), Identifiers: []string{testhelpers.RandomEmail()}},
					}}
					require.NoError(t, reg.Persister().CreateIdentity(context.Background(), useIdentity))

					t.Run("browser client", func(t *testing.T) {
						res, _ := makeRequestPost(t, newServer(t, flow.TypeBrowser, useIdentity), false, url.Values{})
						assert.EqualValues(t, http.StatusNotFound, res.StatusCode)
						assert.Contains(t, res.Request.URL.String(), "/self-service/login/browser?aal=aal2")
					})

					t.Run("api client returns the token but not the identity", func(t *testing.T) {
						res, body := makeRequestPost(t, newServer(t, flow.TypeAPI, useIdentity), true, url.Values{})
						assert.EqualValues(t, http.StatusOK, res.StatusCode)
						assert.Empty(t, gjson.Get(body, "session.identity").String())
						assert.NotEmpty(t, gjson.Get(body, "session_token").String())
					})

					t.Run("browser JSON client returns the token but not the identity", func(t *testing.T) {
						res, body := makeRequestPost(t, newServer(t, flow.TypeBrowser, useIdentity), true, url.Values{})
						assert.EqualValues(t, http.StatusOK, res.StatusCode)
						assert.NotEmpty(t, gjson.Get(body, "session.id").String())
						assert.Empty(t, gjson.Get(body, "session.identity").String())
						assert.Empty(t, gjson.Get(body, "session_token").String())
					})
				})
			})

			t.Run("type=api", func(t *testing.T) {
				t.Run("method=PreLoginHook", testhelpers.TestSelfServicePreHook(
					config.ViperKeySelfServiceLoginBeforeHooks,
					testhelpers.SelfServiceMakeLoginPreHookRequest,
					func(t *testing.T) *httptest.Server {
						return newServer(t, flow.TypeAPI, nil)
					},
					conf,
				))
			})

			t.Run("type=browser", func(t *testing.T) {
				t.Run("method=PreLoginHook", testhelpers.TestSelfServicePreHook(
					config.ViperKeySelfServiceLoginBeforeHooks,
					testhelpers.SelfServiceMakeLoginPreHookRequest,
					func(t *testing.T) *httptest.Server {
						return newServer(t, flow.TypeBrowser, nil)
					},
					conf,
				))
			})

			t.Run("requiresAAL2 should return true if there's an error", func(t *testing.T) {
				requiresAAL2, err := login.RequiresAAL2ForTest(*reg.LoginHookExecutor(), &http.Request{}, &session.Session{})
				require.NotNil(t, err)
				require.True(t, requiresAAL2)
			})
		})
	}
}<|MERGE_RESOLUTION|>--- conflicted
+++ resolved
@@ -19,8 +19,6 @@
 	"github.com/julienschmidt/httprouter"
 	"github.com/stretchr/testify/assert"
 	"github.com/tidwall/gjson"
-
-	"github.com/ory/kratos/ui/node"
 
 	"github.com/ory/kratos/driver/config"
 	"github.com/ory/kratos/identity"
@@ -63,14 +61,6 @@
 					}
 				})
 
-				var group node.UiNodeGroup
-				switch strategy {
-				case identity.CredentialsTypePassword.String():
-					group = node.PasswordGroup
-				case identity.CredentialsTypeOIDC.String():
-					group = node.OpenIDConnectGroup
-				}
-
 				router.GET("/login/post", func(w http.ResponseWriter, r *http.Request, _ httprouter.Params) {
 					loginFlow, err := login.NewFlow(conf, time.Minute, "", r, ft)
 					require.NoError(t, err)
@@ -87,11 +77,7 @@
 					}
 
 					testhelpers.SelfServiceHookLoginErrorHandler(t, w, r,
-<<<<<<< HEAD
-						reg.LoginHookExecutor().PostLoginHook(w, r, group, a, useIdentity, sess))
-=======
 						reg.LoginHookExecutor().PostLoginHook(w, r, strategy.ToUiNodeGroup(), loginFlow, useIdentity, sess, ""))
->>>>>>> 41b7c51c
 				})
 
 				ts := httptest.NewServer(router)
