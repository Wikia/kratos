package registration

import (
	"net/http"

	"github.com/ory/kratos/ui/node"

	"github.com/ory/kratos/selfservice/flow"
	"github.com/ory/kratos/text"

	"github.com/pkg/errors"

	"github.com/ory/herodot"
	"github.com/ory/kratos/driver/config"
	"github.com/ory/kratos/selfservice/errorx"
	"github.com/ory/kratos/x"
)

var (
	ErrHookAbortFlow   = errors.New("aborted registration hook execution")
	ErrAlreadyLoggedIn = herodot.ErrBadRequest.WithID(text.ErrIDAlreadyLoggedIn).WithError("you are already logged in").WithReason("A valid session was detected and thus registration is not possible.")
)

type (
	errorHandlerDependencies interface {
		errorx.ManagementProvider
		x.WriterProvider
		x.LoggingProvider
		config.Provider

		FlowPersistenceProvider
		HandlerProvider
	}

	ErrorHandlerProvider interface{ RegistrationFlowErrorHandler() *ErrorHandler }

	ErrorHandler struct {
		d errorHandlerDependencies
	}
)

func NewErrorHandler(d errorHandlerDependencies) *ErrorHandler {
	return &ErrorHandler{d: d}
}

func (s *ErrorHandler) PrepareReplacementForExpiredFlow(w http.ResponseWriter, r *http.Request, f *Flow, err error) (*flow.ExpiredError, error) {
	e := new(flow.ExpiredError)
	if !errors.As(err, &e) {
		return nil, nil
	}
	// create new flow because the old one is not valid
	a, err := s.d.RegistrationHandler().FromOldFlow(w, r, *f)
	if err != nil {
		return nil, err
	}

	a.UI.Messages.Add(text.NewErrorValidationRegistrationFlowExpired(e.Ago))
	if err := s.d.RegistrationFlowPersister().UpdateRegistrationFlow(r.Context(), a); err != nil {
		return nil, err
	}

	return e.WithFlow(a), nil
}
func (s *ErrorHandler) WriteFlowError(
	w http.ResponseWriter,
	r *http.Request,
	f *Flow,
	group node.Group,
	err error,
) {
	s.d.Audit().
		WithError(err).
		WithRequest(r).
		WithField("registration_flow", f).
		Info("Encountered self-service flow error.")

	if f == nil {
		s.forward(w, r, nil, err)
		return
	}

<<<<<<< HEAD
	if e := new(FlowExpiredError); errors.As(err, &e) {
		// create new flow because the old one is not valid
		a, err := s.d.RegistrationHandler().FromOldFlow(w, r, *f)
		if err != nil {
			// failed to create a new session and redirect to it, handle that error as a new one
			s.WriteFlowError(w, r, f, group, err)
			return
		}

		a.UI.AddMessage(group, text.NewErrorValidationRegistrationFlowExpired(e.ago))
		if err := s.d.RegistrationFlowPersister().UpdateRegistrationFlow(r.Context(), a); err != nil {
			s.forward(w, r, a, err)
			return
		}

=======
	if expired, inner := s.PrepareReplacementForExpiredFlow(w, r, f, err); inner != nil {
		s.forward(w, r, f, err)
		return
	} else if expired != nil {
>>>>>>> 3e443b77
		if f.Type == flow.TypeAPI || x.IsJSONRequest(r) {
			s.d.Writer().WriteError(w, r, expired)
		} else {
			http.Redirect(w, r, expired.GetFlow().AppendTo(s.d.Config(r.Context()).SelfServiceFlowRegistrationUI()).String(), http.StatusSeeOther)
		}
		return
	}

	f.UI.ResetMessages()
	if err := f.UI.ParseError(group, err); err != nil {
		s.forward(w, r, f, err)
		return
	}

	if err := SortNodes(f.UI.Nodes, s.d.Config(r.Context()).DefaultIdentityTraitsSchemaURL().String()); err != nil {
		s.forward(w, r, f, err)
		return
	}

	if err := s.d.RegistrationFlowPersister().UpdateRegistrationFlow(r.Context(), f); err != nil {
		s.forward(w, r, f, err)
		return
	}

	if f.Type == flow.TypeBrowser && !x.IsJSONRequest(r) {
		http.Redirect(w, r, f.AppendTo(s.d.Config(r.Context()).SelfServiceFlowRegistrationUI()).String(), http.StatusFound)
		return
	}

	updatedFlow, innerErr := s.d.RegistrationFlowPersister().GetRegistrationFlow(r.Context(), f.ID)
	if innerErr != nil {
		s.forward(w, r, updatedFlow, innerErr)
	}

	s.d.Writer().WriteCode(w, r, x.RecoverStatusCode(err, http.StatusBadRequest), updatedFlow)
}

func (s *ErrorHandler) forward(w http.ResponseWriter, r *http.Request, rr *Flow, err error) {
	if rr == nil {
		if x.IsJSONRequest(r) {
			s.d.Writer().WriteError(w, r, err)
			return
		}
		s.d.SelfServiceErrorManager().Forward(r.Context(), w, r, err)
		return
	}

	if rr.Type == flow.TypeAPI {
		s.d.Writer().WriteErrorCode(w, r, x.RecoverStatusCode(err, http.StatusBadRequest), err)
	} else {
		s.d.SelfServiceErrorManager().Forward(r.Context(), w, r, err)
	}
}<|MERGE_RESOLUTION|>--- conflicted
+++ resolved
@@ -79,28 +79,10 @@
 		return
 	}
 
-<<<<<<< HEAD
-	if e := new(FlowExpiredError); errors.As(err, &e) {
-		// create new flow because the old one is not valid
-		a, err := s.d.RegistrationHandler().FromOldFlow(w, r, *f)
-		if err != nil {
-			// failed to create a new session and redirect to it, handle that error as a new one
-			s.WriteFlowError(w, r, f, group, err)
-			return
-		}
-
-		a.UI.AddMessage(group, text.NewErrorValidationRegistrationFlowExpired(e.ago))
-		if err := s.d.RegistrationFlowPersister().UpdateRegistrationFlow(r.Context(), a); err != nil {
-			s.forward(w, r, a, err)
-			return
-		}
-
-=======
 	if expired, inner := s.PrepareReplacementForExpiredFlow(w, r, f, err); inner != nil {
 		s.forward(w, r, f, err)
 		return
 	} else if expired != nil {
->>>>>>> 3e443b77
 		if f.Type == flow.TypeAPI || x.IsJSONRequest(r) {
 			s.d.Writer().WriteError(w, r, expired)
 		} else {
