// Copyright © 2023 Ory Corp
// SPDX-License-Identifier: Apache-2.0

package registration

import (
	"net/http"
	"net/url"
	"time"

	"github.com/ory/herodot"
	"github.com/ory/kratos/hydra"
	"github.com/ory/kratos/selfservice/sessiontokenexchange"
	"github.com/ory/kratos/text"
	"github.com/ory/nosurf"

	"github.com/ory/kratos/schema"

	"github.com/ory/kratos/identity"
	"github.com/ory/kratos/ui/node"

	"github.com/julienschmidt/httprouter"
	"github.com/pkg/errors"

	"github.com/ory/x/urlx"

	"github.com/ory/kratos/driver/config"
	"github.com/ory/kratos/selfservice/errorx"
	"github.com/ory/kratos/selfservice/flow"
	"github.com/ory/kratos/selfservice/flow/logout"
	"github.com/ory/kratos/session"
	"github.com/ory/kratos/x"
)

const (
	RouteInitBrowserFlow = "/self-service/registration/browser"
	RouteInitAPIFlow     = "/self-service/registration/api"

	RouteGetFlow = "/self-service/registration/flows"

	RouteSubmitFlow = "/self-service/registration"
)

type (
	handlerDependencies interface {
		config.Provider
		errorx.ManagementProvider
		hydra.Provider
		session.HandlerProvider
		session.ManagementProvider
		x.WriterProvider
		x.CSRFTokenGeneratorProvider
		x.CSRFProvider
		StrategyProvider
		HookExecutorProvider
		FlowPersistenceProvider
		ErrorHandlerProvider
		sessiontokenexchange.PersistenceProvider
	}
	HandlerProvider interface {
		RegistrationHandler() *Handler
	}
	Handler struct {
		d handlerDependencies
	}
)

func NewHandler(d handlerDependencies) *Handler {
	return &Handler{d: d}
}

func (h *Handler) RegisterPublicRoutes(public *x.RouterPublic) {
	h.d.CSRFHandler().IgnorePath(RouteInitAPIFlow)
	h.d.CSRFHandler().IgnorePath(RouteSubmitFlow)

	public.GET(RouteInitBrowserFlow, h.createBrowserRegistrationFlow)
	public.GET(RouteInitAPIFlow, h.d.SessionHandler().IsNotAuthenticated(h.createNativeRegistrationFlow,
		session.RespondWithJSONErrorOnAuthenticated(h.d.Writer(), errors.WithStack(ErrAlreadyLoggedIn))))

	public.GET(RouteGetFlow, h.getRegistrationFlow)

	public.POST(RouteSubmitFlow, h.d.SessionHandler().IsNotAuthenticated(h.updateRegistrationFlow, h.onAuthenticated))
	public.GET(RouteSubmitFlow, h.d.SessionHandler().IsNotAuthenticated(h.updateRegistrationFlow, h.onAuthenticated))
}

func (h *Handler) onAuthenticated(w http.ResponseWriter, r *http.Request, ps httprouter.Params) {
	handler := session.RedirectOnAuthenticated(h.d)
	if x.IsJSONRequest(r) {
		handler = session.RespondWithJSONErrorOnAuthenticated(h.d.Writer(), ErrAlreadyLoggedIn)
	}

	handler(w, r, ps)
}

func (h *Handler) RegisterAdminRoutes(admin *x.RouterAdmin) {
	admin.GET(RouteInitBrowserFlow, x.RedirectToPublicRoute(h.d))
	admin.GET(RouteInitAPIFlow, x.RedirectToPublicRoute(h.d))
	admin.GET(RouteGetFlow, x.RedirectToPublicRoute(h.d))
	admin.POST(RouteSubmitFlow, x.RedirectToPublicRoute(h.d))
	admin.GET(RouteSubmitFlow, x.RedirectToPublicRoute(h.d))
}

type FlowOption func(f *Flow)

func WithFlowReturnTo(returnTo string) FlowOption {
	return func(f *Flow) {
		f.ReturnTo = returnTo
	}
}

func (h *Handler) NewRegistrationFlow(w http.ResponseWriter, r *http.Request, ft flow.Type, opts ...FlowOption) (*Flow, error) {
	if !h.d.Config().SelfServiceFlowRegistrationEnabled(r.Context()) {
		return nil, errors.WithStack(ErrRegistrationDisabled)
	}

	f, err := NewFlow(h.d.Config(), h.d.Config().SelfServiceFlowRegistrationRequestLifespan(r.Context()), h.d.GenerateCSRFToken(r), r, ft)
	if err != nil {
		return nil, err
	}
	for _, o := range opts {
		o(f)
	}

	if ft == flow.TypeAPI && r.URL.Query().Get("return_session_token_exchange_code") == "true" {
		e, err := h.d.SessionTokenExchangePersister().CreateSessionTokenExchanger(r.Context(), f.ID)
		if err != nil {
			return nil, errors.WithStack(herodot.ErrInternalServerError.WithWrap(err))
		}
		f.SessionTokenExchangeCode = e.InitCode
	}

	for _, s := range h.d.RegistrationStrategies(r.Context()) {
		if err := s.PopulateRegistrationMethod(r, f); err != nil {
			return nil, err
		}
	}

	ds, err := h.d.Config().DefaultIdentityTraitsSchemaURL(r.Context())
	if err != nil {
		return nil, err
	}

	if err := SortNodes(r.Context(), f.UI.Nodes, ds.String()); err != nil {
		return nil, err
	}

	if err := h.d.RegistrationExecutor().PreRegistrationHook(w, r, f); err != nil {
		return nil, err
	}

	if err := h.d.RegistrationFlowPersister().CreateRegistrationFlow(r.Context(), f); err != nil {
		return nil, err
	}

	return f, nil
}

func (h *Handler) FromOldFlow(w http.ResponseWriter, r *http.Request, of Flow) (*Flow, error) {
	nf, err := h.NewRegistrationFlow(w, r, of.Type)
	if err != nil {
		return nil, err
	}

	nf.RequestURL = of.RequestURL
	return nf, nil
}

// swagger:route GET /self-service/registration/api frontend createNativeRegistrationFlow
//
// # Create Registration Flow for Native Apps
//
// This endpoint initiates a registration flow for API clients such as mobile devices, smart TVs, and so on.
//
// If a valid provided session cookie or session token is provided, a 400 Bad Request error
// will be returned unless the URL query parameter `?refresh=true` is set.
//
// To fetch an existing registration flow call `/self-service/registration/flows?flow=<flow_id>`.
//
// You MUST NOT use this endpoint in client-side (Single Page Apps, ReactJS, AngularJS) nor server-side (Java Server
// Pages, NodeJS, PHP, Golang, ...) browser applications. Using this endpoint in these applications will make
// you vulnerable to a variety of CSRF attacks.
//
// In the case of an error, the `error.id` of the JSON response body can be one of:
//
// - `session_already_available`: The user is already signed in.
// - `security_csrf_violation`: Unable to fetch the flow because a CSRF violation occurred.
//
// This endpoint MUST ONLY be used in scenarios such as native mobile apps (React Native, Objective C, Swift, Java, ...).
//
// More information can be found at [Ory Kratos User Login](https://www.ory.sh/docs/kratos/self-service/flows/user-login) and [User Registration Documentation](https://www.ory.sh/docs/kratos/self-service/flows/user-registration).
//
//	Schemes: http, https
//
//	Responses:
<<<<<<< HEAD
//	  200: selfServiceRegistrationFlow
//	  400: jsonError
//	  500: jsonError
func (h *Handler) initApiFlow(w http.ResponseWriter, r *http.Request, _ httprouter.Params) {
=======
//	  200: registrationFlow
//	  400: errorGeneric
//	  default: errorGeneric
func (h *Handler) createNativeRegistrationFlow(w http.ResponseWriter, r *http.Request, _ httprouter.Params) {
>>>>>>> 41b7c51c
	a, err := h.NewRegistrationFlow(w, r, flow.TypeAPI)
	if err != nil {
		h.d.Writer().WriteError(w, r, err)
		return
	}

	h.d.Writer().Write(w, r, a)
}

// Create Native Registration Flow Parameters
//
// swagger:parameters createNativeRegistrationFlow
//
//nolint:deadcode,unused
//lint:ignore U1000 Used to generate Swagger and OpenAPI definitions
type createNativeRegistrationFlow struct {
	// EnableSessionTokenExchangeCode requests the login flow to include a code that can be used to retrieve the session token
	// after the login flow has been completed.
	//
	// in: query
	EnableSessionTokenExchangeCode bool `json:"return_session_token_exchange_code"`

	// The URL to return the browser to after the flow was completed.
	//
	// in: query
	ReturnTo string `json:"return_to"`
}

// Create Browser Registration Flow Parameters
//
<<<<<<< HEAD
// # Initialize Registration Flow for Browsers
=======
// swagger:parameters createBrowserRegistrationFlow
//
//nolint:deadcode,unused
//lint:ignore U1000 Used to generate Swagger and OpenAPI definitions
type createBrowserRegistrationFlow struct {
	// The URL to return the browser to after the flow was completed.
	//
	// in: query
	ReturnTo string `json:"return_to"`

	// Ory OAuth 2.0 Login Challenge.
	//
	// If set will cooperate with Ory OAuth2 and OpenID to act as an OAuth2 server / OpenID Provider.
	//
	// The value for this parameter comes from `login_challenge` URL Query parameter sent to your
	// application (e.g. `/registration?login_challenge=abcde`).
	//
	// This feature is compatible with Ory Hydra when not running on the Ory Network.
	//
	// required: false
	// in: query
	LoginChallenge string `json:"login_challenge"`

	// The URL to return the browser to after the verification flow was completed.
	//
	// After the registration flow is completed, the user will be sent a verification email.
	// Upon completing the verification flow, this URL will be used to override the default
	// `selfservice.flows.verification.after.default_redirect_to` value.
	//
	// required: false
	// in: query
	AfterVerificationReturnTo string `json:"after_verification_return_to"`
}

// swagger:route GET /self-service/registration/browser frontend createBrowserRegistrationFlow
//
// # Create Registration Flow for Browsers
>>>>>>> 41b7c51c
//
// This endpoint initializes a browser-based user registration flow. This endpoint will set the appropriate
// cookies and anti-CSRF measures required for browser-based flows.
//
// :::info
//
// This endpoint is EXPERIMENTAL and subject to potential breaking changes in the future.
//
// :::
//
// If this endpoint is opened as a link in the browser, it will be redirected to
// `selfservice.flows.registration.ui_url` with the flow ID set as the query parameter `?flow=`. If a valid user session
// exists already, the browser will be redirected to `urls.default_redirect_url`.
//
// If this endpoint is called via an AJAX request, the response contains the flow without a redirect. In the
// case of an error, the `error.id` of the JSON response body can be one of:
//
// - `session_already_available`: The user is already signed in.
// - `security_csrf_violation`: Unable to fetch the flow because a CSRF violation occurred.
// - `security_identity_mismatch`: The requested `?return_to` address is not allowed to be used. Adjust this in the configuration!
//
// If this endpoint is called via an AJAX request, the response contains the registration flow without a redirect.
//
// This endpoint is NOT INTENDED for clients that do not have a browser (Chrome, Firefox, ...) as cookies are needed.
//
// More information can be found at [Ory Kratos User Login](https://www.ory.sh/docs/kratos/self-service/flows/user-login) and [User Registration Documentation](https://www.ory.sh/docs/kratos/self-service/flows/user-registration).
//
//	Schemes: http, https
//
//	Produces:
//	- application/json
//
//	Responses:
<<<<<<< HEAD
//	  200: selfServiceRegistrationFlow
//	  303: emptyResponse
//	  500: jsonError
func (h *Handler) initBrowserFlow(w http.ResponseWriter, r *http.Request, ps httprouter.Params) {
=======
//	  200: registrationFlow
//	  303: emptyResponse
//	  default: errorGeneric
func (h *Handler) createBrowserRegistrationFlow(w http.ResponseWriter, r *http.Request, ps httprouter.Params) {
>>>>>>> 41b7c51c
	a, err := h.NewRegistrationFlow(w, r, flow.TypeBrowser)
	if err != nil {
		h.d.SelfServiceErrorManager().Forward(r.Context(), w, r, err)
		return
	}

	if sess, err := h.d.SessionManager().FetchFromRequest(r.Context(), r); err == nil {
		if r.URL.Query().Has("login_challenge") {
			logoutUrl := urlx.AppendPaths(h.d.Config().SelfPublicURL(r.Context()), logout.RouteSubmitFlow)
			self := urlx.CopyWithQuery(
				urlx.AppendPaths(h.d.Config().SelfPublicURL(r.Context()), RouteInitBrowserFlow),
				r.URL.Query(),
			).String()

			http.Redirect(
				w,
				r,
				urlx.CopyWithQuery(logoutUrl, url.Values{
					"token":     {sess.LogoutToken},
					"return_to": {self},
				}).String(),
				http.StatusFound,
			)
			return
		}

		if x.IsJSONRequest(r) {
			h.d.Writer().WriteError(w, r, errors.WithStack(ErrAlreadyLoggedIn))
			return
		}

		returnTo, redirErr := x.SecureRedirectTo(r, h.d.Config().SelfServiceBrowserDefaultReturnTo(r.Context()),
			x.SecureRedirectAllowSelfServiceURLs(h.d.Config().SelfPublicURL(r.Context())),
			x.SecureRedirectAllowURLs(h.d.Config().SelfServiceBrowserAllowedReturnToDomains(r.Context())),
		)
		if redirErr != nil {
			h.d.SelfServiceErrorManager().Forward(r.Context(), w, r, redirErr)
			return
		}

		http.Redirect(w, r, returnTo.String(), http.StatusSeeOther)
		return
	}

	redirTo := a.AppendTo(h.d.Config().SelfServiceFlowRegistrationUI(r.Context())).String()
	x.AcceptToRedirectOrJSON(w, r, h.d.Writer(), a, redirTo)
}

// Get Registration Flow Parameters
//
// swagger:parameters getRegistrationFlow
//
//nolint:deadcode,unused
//lint:ignore U1000 Used to generate Swagger and OpenAPI definitions
type getRegistrationFlow struct {
	// The Registration Flow ID
	//
	// The value for this parameter comes from `flow` URL Query parameter sent to your
	// application (e.g. `/registration?flow=abcde`).
	//
	// required: true
	// in: query
	ID string `json:"id"`

	// HTTP Cookies
	//
	// When using the SDK in a browser app, on the server side you must include the HTTP Cookie Header
	// sent by the client to your server here. This ensures that CSRF and session cookies are respected.
	//
	// in: header
	// name: Cookie
	Cookies string `json:"Cookie"`
}

// swagger:route GET /self-service/registration/flows frontend getRegistrationFlow
//
// # Get Registration Flow
//
// This endpoint returns a registration flow's context with, for example, error details and other information.
//
// Browser flows expect the anti-CSRF cookie to be included in the request's HTTP Cookie Header.
// For AJAX requests you must ensure that cookies are included in the request or requests will fail.
//
// If you use the browser-flow for server-side apps, the services need to run on a common top-level-domain
// and you need to forward the incoming HTTP Cookie header to this endpoint:
//
<<<<<<< HEAD
//		```js
//		// pseudo-code example
//		router.get('/registration', async function (req, res) {
//		  const flow = await client.getSelfServiceRegistrationFlow(req.header('cookie'), req.query['flow'])
//
//	   res.render('registration', flow)
//		})
//		```
=======
//	```js
//	// pseudo-code example
//	router.get('/registration', async function (req, res) {
//	  const flow = await client.getRegistrationFlow(req.header('cookie'), req.query['flow'])
//
//	  res.render('registration', flow)
//	})
//	```
>>>>>>> 41b7c51c
//
// This request may fail due to several reasons. The `error.id` can be one of:
//
// - `session_already_available`: The user is already signed in.
// - `self_service_flow_expired`: The flow is expired and you should request a new one.
//
// More information can be found at [Ory Kratos User Login](https://www.ory.sh/docs/kratos/self-service/flows/user-login) and [User Registration Documentation](https://www.ory.sh/docs/kratos/self-service/flows/user-registration).
//
//	Produces:
//	- application/json
//
//	Schemes: http, https
//
//	Responses:
<<<<<<< HEAD
//	  200: selfServiceRegistrationFlow
//	  403: jsonError
//	  404: jsonError
//	  410: jsonError
//	  500: jsonError
func (h *Handler) fetchFlow(w http.ResponseWriter, r *http.Request, ps httprouter.Params) {

	if !h.d.Config(r.Context()).SelfServiceFlowRegistrationEnabled() {
=======
//	  200: registrationFlow
//	  403: errorGeneric
//	  404: errorGeneric
//	  410: errorGeneric
//	  default: errorGeneric
func (h *Handler) getRegistrationFlow(w http.ResponseWriter, r *http.Request, ps httprouter.Params) {
	if !h.d.Config().SelfServiceFlowRegistrationEnabled(r.Context()) {
>>>>>>> 41b7c51c
		h.d.SelfServiceErrorManager().Forward(r.Context(), w, r, errors.WithStack(ErrRegistrationDisabled))
		return
	}

	ar, err := h.d.RegistrationFlowPersister().GetRegistrationFlow(r.Context(), x.ParseUUID(r.URL.Query().Get("id")))
	if err != nil {
		h.d.Writer().WriteError(w, r, err)
		return
	}

	// Browser flows must include the CSRF token
	//
	// Resolves: https://github.com/ory/kratos/issues/1282
	if ar.Type == flow.TypeBrowser && !nosurf.VerifyToken(h.d.GenerateCSRFToken(r), ar.CSRFToken) {
		h.d.Writer().WriteError(w, r, x.CSRFErrorReason(r, h.d))
		return
	}

	if ar.ExpiresAt.Before(time.Now()) {
		if ar.Type == flow.TypeBrowser {
			redirectURL := flow.GetFlowExpiredRedirectURL(r.Context(), h.d.Config(), RouteInitBrowserFlow, ar.ReturnTo)

			h.d.Writer().WriteError(w, r, errors.WithStack(x.ErrGone.WithID(text.ErrIDSelfServiceFlowExpired).
				WithReason("The registration flow has expired. Redirect the user to the registration flow init endpoint to initialize a new registration flow.").
				WithDetail("redirect_to", redirectURL.String()).
				WithDetail("return_to", ar.ReturnTo)))
			return
		}
		h.d.Writer().WriteError(w, r, errors.WithStack(x.ErrGone.WithID(text.ErrIDSelfServiceFlowExpired).
			WithReason("The registration flow has expired. Call the registration flow init API endpoint to initialize a new registration flow.").
			WithDetail("api", urlx.AppendPaths(h.d.Config().SelfPublicURL(r.Context()), RouteInitAPIFlow).String())))
		return
	}

	if ar.OAuth2LoginChallenge != "" {
		hlr, err := h.d.Hydra().GetLoginRequest(r.Context(), string(ar.OAuth2LoginChallenge))
		if err != nil {
			// We don't redirect back to the third party on errors because Hydra doesn't
			// give us the 3rd party return_uri when it redirects to the login UI.
			h.d.SelfServiceErrorManager().Forward(r.Context(), w, r, err)
			return
		}
		ar.HydraLoginRequest = hlr
	}

	h.d.Writer().Write(w, r, ar)
}

// Update Registration Flow Parameters
//
// swagger:parameters updateRegistrationFlow
//
//nolint:deadcode,unused
//lint:ignore U1000 Used to generate Swagger and OpenAPI definitions
type updateRegistrationFlow struct {
	// The Registration Flow ID
	//
	// The value for this parameter comes from `flow` URL Query parameter sent to your
	// application (e.g. `/registration?flow=abcde`).
	//
	// required: true
	// in: query
	Flow string `json:"flow"`

	// in: body
	// required: true
	Body updateRegistrationFlowBody

	// HTTP Cookies
	//
	// When using the SDK in a browser app, on the server side you must include the HTTP Cookie Header
	// sent by the client to your server here. This ensures that CSRF and session cookies are respected.
	//
	// in: header
	// name: Cookie
	Cookies string `json:"Cookie"`
}

// Update Registration Request Body
//
// swagger:model updateRegistrationFlowBody
//
//nolint:deadcode,unused
//lint:ignore U1000 Used to generate Swagger and OpenAPI definitions
type updateRegistrationFlowBody struct{}

// swagger:route POST /self-service/registration frontend updateRegistrationFlow
//
<<<<<<< HEAD
// # Submit a Registration Flow
=======
// # Update Registration Flow
>>>>>>> 41b7c51c
//
// Use this endpoint to complete a registration flow by sending an identity's traits and password. This endpoint
// behaves differently for API and browser flows.
//
// API flows expect `application/json` to be sent in the body and respond with
//   - HTTP 200 and a application/json body with the created identity success - if the session hook is configured the
//     `session` and `session_token` will also be included;
//   - HTTP 410 if the original flow expired with the appropriate error messages set and optionally a `use_flow_id` parameter in the body;
//   - HTTP 400 on form validation errors.
//
// Browser flows expect a Content-Type of `application/x-www-form-urlencoded` or `application/json` to be sent in the body and respond with
//   - a HTTP 303 redirect to the post/after registration URL or the `return_to` value if it was set and if the registration succeeded;
//   - a HTTP 303 redirect to the registration UI URL with the flow ID containing the validation errors otherwise.
//
// Browser flows with an accept header of `application/json` will not redirect but instead respond with
//   - HTTP 200 and a application/json body with the signed in identity and a `Set-Cookie` header on success;
//   - HTTP 303 redirect to a fresh login flow if the original flow expired with the appropriate error messages set;
//   - HTTP 400 on form validation errors.
//
// If this endpoint is called with `Accept: application/json` in the header, the response contains the flow without a redirect. In the
// case of an error, the `error.id` of the JSON response body can be one of:
//
//   - `session_already_available`: The user is already signed in.
//   - `security_csrf_violation`: Unable to fetch the flow because a CSRF violation occurred.
//   - `security_identity_mismatch`: The requested `?return_to` address is not allowed to be used. Adjust this in the configuration!
//   - `browser_location_change_required`: Usually sent when an AJAX request indicates that the browser needs to open a specific URL.
//     Most likely used in Social Sign In flows.
//
// More information can be found at [Ory Kratos User Login](https://www.ory.sh/docs/kratos/self-service/flows/user-login) and [User Registration Documentation](https://www.ory.sh/docs/kratos/self-service/flows/user-registration).
//
//	Schemes: http, https
//
//	Consumes:
//	- application/json
//	- application/x-www-form-urlencoded
//
//	Produces:
//	- application/json
//
//	Responses:
<<<<<<< HEAD
//	  200: successfulSelfServiceRegistrationWithoutBrowser
//	  303: emptyResponse
//	  400: selfServiceRegistrationFlow
//	  410: jsonError
//	  422: selfServiceBrowserLocationChangeRequiredError
//	  500: jsonError
func (h *Handler) submitFlow(w http.ResponseWriter, r *http.Request, _ httprouter.Params) {
=======
//	  200: successfulNativeRegistration
//	  303: emptyResponse
//	  400: registrationFlow
//	  410: errorGeneric
//	  422: errorBrowserLocationChangeRequired
//	  default: errorGeneric
func (h *Handler) updateRegistrationFlow(w http.ResponseWriter, r *http.Request, _ httprouter.Params) {
>>>>>>> 41b7c51c
	rid, err := flow.GetFlowID(r)
	if err != nil {
		h.d.RegistrationFlowErrorHandler().WriteFlowError(w, r, nil, node.DefaultGroup, err)
		return
	}

	f, err := h.d.RegistrationFlowPersister().GetRegistrationFlow(r.Context(), rid)
	if err != nil {
		h.d.RegistrationFlowErrorHandler().WriteFlowError(w, r, nil, node.DefaultGroup, err)
		return
	}

	if _, err := h.d.SessionManager().FetchFromRequest(r.Context(), r); err == nil {
		if f.Type == flow.TypeBrowser {
			http.Redirect(w, r, h.d.Config().SelfServiceBrowserDefaultReturnTo(r.Context()).String(), http.StatusSeeOther)
			return
		}

		h.d.Writer().WriteError(w, r, errors.WithStack(ErrAlreadyLoggedIn))
		return
	}

	if err := f.Valid(); err != nil {
		h.d.RegistrationFlowErrorHandler().WriteFlowError(w, r, f, node.DefaultGroup, err)
		return
	}

	i := identity.NewIdentity(h.d.Config().DefaultIdentityTraitsSchemaID(r.Context()))
	var s Strategy
	for _, ss := range h.d.AllRegistrationStrategies() {
		if err := ss.Register(w, r, f, i); errors.Is(err, flow.ErrStrategyNotResponsible) {
			continue
		} else if errors.Is(err, flow.ErrCompletedByStrategy) {
			return
		} else if err != nil {
			h.d.RegistrationFlowErrorHandler().WriteFlowError(w, r, f, ss.NodeGroup(), err)
			return
		}

		s = ss
		break
	}

	if s == nil {
		h.d.RegistrationFlowErrorHandler().WriteFlowError(w, r, f, node.DefaultGroup, errors.WithStack(schema.NewNoRegistrationStrategyResponsible()))
		return
	}

	if err := h.d.RegistrationExecutor().PostRegistrationHook(w, r, s.ID(), "", f, i); err != nil {
		h.d.RegistrationFlowErrorHandler().WriteFlowError(w, r, f, s.NodeGroup(), err)
		return
	}
}<|MERGE_RESOLUTION|>--- conflicted
+++ resolved
@@ -192,17 +192,10 @@
 //	Schemes: http, https
 //
 //	Responses:
-<<<<<<< HEAD
-//	  200: selfServiceRegistrationFlow
-//	  400: jsonError
-//	  500: jsonError
-func (h *Handler) initApiFlow(w http.ResponseWriter, r *http.Request, _ httprouter.Params) {
-=======
 //	  200: registrationFlow
 //	  400: errorGeneric
 //	  default: errorGeneric
 func (h *Handler) createNativeRegistrationFlow(w http.ResponseWriter, r *http.Request, _ httprouter.Params) {
->>>>>>> 41b7c51c
 	a, err := h.NewRegistrationFlow(w, r, flow.TypeAPI)
 	if err != nil {
 		h.d.Writer().WriteError(w, r, err)
@@ -233,9 +226,6 @@
 
 // Create Browser Registration Flow Parameters
 //
-<<<<<<< HEAD
-// # Initialize Registration Flow for Browsers
-=======
 // swagger:parameters createBrowserRegistrationFlow
 //
 //nolint:deadcode,unused
@@ -273,7 +263,6 @@
 // swagger:route GET /self-service/registration/browser frontend createBrowserRegistrationFlow
 //
 // # Create Registration Flow for Browsers
->>>>>>> 41b7c51c
 //
 // This endpoint initializes a browser-based user registration flow. This endpoint will set the appropriate
 // cookies and anti-CSRF measures required for browser-based flows.
@@ -307,17 +296,10 @@
 //	- application/json
 //
 //	Responses:
-<<<<<<< HEAD
-//	  200: selfServiceRegistrationFlow
-//	  303: emptyResponse
-//	  500: jsonError
-func (h *Handler) initBrowserFlow(w http.ResponseWriter, r *http.Request, ps httprouter.Params) {
-=======
 //	  200: registrationFlow
 //	  303: emptyResponse
 //	  default: errorGeneric
 func (h *Handler) createBrowserRegistrationFlow(w http.ResponseWriter, r *http.Request, ps httprouter.Params) {
->>>>>>> 41b7c51c
 	a, err := h.NewRegistrationFlow(w, r, flow.TypeBrowser)
 	if err != nil {
 		h.d.SelfServiceErrorManager().Forward(r.Context(), w, r, err)
@@ -404,16 +386,6 @@
 // If you use the browser-flow for server-side apps, the services need to run on a common top-level-domain
 // and you need to forward the incoming HTTP Cookie header to this endpoint:
 //
-<<<<<<< HEAD
-//		```js
-//		// pseudo-code example
-//		router.get('/registration', async function (req, res) {
-//		  const flow = await client.getSelfServiceRegistrationFlow(req.header('cookie'), req.query['flow'])
-//
-//	   res.render('registration', flow)
-//		})
-//		```
-=======
 //	```js
 //	// pseudo-code example
 //	router.get('/registration', async function (req, res) {
@@ -422,7 +394,6 @@
 //	  res.render('registration', flow)
 //	})
 //	```
->>>>>>> 41b7c51c
 //
 // This request may fail due to several reasons. The `error.id` can be one of:
 //
@@ -437,16 +408,6 @@
 //	Schemes: http, https
 //
 //	Responses:
-<<<<<<< HEAD
-//	  200: selfServiceRegistrationFlow
-//	  403: jsonError
-//	  404: jsonError
-//	  410: jsonError
-//	  500: jsonError
-func (h *Handler) fetchFlow(w http.ResponseWriter, r *http.Request, ps httprouter.Params) {
-
-	if !h.d.Config(r.Context()).SelfServiceFlowRegistrationEnabled() {
-=======
 //	  200: registrationFlow
 //	  403: errorGeneric
 //	  404: errorGeneric
@@ -454,7 +415,6 @@
 //	  default: errorGeneric
 func (h *Handler) getRegistrationFlow(w http.ResponseWriter, r *http.Request, ps httprouter.Params) {
 	if !h.d.Config().SelfServiceFlowRegistrationEnabled(r.Context()) {
->>>>>>> 41b7c51c
 		h.d.SelfServiceErrorManager().Forward(r.Context(), w, r, errors.WithStack(ErrRegistrationDisabled))
 		return
 	}
@@ -543,11 +503,7 @@
 
 // swagger:route POST /self-service/registration frontend updateRegistrationFlow
 //
-<<<<<<< HEAD
-// # Submit a Registration Flow
-=======
 // # Update Registration Flow
->>>>>>> 41b7c51c
 //
 // Use this endpoint to complete a registration flow by sending an identity's traits and password. This endpoint
 // behaves differently for API and browser flows.
@@ -588,15 +544,6 @@
 //	- application/json
 //
 //	Responses:
-<<<<<<< HEAD
-//	  200: successfulSelfServiceRegistrationWithoutBrowser
-//	  303: emptyResponse
-//	  400: selfServiceRegistrationFlow
-//	  410: jsonError
-//	  422: selfServiceBrowserLocationChangeRequiredError
-//	  500: jsonError
-func (h *Handler) submitFlow(w http.ResponseWriter, r *http.Request, _ httprouter.Params) {
-=======
 //	  200: successfulNativeRegistration
 //	  303: emptyResponse
 //	  400: registrationFlow
@@ -604,7 +551,6 @@
 //	  422: errorBrowserLocationChangeRequired
 //	  default: errorGeneric
 func (h *Handler) updateRegistrationFlow(w http.ResponseWriter, r *http.Request, _ httprouter.Params) {
->>>>>>> 41b7c51c
 	rid, err := flow.GetFlowID(r)
 	if err != nil {
 		h.d.RegistrationFlowErrorHandler().WriteFlowError(w, r, nil, node.DefaultGroup, err)
