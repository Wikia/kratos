// Copyright © 2023 Ory Corp
// SPDX-License-Identifier: Apache-2.0

package registration

import (
	"context"
	"fmt"
	"net/http"
	"time"

	"go.opentelemetry.io/otel/trace"

	"github.com/ory/kratos/selfservice/sessiontokenexchange"
	"github.com/ory/kratos/x/events"

	"github.com/pkg/errors"

	"github.com/ory/x/sqlcon"

	"github.com/ory/kratos/driver/config"
	"github.com/ory/kratos/hydra"
	"github.com/ory/kratos/identity"
	"github.com/ory/kratos/selfservice/flow"
	"github.com/ory/kratos/session"
	"github.com/ory/kratos/ui/container"
	"github.com/ory/kratos/ui/node"
	"github.com/ory/kratos/x"
)

type (
	PreHookExecutor interface {
		ExecuteRegistrationPreHook(w http.ResponseWriter, r *http.Request, a *Flow) error
	}
	PreHookExecutorFunc func(w http.ResponseWriter, r *http.Request, a *Flow) error

	PostHookPostPersistExecutor interface {
		ExecutePostRegistrationPostPersistHook(w http.ResponseWriter, r *http.Request, a *Flow, s *session.Session, ct identity.CredentialsType) error
	}
	PostHookPostPersistExecutorFunc func(w http.ResponseWriter, r *http.Request, a *Flow, s *session.Session, ct identity.CredentialsType) error

	PostHookPrePersistExecutor interface {
		ExecutePostRegistrationPrePersistHook(w http.ResponseWriter, r *http.Request, a *Flow, i *identity.Identity, ct identity.CredentialsType) error
	}
	PostHookPrePersistExecutorFunc func(w http.ResponseWriter, r *http.Request, a *Flow, i *identity.Identity, ct identity.CredentialsType) error

	HooksProvider interface {
		PreRegistrationHooks(ctx context.Context) []PreHookExecutor
		PostRegistrationPrePersistHooks(ctx context.Context, credentialsType identity.CredentialsType) []PostHookPrePersistExecutor
		PostRegistrationPostPersistHooks(ctx context.Context, credentialsType identity.CredentialsType) []PostHookPostPersistExecutor
	}
)

func ExecutorNames[T any](e []T) []string {
	names := make([]string, len(e))
	for k, ee := range e {
		names[k] = fmt.Sprintf("%T", ee)
	}
	return names
}

func (f PreHookExecutorFunc) ExecuteRegistrationPreHook(w http.ResponseWriter, r *http.Request, a *Flow) error {
	return f(w, r, a)
}
<<<<<<< HEAD
func (f PostHookPostPersistExecutorFunc) ExecutePostRegistrationPostPersistHook(w http.ResponseWriter, r *http.Request, a *Flow, s *session.Session, ct identity.CredentialsType) error {
	return f(w, r, a, s, ct)
}
func (f PostHookPrePersistExecutorFunc) ExecutePostRegistrationPrePersistHook(w http.ResponseWriter, r *http.Request, a *Flow, i *identity.Identity, ct identity.CredentialsType) error {
	return f(w, r, a, i, ct)
=======

func (f PostHookPostPersistExecutorFunc) ExecutePostRegistrationPostPersistHook(w http.ResponseWriter, r *http.Request, a *Flow, s *session.Session) error {
	return f(w, r, a, s)
}

func (f PostHookPrePersistExecutorFunc) ExecutePostRegistrationPrePersistHook(w http.ResponseWriter, r *http.Request, a *Flow, i *identity.Identity) error {
	return f(w, r, a, i)
>>>>>>> 41b7c51c
}

type (
	executorDependencies interface {
		config.Provider
		identity.ManagementProvider
		identity.ValidationProvider
		session.PersistenceProvider
		session.ManagementProvider
		HooksProvider
<<<<<<< HEAD
		x.CSRFTokenGeneratorProvider
=======
		hydra.Provider
		x.CSRFTokenGeneratorProvider
		x.HTTPClientProvider
>>>>>>> 41b7c51c
		x.LoggingProvider
		x.WriterProvider
		sessiontokenexchange.PersistenceProvider
	}
	HookExecutor struct {
		d executorDependencies
	}
	HookExecutorProvider interface {
		RegistrationExecutor() *HookExecutor
	}
)

func NewHookExecutor(d executorDependencies) *HookExecutor {
	return &HookExecutor{d: d}
}

<<<<<<< HEAD
func (e *HookExecutor) handleRegistrationError(_ http.ResponseWriter, r *http.Request, ct identity.CredentialsType, f *Flow, i *identity.Identity, flowError error) error {
	if f != nil {
		if i != nil {
			var group node.UiNodeGroup
			switch ct {
			case identity.CredentialsTypePassword:
				group = node.PasswordGroup
			case identity.CredentialsTypeOIDC:
				group = node.OpenIDConnectGroup
			}

			cont, err := container.NewFromStruct("", group, i.Traits, "traits")
			if err != nil {
				e.d.Logger().WithField("error", err).Warn("could not update flow UI")
				return err
			}

			for _, n := range cont.Nodes {
				// we only set the value and not the whole field because we want to keep types from the initial form generation
				f.UI.Nodes.SetValueAttribute(n.ID(), n.Attributes.GetValue())
			}
		}

		if f.Type == flow.TypeBrowser {
			f.UI.SetCSRF(e.d.GenerateCSRFToken(r))
		}
	}

	return flowError
}

func (e *HookExecutor) PostRegistrationHook(w http.ResponseWriter, r *http.Request, ct identity.CredentialsType, a *Flow, i *identity.Identity) error {
=======
func (e *HookExecutor) PostRegistrationHook(w http.ResponseWriter, r *http.Request, ct identity.CredentialsType, provider string, a *Flow, i *identity.Identity) error {
>>>>>>> 41b7c51c
	e.d.Logger().
		WithRequest(r).
		WithField("identity_id", i.ID).
		WithField("flow_method", ct).
		Debug("Running PostRegistrationPrePersistHooks.")
	for k, executor := range e.d.PostRegistrationPrePersistHooks(r.Context(), ct) {
		if err := executor.ExecutePostRegistrationPrePersistHook(w, r, a, i, ct); err != nil {
			if errors.Is(err, ErrHookAbortFlow) {
				e.d.Logger().
					WithRequest(r).
					WithField("executor", fmt.Sprintf("%T", executor)).
					WithField("executor_position", k).
					WithField("executors", ExecutorNames(e.d.PostRegistrationPrePersistHooks(r.Context(), ct))).
					WithField("identity_id", i.ID).
					WithField("flow_method", ct).
					Debug("A ExecutePostRegistrationPrePersistHook hook aborted early.")
				return nil
			}
<<<<<<< HEAD
			return e.handleRegistrationError(w, r, ct, a, i, err)
=======

			e.d.Logger().
				WithRequest(r).
				WithField("executor", fmt.Sprintf("%T", executor)).
				WithField("executor_position", k).
				WithField("executors", ExecutorNames(e.d.PostRegistrationPrePersistHooks(r.Context(), ct))).
				WithField("identity_id", i.ID).
				WithField("flow_method", ct).
				WithError(err).
				Error("ExecutePostRegistrationPostPersistHook hook failed with an error.")

			traits := i.Traits
			return flow.HandleHookError(w, r, a, traits, ct.ToUiNodeGroup(), err, e.d, e.d)
>>>>>>> 41b7c51c
		}

		e.d.Logger().WithRequest(r).
			WithField("executor", fmt.Sprintf("%T", executor)).
			WithField("executor_position", k).
			WithField("executors", ExecutorNames(e.d.PostRegistrationPrePersistHooks(r.Context(), ct))).
			WithField("identity_id", i.ID).
			WithField("flow_method", ct).
			Debug("ExecutePostRegistrationPrePersistHook completed successfully.")
	}

	// We need to make sure that the identity has a valid schema before passing it down to the identity pool.
	if err := e.d.IdentityValidator().Validate(r.Context(), i); err != nil {
		return err
		// We're now creating the identity because any of the hooks could trigger a "redirect" or a "session" which
		// would imply that the identity has to exist already.
	} else if err := e.d.IdentityManager().Create(r.Context(), i); err != nil {
		if errors.Is(err, sqlcon.ErrUniqueViolation) {
			// In this case the user is already registered through another method.
			// We handle this case by returning a spcial error that is handled by
			// the caller.
			return ErrDuplicateCredentials
		}
		return err
	}

	// Verify the redirect URL before we do any other processing.
	c := e.d.Config()
	returnTo, err := x.SecureRedirectTo(r, c.SelfServiceBrowserDefaultReturnTo(r.Context()),
		x.SecureRedirectReturnTo(a.ReturnTo),
		x.SecureRedirectUseSourceURL(a.RequestURL),
		x.SecureRedirectAllowURLs(c.SelfServiceBrowserAllowedReturnToDomains(r.Context())),
		x.SecureRedirectAllowSelfServiceURLs(c.SelfPublicURL(r.Context())),
		x.SecureRedirectOverrideDefaultReturnTo(c.SelfServiceFlowRegistrationReturnTo(r.Context(), ct.String())),
	)
	if err != nil {
		return err
	}

	e.d.Audit().
		WithRequest(r).
		WithField("identity_id", i.ID).
		Info("A new identity has registered using self-service registration.")

	trace.SpanFromContext(r.Context()).AddEvent(events.NewRegistrationSucceeded(r.Context(), i.ID, string(a.Type), a.Active.String(), provider))

	s := session.NewInactiveSession()
	s.CompletedLoginForWithProvider(ct, identity.AuthenticatorAssuranceLevel1, provider)
	if err := s.Activate(r, i, c, time.Now().UTC()); err != nil {
		return err
	}

	if err != nil {
		return err
	}

	e.d.Logger().
		WithRequest(r).
		WithField("identity_id", i.ID).
		WithField("flow_method", ct).
		Debug("Running PostRegistrationPostPersistHooks.")
	for k, executor := range e.d.PostRegistrationPostPersistHooks(r.Context(), ct) {
		if err := executor.ExecutePostRegistrationPostPersistHook(w, r, a, s, ct); err != nil {
			if errors.Is(err, ErrHookAbortFlow) {
				e.d.Logger().
					WithRequest(r).
					WithField("executor", fmt.Sprintf("%T", executor)).
					WithField("executor_position", k).
					WithField("executors", ExecutorNames(e.d.PostRegistrationPostPersistHooks(r.Context(), ct))).
					WithField("identity_id", i.ID).
					WithField("flow_method", ct).
					Debug("A ExecutePostRegistrationPostPersistHook hook aborted early.")
				return nil
			}
<<<<<<< HEAD
			return e.handleRegistrationError(w, r, ct, a, i, err)
=======

			e.d.Logger().
				WithRequest(r).
				WithField("executor", fmt.Sprintf("%T", executor)).
				WithField("executor_position", k).
				WithField("executors", ExecutorNames(e.d.PostRegistrationPostPersistHooks(r.Context(), ct))).
				WithField("identity_id", i.ID).
				WithField("flow_method", ct).
				WithError(err).
				Error("ExecutePostRegistrationPostPersistHook hook failed with an error.")

			traits := i.Traits
			return flow.HandleHookError(w, r, a, traits, ct.ToUiNodeGroup(), err, e.d, e.d)
>>>>>>> 41b7c51c
		}

		e.d.Logger().WithRequest(r).
			WithField("executor", fmt.Sprintf("%T", executor)).
			WithField("executor_position", k).
			WithField("executors", ExecutorNames(e.d.PostRegistrationPostPersistHooks(r.Context(), ct))).
			WithField("identity_id", i.ID).
			WithField("flow_method", ct).
			Debug("ExecutePostRegistrationPostPersistHook completed successfully.")
	}

	e.d.Logger().
		WithRequest(r).
		WithField("flow_method", ct).
		WithField("identity_id", i.ID).
		Debug("Post registration execution hooks completed successfully.")

	if a.Type == flow.TypeAPI || x.IsJSONRequest(r) {
		if handled, err := e.d.SessionManager().MaybeRedirectAPICodeFlow(w, r, a, s.ID, ct.ToUiNodeGroup()); err != nil {
			return errors.WithStack(err)
		} else if handled {
			return nil
		}

		e.d.Writer().Write(w, r, &APIFlowResponse{
			Identity:     i,
			ContinueWith: a.ContinueWith(),
		})
		return nil
	}

	finalReturnTo := returnTo.String()
	if a.OAuth2LoginChallenge != "" {
		cr, err := e.d.Hydra().AcceptLoginRequest(r.Context(), string(a.OAuth2LoginChallenge), i.ID.String(), s.AMR)
		if err != nil {
			return err
		}
		finalReturnTo = cr
	} else if a.ReturnToVerification != "" {
		finalReturnTo = a.ReturnToVerification
	}

	x.ContentNegotiationRedirection(w, r, s.Declassified(), e.d.Writer(), finalReturnTo)
	return nil
}

func (e *HookExecutor) PreRegistrationHook(w http.ResponseWriter, r *http.Request, a *Flow) error {
	for _, executor := range e.d.PreRegistrationHooks(r.Context()) {
		if err := executor.ExecuteRegistrationPreHook(w, r, a); err != nil {
			return err
		}
	}

	return nil
}<|MERGE_RESOLUTION|>--- conflicted
+++ resolved
@@ -62,21 +62,13 @@
 func (f PreHookExecutorFunc) ExecuteRegistrationPreHook(w http.ResponseWriter, r *http.Request, a *Flow) error {
 	return f(w, r, a)
 }
-<<<<<<< HEAD
+
 func (f PostHookPostPersistExecutorFunc) ExecutePostRegistrationPostPersistHook(w http.ResponseWriter, r *http.Request, a *Flow, s *session.Session, ct identity.CredentialsType) error {
 	return f(w, r, a, s, ct)
 }
+
 func (f PostHookPrePersistExecutorFunc) ExecutePostRegistrationPrePersistHook(w http.ResponseWriter, r *http.Request, a *Flow, i *identity.Identity, ct identity.CredentialsType) error {
 	return f(w, r, a, i, ct)
-=======
-
-func (f PostHookPostPersistExecutorFunc) ExecutePostRegistrationPostPersistHook(w http.ResponseWriter, r *http.Request, a *Flow, s *session.Session) error {
-	return f(w, r, a, s)
-}
-
-func (f PostHookPrePersistExecutorFunc) ExecutePostRegistrationPrePersistHook(w http.ResponseWriter, r *http.Request, a *Flow, i *identity.Identity) error {
-	return f(w, r, a, i)
->>>>>>> 41b7c51c
 }
 
 type (
@@ -87,13 +79,9 @@
 		session.PersistenceProvider
 		session.ManagementProvider
 		HooksProvider
-<<<<<<< HEAD
-		x.CSRFTokenGeneratorProvider
-=======
 		hydra.Provider
 		x.CSRFTokenGeneratorProvider
 		x.HTTPClientProvider
->>>>>>> 41b7c51c
 		x.LoggingProvider
 		x.WriterProvider
 		sessiontokenexchange.PersistenceProvider
@@ -110,7 +98,6 @@
 	return &HookExecutor{d: d}
 }
 
-<<<<<<< HEAD
 func (e *HookExecutor) handleRegistrationError(_ http.ResponseWriter, r *http.Request, ct identity.CredentialsType, f *Flow, i *identity.Identity, flowError error) error {
 	if f != nil {
 		if i != nil {
@@ -142,10 +129,7 @@
 	return flowError
 }
 
-func (e *HookExecutor) PostRegistrationHook(w http.ResponseWriter, r *http.Request, ct identity.CredentialsType, a *Flow, i *identity.Identity) error {
-=======
 func (e *HookExecutor) PostRegistrationHook(w http.ResponseWriter, r *http.Request, ct identity.CredentialsType, provider string, a *Flow, i *identity.Identity) error {
->>>>>>> 41b7c51c
 	e.d.Logger().
 		WithRequest(r).
 		WithField("identity_id", i.ID).
@@ -164,9 +148,6 @@
 					Debug("A ExecutePostRegistrationPrePersistHook hook aborted early.")
 				return nil
 			}
-<<<<<<< HEAD
-			return e.handleRegistrationError(w, r, ct, a, i, err)
-=======
 
 			e.d.Logger().
 				WithRequest(r).
@@ -178,9 +159,7 @@
 				WithError(err).
 				Error("ExecutePostRegistrationPostPersistHook hook failed with an error.")
 
-			traits := i.Traits
-			return flow.HandleHookError(w, r, a, traits, ct.ToUiNodeGroup(), err, e.d, e.d)
->>>>>>> 41b7c51c
+			return e.handleRegistrationError(w, r, ct, a, i, err)
 		}
 
 		e.d.Logger().WithRequest(r).
@@ -255,9 +234,6 @@
 					Debug("A ExecutePostRegistrationPostPersistHook hook aborted early.")
 				return nil
 			}
-<<<<<<< HEAD
-			return e.handleRegistrationError(w, r, ct, a, i, err)
-=======
 
 			e.d.Logger().
 				WithRequest(r).
@@ -269,9 +245,7 @@
 				WithError(err).
 				Error("ExecutePostRegistrationPostPersistHook hook failed with an error.")
 
-			traits := i.Traits
-			return flow.HandleHookError(w, r, a, traits, ct.ToUiNodeGroup(), err, e.d, e.d)
->>>>>>> 41b7c51c
+			return e.handleRegistrationError(w, r, ct, a, i, err)
 		}
 
 		e.d.Logger().WithRequest(r).
