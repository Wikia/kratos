--- conflicted
+++ resolved
@@ -113,11 +113,7 @@
 		WithField("flow_method", ct).
 		Debug("Running PostRegistrationPrePersistHooks.")
 	for k, executor := range e.d.PostRegistrationPrePersistHooks(r.Context(), ct) {
-<<<<<<< HEAD
-		if err := executor.ExecutePostRegistrationPrePersistHook(w, r, a, i, ct); err != nil {
-=======
-		if err := executor.ExecutePostRegistrationPrePersistHook(w, r, registrationFlow, i); err != nil {
->>>>>>> f47675b8
+		if err := executor.ExecutePostRegistrationPrePersistHook(w, r, registrationFlow, i, ct); err != nil {
 			if errors.Is(err, ErrHookAbortFlow) {
 				e.d.Logger().
 					WithRequest(r).
@@ -229,11 +225,7 @@
 		WithField("flow_method", ct).
 		Debug("Running PostRegistrationPostPersistHooks.")
 	for k, executor := range e.d.PostRegistrationPostPersistHooks(r.Context(), ct) {
-<<<<<<< HEAD
-		if err := executor.ExecutePostRegistrationPostPersistHook(w, r, a, s, ct); err != nil {
-=======
-		if err := executor.ExecutePostRegistrationPostPersistHook(w, r, registrationFlow, s); err != nil {
->>>>>>> f47675b8
+		if err := executor.ExecutePostRegistrationPostPersistHook(w, r, registrationFlow, s, ct); err != nil {
 			if errors.Is(err, ErrHookAbortFlow) {
 				e.d.Logger().
 					WithRequest(r).
