--- conflicted
+++ resolved
@@ -42,16 +42,11 @@
 		ExecuteSettingsPrePersistHook(w http.ResponseWriter, r *http.Request, a *Flow, s *identity.Identity, settingsType string) error
 	}
 	PostHookPrePersistExecutorFunc func(w http.ResponseWriter, r *http.Request, a *Flow, s *identity.Identity) error
-<<<<<<< HEAD
-	PostHookPostPersistExecutor    interface {
+
+	PostHookPostPersistExecutor interface {
 		ExecuteSettingsPostPersistHook(w http.ResponseWriter, r *http.Request, a *Flow, s *identity.Identity, settingsType string) error
-=======
-
-	PostHookPostPersistExecutor interface {
-		ExecuteSettingsPostPersistHook(w http.ResponseWriter, r *http.Request, a *Flow, s *identity.Identity) error
->>>>>>> 41b7c51c
-	}
-	PostHookPostPersistExecutorFunc func(w http.ResponseWriter, r *http.Request, a *Flow, s *identity.Identity) error
+	}
+	PostHookPostPersistExecutorFunc func(w http.ResponseWriter, r *http.Request, a *Flow, s *identity.Identity, settingsType string) error
 
 	HooksProvider interface {
 		PreSettingsHooks(ctx context.Context) []PreHookExecutor
@@ -89,8 +84,8 @@
 	return f(w, r, a, s)
 }
 
-func (f PostHookPostPersistExecutorFunc) ExecuteSettingsPostPersistHook(w http.ResponseWriter, r *http.Request, a *Flow, s *identity.Identity) error {
-	return f(w, r, a, s)
+func (f PostHookPostPersistExecutorFunc) ExecuteSettingsPostPersistHook(w http.ResponseWriter, r *http.Request, a *Flow, s *identity.Identity, settingsType string) error {
+	return f(w, r, a, s, settingsType)
 }
 
 func PostHookPostPersistExecutorNames(e []PostHookPostPersistExecutor) []string {
@@ -138,11 +133,7 @@
 
 			cont, err := container.NewFromStruct("", group, i.Traits, "traits")
 			if err != nil {
-<<<<<<< HEAD
-				e.d.Logger().WithField("error", err).Warn("could not update flow UI")
-=======
 				e.d.Logger().WithError(err).Error("could not update flow UI")
->>>>>>> 41b7c51c
 				return err
 			}
 
@@ -195,20 +186,12 @@
 			"flow_method":       settingsType,
 		}
 
-<<<<<<< HEAD
 		if err := executor.ExecuteSettingsPrePersistHook(w, r, ctxUpdate.Flow, i, settingsType); err != nil {
-			if errors.Is(err, ErrHookAbortRequest) {
-=======
-		if err := executor.ExecuteSettingsPrePersistHook(w, r, ctxUpdate.Flow, i); err != nil {
 			if errors.Is(err, ErrHookAbortFlow) {
->>>>>>> 41b7c51c
 				e.d.Logger().WithRequest(r).WithFields(logFields).
 					Debug("A ExecuteSettingsPrePersistHook hook aborted early.")
 				return nil
 			}
-<<<<<<< HEAD
-			return e.handleSettingsError(w, r, settingsType, ctxUpdate.Flow, i, err)
-=======
 			var group node.UiNodeGroup
 			switch settingsType {
 			case "password":
@@ -221,7 +204,6 @@
 				traits = i.Traits
 			}
 			return flow.HandleHookError(w, r, ctxUpdate.Flow, traits, group, err, e.d, e.d)
->>>>>>> 41b7c51c
 		}
 
 		e.d.Logger().WithRequest(r).WithFields(logFields).Debug("ExecuteSettingsPrePersistHook completed successfully.")
@@ -270,13 +252,8 @@
 	}
 
 	for k, executor := range e.d.PostSettingsPostPersistHooks(r.Context(), settingsType) {
-<<<<<<< HEAD
 		if err := executor.ExecuteSettingsPostPersistHook(w, r, ctxUpdate.Flow, i, settingsType); err != nil {
-			if errors.Is(err, ErrHookAbortRequest) {
-=======
-		if err := executor.ExecuteSettingsPostPersistHook(w, r, ctxUpdate.Flow, i); err != nil {
 			if errors.Is(err, ErrHookAbortFlow) {
->>>>>>> 41b7c51c
 				e.d.Logger().
 					WithRequest(r).
 					WithField("executor", fmt.Sprintf("%T", executor)).
