--- conflicted
+++ resolved
@@ -16,10 +16,7 @@
 	"github.com/ory/kratos/identity"
 	"github.com/ory/kratos/selfservice/flow"
 	"github.com/ory/kratos/session"
-<<<<<<< HEAD
 	"github.com/ory/kratos/ui/container"
-=======
->>>>>>> 41b7c51c
 	"github.com/ory/kratos/ui/node"
 	"github.com/ory/kratos/x"
 )
@@ -84,7 +81,16 @@
 	}
 }
 
-<<<<<<< HEAD
+func (e *HookExecutor) PreVerificationHook(w http.ResponseWriter, r *http.Request, a *Flow) error {
+	for _, executor := range e.d.PreVerificationHooks(r.Context()) {
+		if err := executor.ExecuteVerificationPreHook(w, r, a); err != nil {
+			return err
+		}
+	}
+
+	return nil
+}
+
 func (e *HookExecutor) handleVerificationError(_ http.ResponseWriter, r *http.Request, f *Flow, i *identity.Identity, flowError error) error {
 	if f != nil {
 		if i != nil {
@@ -106,16 +112,6 @@
 	}
 
 	return flowError
-=======
-func (e *HookExecutor) PreVerificationHook(w http.ResponseWriter, r *http.Request, a *Flow) error {
-	for _, executor := range e.d.PreVerificationHooks(r.Context()) {
-		if err := executor.ExecuteVerificationPreHook(w, r, a); err != nil {
-			return err
-		}
-	}
-
-	return nil
->>>>>>> 41b7c51c
 }
 
 func (e *HookExecutor) PostVerificationHook(w http.ResponseWriter, r *http.Request, a *Flow, i *identity.Identity) error {
@@ -125,15 +121,7 @@
 		Debug("Running ExecutePostVerificationHooks.")
 	for k, executor := range e.d.PostVerificationHooks(r.Context()) {
 		if err := executor.ExecutePostVerificationHook(w, r, a, i); err != nil {
-<<<<<<< HEAD
 			return e.handleVerificationError(w, r, a, i, err)
-=======
-			var traits identity.Traits
-			if i != nil {
-				traits = i.Traits
-			}
-			return flow.HandleHookError(w, r, a, traits, node.LinkGroup, err, e.d, e.d)
->>>>>>> 41b7c51c
 		}
 
 		e.d.Logger().WithRequest(r).
