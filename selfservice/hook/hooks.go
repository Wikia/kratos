// Copyright © 2023 Ory Corp
// SPDX-License-Identifier: Apache-2.0

package hook

const (
	KeySessionIssuer    = "session"
	KeySessionDestroyer = "revoke_active_sessions"
	KeyWebHook          = "web_hook"
	KeyAddressVerifier  = "require_verified_address"
<<<<<<< HEAD
	// fandom-start

	KeyTotpLookupSecretsDestroyer = "totp_destroys_lookup_secrets" // nolint:gosec
	// fandom-end
=======
	KeyVerificationUI   = "show_verification_ui"
>>>>>>> 41b7c51c
)<|MERGE_RESOLUTION|>--- conflicted
+++ resolved
@@ -8,12 +8,9 @@
 	KeySessionDestroyer = "revoke_active_sessions"
 	KeyWebHook          = "web_hook"
 	KeyAddressVerifier  = "require_verified_address"
-<<<<<<< HEAD
+	KeyVerificationUI   = "show_verification_ui"
 	// fandom-start
 
 	KeyTotpLookupSecretsDestroyer = "totp_destroys_lookup_secrets" // nolint:gosec
 	// fandom-end
-=======
-	KeyVerificationUI   = "show_verification_ui"
->>>>>>> 41b7c51c
 )