--- conflicted
+++ resolved
@@ -5,10 +5,9 @@
 
 import (
 	"context"
-	"net/http"
-
 	"github.com/ory/kratos/identity"
 	"github.com/ory/kratos/ui/node"
+	"net/http"
 
 	"github.com/pkg/errors"
 
@@ -51,16 +50,7 @@
 	})
 }
 
-<<<<<<< HEAD
 func (e *SessionIssuer) executePostRegistrationPostPersistHook(w http.ResponseWriter, r *http.Request, a *registration.Flow, s *session.Session, _ identity.CredentialsType) error {
-	s.AuthenticatedAt = time.Now().UTC()
-	if err := e.r.SessionPersister().UpsertSession(r.Context(), s); err != nil {
-		return err
-	}
-
-=======
-func (e *SessionIssuer) executePostRegistrationPostPersistHook(w http.ResponseWriter, r *http.Request, a *registration.Flow, s *session.Session) error {
->>>>>>> f47675b8
 	if a.Type == flow.TypeAPI {
 		// We don't want to redirect with the code, if the flow was submitted with an ID token.
 		// This is the case for Sign in with native Apple SDK or Google SDK.
