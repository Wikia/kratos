// Copyright © 2023 Ory Corp
// SPDX-License-Identifier: Apache-2.0

package hook

import (
	"context"
	"net/http"

	"github.com/gofrs/uuid"

	"github.com/ory/kratos/driver/config"
	"github.com/ory/kratos/identity"
	"github.com/ory/kratos/selfservice/flow"
	"github.com/ory/kratos/selfservice/flow/registration"
	"github.com/ory/kratos/selfservice/flow/settings"
	"github.com/ory/kratos/selfservice/flow/verification"
	"github.com/ory/kratos/session"
	"github.com/ory/kratos/x"
	"github.com/ory/x/otelx"
)

var (
	_ registration.PostHookPostPersistExecutor = new(Verifier)
	_ settings.PostHookPostPersistExecutor     = new(Verifier)
)

type (
	verifierDependencies interface {
		config.Provider
		x.CSRFTokenGeneratorProvider
		x.CSRFProvider
		verification.StrategyProvider
		verification.FlowPersistenceProvider
		identity.PrivilegedPoolProvider
		x.WriterProvider
	}
	Verifier struct {
		r verifierDependencies
	}
)

func NewVerifier(r verifierDependencies) *Verifier {
	return &Verifier{r: r}
}

func (e *Verifier) ExecutePostRegistrationPostPersistHook(w http.ResponseWriter, r *http.Request, f *registration.Flow, s *session.Session, _ identity.CredentialsType) error {
	return otelx.WithSpan(r.Context(), "selfservice.hook.Verifier.ExecutePostRegistrationPostPersistHook", func(ctx context.Context) error {
		return e.do(w, r.WithContext(ctx), s.Identity, f, func(v *verification.Flow) {
			v.OAuth2LoginChallenge = f.OAuth2LoginChallenge
			v.SessionID = uuid.NullUUID{UUID: s.ID, Valid: true}
			v.IdentityID = uuid.NullUUID{UUID: s.Identity.ID, Valid: true}
			v.AMR = s.AMR
		})
	})
}

<<<<<<< HEAD
func (e *Verifier) ExecuteSettingsPostPersistHook(w http.ResponseWriter, r *http.Request, a *settings.Flow, i *identity.Identity, settingsType string) error {
=======
func (e *Verifier) ExecuteSettingsPostPersistHook(w http.ResponseWriter, r *http.Request, f *settings.Flow, i *identity.Identity, _ *session.Session) error {
>>>>>>> f47675b8
	return otelx.WithSpan(r.Context(), "selfservice.hook.Verifier.ExecuteSettingsPostPersistHook", func(ctx context.Context) error {
		return e.do(w, r.WithContext(ctx), i, f, nil)
	})
}

func (e *Verifier) do(
	w http.ResponseWriter,
	r *http.Request,
	i *identity.Identity,
	f flow.FlowWithContinueWith,
	flowCallback func(*verification.Flow),
) error {
	// This is called after the identity has been created so we can safely assume that all addresses are available
	// already.
	ctx := r.Context()

	strategy, err := e.r.GetActiveVerificationStrategy(ctx)
	if err != nil {
		return err
	}

	isBrowserFlow := f.GetType() == flow.TypeBrowser
	isRegistrationFlow := f.GetFlowName() == flow.RegistrationFlow

	for k := range i.VerifiableAddresses {
		address := &i.VerifiableAddresses[k]
		if address.Status != identity.VerifiableAddressStatusPending {
			continue
		}

		var csrf string

		// TODO: this is pretty ugly, we should probably have a better way to handle CSRF tokens here.
		if isBrowserFlow {
			if isRegistrationFlow {
				// If this hook is executed from a registration flow, we need to regenerate the CSRF token.
				csrf = e.r.CSRFHandler().RegenerateToken(w, r)
			} else {
				// If it came from a settings flow, there already is a CSRF token, so we can just use that.
				csrf = e.r.GenerateCSRFToken(r)
			}
		}

		verificationFlow, err := verification.NewPostHookFlow(e.r.Config(),
			e.r.Config().SelfServiceFlowVerificationRequestLifespan(ctx),
			csrf, r, strategy, f)
		if err != nil {
			return err
		}

		if flowCallback != nil {
			flowCallback(verificationFlow)
		}

		verificationFlow.State = flow.StateEmailSent

		if err := strategy.PopulateVerificationMethod(r, verificationFlow); err != nil {
			return err
		}

		if err := e.r.VerificationFlowPersister().CreateVerificationFlow(ctx, verificationFlow); err != nil {
			return err
		}

		if err := strategy.SendVerificationEmail(ctx, verificationFlow, i, address); err != nil {
			return err
		}

		flowURL := ""
		if verificationFlow.Type == flow.TypeBrowser {
			flowURL = verificationFlow.AppendTo(e.r.Config().SelfServiceFlowVerificationUI(ctx)).String()
		}

		f.AddContinueWith(flow.NewContinueWithVerificationUI(verificationFlow, address.Value, flowURL))
	}
	return nil
}<|MERGE_RESOLUTION|>--- conflicted
+++ resolved
@@ -55,11 +55,7 @@
 	})
 }
 
-<<<<<<< HEAD
-func (e *Verifier) ExecuteSettingsPostPersistHook(w http.ResponseWriter, r *http.Request, a *settings.Flow, i *identity.Identity, settingsType string) error {
-=======
-func (e *Verifier) ExecuteSettingsPostPersistHook(w http.ResponseWriter, r *http.Request, f *settings.Flow, i *identity.Identity, _ *session.Session) error {
->>>>>>> f47675b8
+func (e *Verifier) ExecuteSettingsPostPersistHook(w http.ResponseWriter, r *http.Request, f *settings.Flow, i *identity.Identity, _ *session.Session, settingsType string) error {
 	return otelx.WithSpan(r.Context(), "selfservice.hook.Verifier.ExecuteSettingsPostPersistHook", func(ctx context.Context) error {
 		return e.do(w, r.WithContext(ctx), i, f, nil)
 	})
