--- conflicted
+++ resolved
@@ -40,25 +40,16 @@
 	return &Verifier{r: r}
 }
 
-<<<<<<< HEAD
-func (e *Verifier) ExecutePostRegistrationPostPersistHook(_ http.ResponseWriter, r *http.Request, f *registration.Flow, s *session.Session, _ identity.CredentialsType) error {
-	return e.do(r, s.Identity, f)
-}
-
-func (e *Verifier) ExecuteSettingsPostPersistHook(w http.ResponseWriter, r *http.Request, a *settings.Flow, i *identity.Identity, settingsType string) error {
-	return e.do(r, i, a)
-=======
-func (e *Verifier) ExecutePostRegistrationPostPersistHook(w http.ResponseWriter, r *http.Request, f *registration.Flow, s *session.Session) error {
+func (e *Verifier) ExecutePostRegistrationPostPersistHook(w http.ResponseWriter, r *http.Request, f *registration.Flow, s *session.Session, _ identity.CredentialsType) error {
 	return otelx.WithSpan(r.Context(), "selfservice.hook.Verifier.ExecutePostRegistrationPostPersistHook", func(ctx context.Context) error {
 		return e.do(w, r.WithContext(ctx), s.Identity, f)
 	})
 }
 
-func (e *Verifier) ExecuteSettingsPostPersistHook(w http.ResponseWriter, r *http.Request, a *settings.Flow, i *identity.Identity) error {
+func (e *Verifier) ExecuteSettingsPostPersistHook(w http.ResponseWriter, r *http.Request, a *settings.Flow, i *identity.Identity, settingsType string) error {
 	return otelx.WithSpan(r.Context(), "selfservice.hook.Verifier.ExecuteSettingsPostPersistHook", func(ctx context.Context) error {
 		return e.do(w, r.WithContext(ctx), i, a)
 	})
->>>>>>> 41b7c51c
 }
 
 func (e *Verifier) do(w http.ResponseWriter, r *http.Request, i *identity.Identity, f flow.FlowWithContinueWith) error {
