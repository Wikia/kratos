--- conflicted
+++ resolved
@@ -35,11 +35,7 @@
 	for k, hf := range map[string]func(*hook.Verifier, *identity.Identity, flow.Flow) error{
 		"settings": func(h *hook.Verifier, i *identity.Identity, f flow.Flow) error {
 			return h.ExecuteSettingsPostPersistHook(
-<<<<<<< HEAD
-				httptest.NewRecorder(), u, f.(*settings.Flow), i, "ExecuteSettingsPostPersistHook")
-=======
-				httptest.NewRecorder(), u, f.(*settings.Flow), i, &session.Session{ID: x.NewUUID(), Identity: i})
->>>>>>> f47675b8
+				httptest.NewRecorder(), u, f.(*settings.Flow), i, &session.Session{ID: x.NewUUID(), Identity: i}, "ExecuteSettingsPostPersistHook")
 		},
 		"register": func(h *hook.Verifier, i *identity.Identity, f flow.Flow) error {
 			return h.ExecutePostRegistrationPostPersistHook(
