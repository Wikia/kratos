--- conflicted
+++ resolved
@@ -10,16 +10,11 @@
 	"fmt"
 	"io"
 	"net/http"
-<<<<<<< HEAD
 	"net/url"
 	"time"
-=======
-	"time"
 
 	"github.com/ory/herodot"
->>>>>>> 41b7c51c
-
-	"github.com/hashicorp/go-retryablehttp"
+
 	"github.com/pkg/errors"
 	"github.com/tidwall/gjson"
 	"go.opentelemetry.io/otel/attribute"
@@ -44,17 +39,6 @@
 	"github.com/ory/kratos/session"
 	"github.com/ory/kratos/text"
 	"github.com/ory/kratos/x"
-<<<<<<< HEAD
-	"github.com/ory/x/httpx"
-	"github.com/ory/x/otelx"
-)
-
-var _ registration.PostHookPostPersistExecutor = new(WebHook)
-var _ registration.PostHookPrePersistExecutor = new(WebHook)
-var _ verification.PostHookExecutor = new(WebHook)
-var _ recovery.PostHookExecutor = new(WebHook)
-var _ settings.PostHookPostPersistExecutor = new(WebHook)
-=======
 )
 
 var (
@@ -68,37 +52,28 @@
 	_ settings.PostHookPostPersistExecutor = new(WebHook)
 	_ settings.PostHookPrePersistExecutor  = new(WebHook)
 )
->>>>>>> 41b7c51c
 
 type (
 	webHookDependencies interface {
 		x.LoggingProvider
 		x.HTTPClientProvider
 		x.TracingProvider
-<<<<<<< HEAD
+		jsonnetsecure.VMProvider
 		x.ResilientClientProvider
-=======
-		jsonnetsecure.VMProvider
->>>>>>> 41b7c51c
 	}
 
 	templateContext struct {
 		Flow           flow.Flow          `json:"flow"`
 		RequestHeaders http.Header        `json:"request_headers"`
 		RequestMethod  string             `json:"request_method"`
-<<<<<<< HEAD
-		RequestUrl     string             `json:"request_url"`
+		RequestURL     string             `json:"request_url"`
+		RequestCookies map[string]string  `json:"request_cookies"`
 		Identity       *identity.Identity `json:"identity,omitempty"`
 		// fandom-start
 		Credentials *identity.Credentials `json:"credentials,omitempty"`
 		Fields      url.Values            `json:"fields,omitempty"`
 		HookType    string                `json:"hook_type,omitempty"`
 		// fandom-end
-=======
-		RequestURL     string             `json:"request_url"`
-		RequestCookies map[string]string  `json:"request_cookies"`
-		Identity       *identity.Identity `json:"identity,omitempty"`
->>>>>>> 41b7c51c
 	}
 
 	WebHook struct {
@@ -107,27 +82,19 @@
 	}
 
 	detailedMessage struct {
-<<<<<<< HEAD
-		ID      int
-		Text    string
-		Type    string
-=======
 		ID      int             `json:"id"`
 		Text    string          `json:"text"`
 		Type    string          `json:"type"`
->>>>>>> 41b7c51c
 		Context json.RawMessage `json:"context,omitempty"`
 	}
 
 	errorMessage struct {
-<<<<<<< HEAD
-		InstancePtr      string
-		Message          string
-		DetailedMessages []detailedMessage
+		InstancePtr      string            `json:"instance_ptr"`
+		DetailedMessages []detailedMessage `json:"messages"`
 	}
 
 	rawHookResponse struct {
-		Messages []errorMessage
+		Messages []errorMessage `json:"messages"`
 	}
 
 	httpConfig struct {
@@ -136,14 +103,6 @@
 		minWait time.Duration
 		maxWait time.Duration
 		timeout time.Duration
-=======
-		InstancePtr      string            `json:"instance_ptr"`
-		DetailedMessages []detailedMessage `json:"messages"`
-	}
-
-	rawHookResponse struct {
-		Messages []errorMessage `json:"messages"`
->>>>>>> 41b7c51c
 	}
 )
 
@@ -162,18 +121,18 @@
 }
 
 func (e *WebHook) ExecuteLoginPreHook(_ http.ResponseWriter, req *http.Request, flow *login.Flow) error {
-<<<<<<< HEAD
-	ctx, _ := e.deps.Tracer(req.Context()).Tracer().Start(req.Context(), "selfservice.hook.ExecutePreLoginHook")
-	return e.execute(ctx, &templateContext{
-		Flow:           flow,
-		RequestHeaders: req.Header,
-		RequestMethod:  req.Method,
-		RequestUrl:     req.RequestURI,
-		HookType:       "LoginPreHook",
-	})
-}
-
-func (e *WebHook) ExecuteLoginPostHook(_ http.ResponseWriter, req *http.Request, flow *login.Flow, session *session.Session) error {
+	return otelx.WithSpan(req.Context(), "selfservice.hook.WebHook.ExecuteLoginPreHook", func(ctx context.Context) error {
+		return e.execute(ctx, &templateContext{
+			Flow:           flow,
+			RequestHeaders: req.Header,
+			RequestMethod:  req.Method,
+			RequestURL:     x.RequestURL(req).String(),
+			RequestCookies: cookies(req),
+		})
+	})
+}
+
+func (e *WebHook) ExecuteLoginPostHook(_ http.ResponseWriter, req *http.Request, _ node.UiNodeGroup, flow *login.Flow, session *session.Session) error {
 	// fandom-start
 	if req.Body != nil {
 		if err := req.ParseForm(); err != nil {
@@ -181,42 +140,7 @@
 		}
 	}
 	// fandom-end
-	ctx, _ := e.deps.Tracer(req.Context()).Tracer().Start(req.Context(), "selfservice.hook.ExecutePostLoginHook")
-	return e.execute(ctx, &templateContext{
-		Flow:           flow,
-		RequestHeaders: req.Header,
-		RequestMethod:  req.Method,
-		RequestUrl:     req.RequestURI,
-		Identity:       session.Identity,
-		HookType:       "LoginPostHook",
-		// fandom-start
-		Fields: req.Form,
-		// fandom-end
-	})
-}
-
-func (e *WebHook) ExecutePostVerificationHook(_ http.ResponseWriter, req *http.Request, flow *verification.Flow, identity *identity.Identity) error {
-	ctx, _ := e.deps.Tracer(req.Context()).Tracer().Start(req.Context(), "selfservice.hook.ExecutePostVerificationHook")
-	return e.execute(ctx, &templateContext{
-		Flow:           flow,
-		RequestHeaders: req.Header,
-		RequestMethod:  req.Method,
-		RequestUrl:     req.RequestURI,
-		Identity:       identity,
-		HookType:       "LoginPreHook",
-=======
-	return otelx.WithSpan(req.Context(), "selfservice.hook.WebHook.ExecuteLoginPreHook", func(ctx context.Context) error {
-		return e.execute(ctx, &templateContext{
-			Flow:           flow,
-			RequestHeaders: req.Header,
-			RequestMethod:  req.Method,
-			RequestURL:     x.RequestURL(req).String(),
-			RequestCookies: cookies(req),
-		})
-	})
-}
-
-func (e *WebHook) ExecuteLoginPostHook(_ http.ResponseWriter, req *http.Request, _ node.UiNodeGroup, flow *login.Flow, session *session.Session) error {
+
 	return otelx.WithSpan(req.Context(), "selfservice.hook.WebHook.ExecuteLoginPostHook", func(ctx context.Context) error {
 		return e.execute(ctx, &templateContext{
 			Flow:           flow,
@@ -225,6 +149,9 @@
 			RequestURL:     x.RequestURL(req).String(),
 			RequestCookies: cookies(req),
 			Identity:       session.Identity,
+			// fandom-start
+			Fields: req.Form,
+			// fandom-end
 		})
 	})
 }
@@ -263,21 +190,10 @@
 			RequestCookies: cookies(req),
 			RequestURL:     x.RequestURL(req).String(),
 		})
->>>>>>> 41b7c51c
 	})
 }
 
 func (e *WebHook) ExecutePostRecoveryHook(_ http.ResponseWriter, req *http.Request, flow *recovery.Flow, session *session.Session) error {
-<<<<<<< HEAD
-	ctx, _ := e.deps.Tracer(req.Context()).Tracer().Start(req.Context(), "selfservice.hook.ExecutePostRecoveryHook")
-	return e.execute(ctx, &templateContext{
-		Flow:           flow,
-		RequestHeaders: req.Header,
-		RequestMethod:  req.Method,
-		RequestUrl:     req.RequestURI,
-		Identity:       session.Identity,
-		HookType:       "PostRecoveryHook",
-=======
 	return otelx.WithSpan(req.Context(), "selfservice.hook.WebHook.ExecutePostRecoveryHook", func(ctx context.Context) error {
 		return e.execute(ctx, &templateContext{
 			Flow:           flow,
@@ -287,47 +203,48 @@
 			RequestCookies: cookies(req),
 			Identity:       session.Identity,
 		})
->>>>>>> 41b7c51c
 	})
 }
 
 func (e *WebHook) ExecuteRegistrationPreHook(_ http.ResponseWriter, req *http.Request, flow *registration.Flow) error {
-<<<<<<< HEAD
-	ctx, _ := e.deps.Tracer(req.Context()).Tracer().Start(req.Context(), "selfservice.hook.ExecuteRegistrationPreHook")
-	return e.execute(ctx, &templateContext{
-		Flow:           flow,
-		RequestHeaders: req.Header,
-		RequestMethod:  req.Method,
-		RequestUrl:     req.RequestURI,
-		HookType:       "RegistrationPreHook",
-	})
-}
-
-func (e *WebHook) ExecutePostRegistrationPrePersistHook(_ http.ResponseWriter, req *http.Request, flow *registration.Flow, id *identity.Identity, ct identity.CredentialsType) error {
-	credentials, _ := id.GetCredentials(ct)
+	return otelx.WithSpan(req.Context(), "selfservice.hook.WebHook.ExecuteRegistrationPreHook", func(ctx context.Context) error {
+		return e.execute(ctx, &templateContext{
+			Flow:           flow,
+			RequestHeaders: req.Header,
+			RequestMethod:  req.Method,
+			RequestURL:     x.RequestURL(req).String(),
+			RequestCookies: cookies(req),
+		})
+	})
+}
+
+func (e *WebHook) ExecutePostRegistrationPrePersistHook(_ http.ResponseWriter, req *http.Request, flow *registration.Flow, id *identity.Identity, _ identity.CredentialsType) error {
+	if !(gjson.GetBytes(e.conf, "can_interrupt").Bool() || gjson.GetBytes(e.conf, "response.parse").Bool()) {
+		return nil
+	}
 	// fandom-start
 	if req.Body != nil {
 		if err := req.ParseForm(); err != nil {
 			return errors.WithStack(err)
 		}
 	}
-	ctx, _ := e.deps.Tracer(req.Context()).Tracer().Start(req.Context(), "selfservice.hook.ExecutePostRegistrationPrePersistHook")
 	// fandom-end
-	return e.execute(ctx, &templateContext{
-		Flow:           flow,
-		RequestHeaders: req.Header,
-		RequestMethod:  req.Method,
-		RequestUrl:     req.RequestURI,
-		Identity:       id,
-		// fandom-start
-		Credentials: credentials,
-		Fields:      req.Form,
-		HookType:    "PostRegistrationPrePersistHook:" + ct.String(),
-		// fandom-end
+	return otelx.WithSpan(req.Context(), "selfservice.hook.WebHook.ExecutePostRegistrationPrePersistHook", func(ctx context.Context) error {
+		return e.execute(ctx, &templateContext{
+			Flow:           flow,
+			RequestHeaders: req.Header,
+			RequestMethod:  req.Method,
+			RequestURL:     x.RequestURL(req).String(),
+			RequestCookies: cookies(req),
+			Identity:       id,
+		})
 	})
 }
 
 func (e *WebHook) ExecutePostRegistrationPostPersistHook(_ http.ResponseWriter, req *http.Request, flow *registration.Flow, session *session.Session, ct identity.CredentialsType) error {
+	if gjson.GetBytes(e.conf, "can_interrupt").Bool() || gjson.GetBytes(e.conf, "response.parse").Bool() {
+		return nil
+	}
 	// fandom-start
 	credentials, _ := session.Identity.GetCredentials(ct)
 	if req.Body != nil {
@@ -336,39 +253,28 @@
 		}
 	}
 	// fandom-end
-	ctx, _ := e.deps.Tracer(req.Context()).Tracer().Start(req.Context(), "selfservice.hook.ExecutePostRegistrationPostPersistHook")
-	return e.execute(ctx, &templateContext{
-		Flow:           flow,
-		RequestHeaders: req.Header,
-		RequestMethod:  req.Method,
-		RequestUrl:     req.RequestURI,
-		Identity:       session.Identity,
-		// fandom-start
-		Credentials: credentials,
-		Fields:      req.Form,
-		HookType:    "PostRegistrationPostPersistHook:" + ct.String(),
-		// fandom-end
-	})
-}
-
-// fandom-start
-
-func (e *WebHook) ExecuteSettingsPrePersistHook(_ http.ResponseWriter, req *http.Request, flow *settings.Flow, id *identity.Identity, settingsType string) error {
-	var credentials *identity.Credentials
-	if settingsType == "password" {
-		credentials, _ = id.GetCredentials(identity.CredentialsTypePassword)
-	} else if settingsType == "oidc" {
-		credentials, _ = id.GetCredentials(identity.CredentialsTypeOIDC)
-	}
-	ctx, _ := e.deps.Tracer(req.Context()).Tracer().Start(req.Context(), "selfservice.hook.ExecuteSettingsPostPersistHook")
-	return e.execute(ctx, &templateContext{
-		Flow:           flow,
-		RequestHeaders: req.Header,
-		RequestMethod:  req.Method,
-		RequestUrl:     req.RequestURI,
-		Identity:       id,
-		Credentials:    credentials,
-		HookType:       "SettingsPrePersistHook:" + settingsType,
+
+	// We want to decouple the request from the hook execution, so that the hooks still execute even
+	// if the request is canceled.
+	var cancel context.CancelFunc
+	ctx := trace.ContextWithSpan(context.Background(), trace.SpanFromContext(req.Context()))
+	ctx, cancel = context.WithTimeout(ctx, 5*time.Minute)
+	defer cancel()
+
+	return otelx.WithSpan(ctx, "selfservice.hook.WebHook.ExecutePostRegistrationPostPersistHook", func(ctx context.Context) error {
+		return e.execute(ctx, &templateContext{
+			Flow:           flow,
+			RequestHeaders: req.Header,
+			RequestMethod:  req.Method,
+			RequestURL:     x.RequestURL(req).String(),
+			RequestCookies: cookies(req),
+			Identity:       session.Identity,
+			// fandom-start
+			Credentials: credentials,
+			Fields:      req.Form,
+			HookType:    "PostRegistrationPostPersistHook:" + ct.String(),
+			// fandom-end
+		})
 	})
 }
 
@@ -413,7 +319,39 @@
 
 // fandom-end
 
+func (e *WebHook) ExecuteSettingsPreHook(_ http.ResponseWriter, req *http.Request, flow *settings.Flow) error {
+	return otelx.WithSpan(req.Context(), "selfservice.hook.WebHook.ExecuteSettingsPreHook", func(ctx context.Context) error {
+		return e.execute(ctx, &templateContext{
+			Flow:           flow,
+			RequestHeaders: req.Header,
+			RequestMethod:  req.Method,
+			RequestURL:     x.RequestURL(req).String(),
+			RequestCookies: cookies(req),
+		})
+	})
+}
+
 func (e *WebHook) ExecuteSettingsPostPersistHook(_ http.ResponseWriter, req *http.Request, flow *settings.Flow, id *identity.Identity, settingsType string) error {
+	if gjson.GetBytes(e.conf, "can_interrupt").Bool() || gjson.GetBytes(e.conf, "response.parse").Bool() {
+		return nil
+	}
+	return otelx.WithSpan(req.Context(), "selfservice.hook.WebHook.ExecuteSettingsPostPersistHook", func(ctx context.Context) error {
+		return e.execute(ctx, &templateContext{
+			Flow:           flow,
+			RequestHeaders: req.Header,
+			RequestMethod:  req.Method,
+			RequestURL:     x.RequestURL(req).String(),
+			RequestCookies: cookies(req),
+			Identity:       id,
+		})
+	})
+}
+
+func (e *WebHook) ExecuteSettingsPrePersistHook(_ http.ResponseWriter, req *http.Request, flow *settings.Flow, id *identity.Identity, settingsType string) error {
+	if !(gjson.GetBytes(e.conf, "can_interrupt").Bool() || gjson.GetBytes(e.conf, "response.parse").Bool()) {
+		return nil
+	}
+
 	// fandom-start
 	var credentials *identity.Credentials
 	if settingsType == "password" {
@@ -422,35 +360,8 @@
 		credentials, _ = id.GetCredentials(identity.CredentialsTypeOIDC)
 	}
 	// fandom-end
-	ctx, _ := e.deps.Tracer(req.Context()).Tracer().Start(req.Context(), "selfservice.hook.ExecuteSettingsPostPersistHook")
-	return e.execute(ctx, &templateContext{
-		Flow:           flow,
-		RequestHeaders: req.Header,
-		RequestMethod:  req.Method,
-		RequestUrl:     req.RequestURI,
-		Identity:       id,
-		// fandom-start
-		Credentials: credentials,
-		HookType:    "SettingsPostPersistHook:" + settingsType,
-		// fandom-end
-=======
-	return otelx.WithSpan(req.Context(), "selfservice.hook.WebHook.ExecuteRegistrationPreHook", func(ctx context.Context) error {
-		return e.execute(ctx, &templateContext{
-			Flow:           flow,
-			RequestHeaders: req.Header,
-			RequestMethod:  req.Method,
-			RequestURL:     x.RequestURL(req).String(),
-			RequestCookies: cookies(req),
-		})
-	})
-}
-
-func (e *WebHook) ExecutePostRegistrationPrePersistHook(_ http.ResponseWriter, req *http.Request, flow *registration.Flow, id *identity.Identity) error {
-	if !(gjson.GetBytes(e.conf, "can_interrupt").Bool() || gjson.GetBytes(e.conf, "response.parse").Bool()) {
-		return nil
-	}
-
-	return otelx.WithSpan(req.Context(), "selfservice.hook.WebHook.ExecutePostRegistrationPrePersistHook", func(ctx context.Context) error {
+
+	return otelx.WithSpan(req.Context(), "selfservice.hook.WebHook.ExecuteSettingsPrePersistHook", func(ctx context.Context) error {
 		return e.execute(ctx, &templateContext{
 			Flow:           flow,
 			RequestHeaders: req.Header,
@@ -458,101 +369,28 @@
 			RequestURL:     x.RequestURL(req).String(),
 			RequestCookies: cookies(req),
 			Identity:       id,
-		})
-	})
-}
-
-func (e *WebHook) ExecutePostRegistrationPostPersistHook(_ http.ResponseWriter, req *http.Request, flow *registration.Flow, session *session.Session) error {
-	if gjson.GetBytes(e.conf, "can_interrupt").Bool() || gjson.GetBytes(e.conf, "response.parse").Bool() {
-		return nil
-	}
-
-	// We want to decouple the request from the hook execution, so that the hooks still execute even
-	// if the request is canceled.
-	var cancel context.CancelFunc
-	ctx := trace.ContextWithSpan(context.Background(), trace.SpanFromContext(req.Context()))
-	ctx, cancel = context.WithTimeout(ctx, 5*time.Minute)
-	defer cancel()
-
-	return otelx.WithSpan(ctx, "selfservice.hook.WebHook.ExecutePostRegistrationPostPersistHook", func(ctx context.Context) error {
-		return e.execute(ctx, &templateContext{
-			Flow:           flow,
-			RequestHeaders: req.Header,
-			RequestMethod:  req.Method,
-			RequestURL:     x.RequestURL(req).String(),
-			RequestCookies: cookies(req),
-			Identity:       session.Identity,
-		})
-	})
-}
-
-func (e *WebHook) ExecuteSettingsPreHook(_ http.ResponseWriter, req *http.Request, flow *settings.Flow) error {
-	return otelx.WithSpan(req.Context(), "selfservice.hook.WebHook.ExecuteSettingsPreHook", func(ctx context.Context) error {
-		return e.execute(ctx, &templateContext{
-			Flow:           flow,
-			RequestHeaders: req.Header,
-			RequestMethod:  req.Method,
-			RequestURL:     x.RequestURL(req).String(),
-			RequestCookies: cookies(req),
-		})
->>>>>>> 41b7c51c
-	})
-}
-
-func (e *WebHook) ExecuteSettingsPostPersistHook(_ http.ResponseWriter, req *http.Request, flow *settings.Flow, id *identity.Identity) error {
-	if gjson.GetBytes(e.conf, "can_interrupt").Bool() || gjson.GetBytes(e.conf, "response.parse").Bool() {
-		return nil
-	}
-<<<<<<< HEAD
-	span.SetAttributes(otelx.StringAttrs(attrs)...)
-	defer span.End()
-	conf, err := newHttpConfig(e.conf)
-	if err != nil {
-		return fmt.Errorf("failed to parse http config: %w", err)
-	}
-
-	client := e.deps.NamedHTTPClient(
-		ctx,
-		data.HookType+conf.sum,
-		httpx.ResilientClientWithMaxRetry(conf.retries),
-		httpx.ResilientClientWithConnectionTimeout(conf.timeout),
-		httpx.ResilientClientWithMinxRetryWait(conf.minWait),
-		httpx.ResilientClientWithMaxRetryWait(conf.maxWait),
-	)
-	builder, err := request.NewBuilder(e.conf, client, e.deps.Logger())
-	if err != nil {
-		return err
-=======
-	return otelx.WithSpan(req.Context(), "selfservice.hook.WebHook.ExecuteSettingsPostPersistHook", func(ctx context.Context) error {
-		return e.execute(ctx, &templateContext{
-			Flow:           flow,
-			RequestHeaders: req.Header,
-			RequestMethod:  req.Method,
-			RequestURL:     x.RequestURL(req).String(),
-			RequestCookies: cookies(req),
-			Identity:       id,
-		})
-	})
-}
-
-func (e *WebHook) ExecuteSettingsPrePersistHook(_ http.ResponseWriter, req *http.Request, flow *settings.Flow, id *identity.Identity) error {
-	if !(gjson.GetBytes(e.conf, "can_interrupt").Bool() || gjson.GetBytes(e.conf, "response.parse").Bool()) {
-		return nil
->>>>>>> 41b7c51c
-	}
-	return otelx.WithSpan(req.Context(), "selfservice.hook.WebHook.ExecuteSettingsPrePersistHook", func(ctx context.Context) error {
-		return e.execute(ctx, &templateContext{
-			Flow:           flow,
-			RequestHeaders: req.Header,
-			RequestMethod:  req.Method,
-			RequestURL:     x.RequestURL(req).String(),
-			RequestCookies: cookies(req),
-			Identity:       id,
+			// fandom-start
+			Credentials: credentials,
+			HookType:    "SettingsPostPersistHook:" + settingsType,
+			// fandom-end
 		})
 	})
 }
 
 func (e *WebHook) execute(ctx context.Context, data *templateContext) error {
+	// TODO fix
+	//conf, err := newHttpConfig(e.conf)
+	//if err != nil {
+	//	return fmt.Errorf("failed to parse http config: %w", err)
+	//}
+	//httpClient := e.deps.NamedHTTPClient(
+	//	ctx,
+	//	data.HookType+conf.sum,
+	//	httpx.ResilientClientWithMaxRetry(conf.retries),
+	//	httpx.ResilientClientWithConnectionTimeout(conf.timeout),
+	//	httpx.ResilientClientWithMinxRetryWait(conf.minWait),
+	//	httpx.ResilientClientWithMaxRetryWait(conf.maxWait),
+	//)
 	var (
 		httpClient     = e.deps.HTTPClient(ctx)
 		ignoreResponse = gjson.GetBytes(e.conf, "response.ignore").Bool()
@@ -564,13 +402,6 @@
 		return errors.WithStack(herodot.ErrInternalServerError.WithReasonf("A webhook is configured to ignore the response but also to parse the response. This is not possible."))
 	}
 
-<<<<<<< HEAD
-	errChan := make(chan error, 1)
-	go func(client *retryablehttp.Client) {
-		defer close(errChan)
-
-		resp, err := client.Do(req)
-=======
 	makeRequest := func() (finalErr error) {
 		if ignoreResponse {
 			// This is one of the few places where spawning a context.Background() is ok. We need to do this
@@ -605,7 +436,6 @@
 		}()
 
 		builder, err := request.NewBuilder(e.conf, e.deps)
->>>>>>> 41b7c51c
 		if err != nil {
 			return err
 		}
@@ -653,11 +483,6 @@
 		span.SetAttributes(semconv.HTTPAttributesFromHTTPStatusCode(resp.StatusCode)...)
 
 		if resp.StatusCode >= http.StatusBadRequest {
-<<<<<<< HEAD
-			errChan <- e.parseResponse(resp)
-			span.SetStatus(codes.Error, fmt.Sprintf("web hook failed with status code %v", resp.StatusCode))
-			return
-=======
 			span.SetStatus(codes.Error, "HTTP status code >= 400")
 			if canInterrupt || parseResponse {
 				if err := parseWebhookResponse(resp, data.Identity); err != nil {
@@ -675,15 +500,10 @@
 
 		if parseResponse {
 			return parseWebhookResponse(resp, data.Identity)
->>>>>>> 41b7c51c
 		}
 		return nil
 	}
 
-<<<<<<< HEAD
-		errChan <- nil
-	}(client)
-=======
 	if !ignoreResponse {
 		return makeRequest()
 	}
@@ -743,7 +563,6 @@
 		if len(hookResponse.Identity.MetadataAdmin) > 0 {
 			id.MetadataAdmin = hookResponse.Identity.MetadataAdmin
 		}
->>>>>>> 41b7c51c
 
 		return nil
 	} else if resp.StatusCode == http.StatusNoContent {
@@ -781,8 +600,12 @@
 		return schema.NewValidationListError(validationErrs)
 	}
 
-<<<<<<< HEAD
-	return <-errChan
+	return nil
+}
+
+func isTimeoutError(err error) bool {
+	var te interface{ Timeout() bool }
+	return errors.As(err, &te) && te.Timeout() || errors.Is(err, context.DeadlineExceeded)
 }
 
 func (e *WebHook) parseResponse(resp *http.Response) (err error) {
@@ -807,21 +630,23 @@
 		return errors.Wrap(err, "hook response could not be unmarshalled properly")
 	}
 
-	validationErr := schema.NewValidationListError()
+	var validationErrs []*schema.ValidationError
+
 	for _, msg := range hookResponse.Messages {
 		messages := text.Messages{}
 		for _, detail := range msg.DetailedMessages {
 			messages.Add(&text.Message{
 				ID:      text.ID(detail.ID),
 				Text:    detail.Text,
-				Type:    text.Type(detail.Type),
+				Type:    text.UITextType(detail.Type),
 				Context: detail.Context,
 			})
 		}
-		validationErr.Add(schema.NewHookValidationError(msg.InstancePtr, msg.Message, messages))
-	}
-
-	if !validationErr.HasErrors() {
+		validationErrs = append(validationErrs, schema.NewHookValidationError(msg.InstancePtr, msg.DetailedMessages[0].Text, messages))
+	}
+	validationErr := schema.NewValidationListError(validationErrs)
+
+	if len(validationErrs) == 0 {
 		// fandom-start
 		e.deps.Logger().WithField("validations", validationErr).Debug("webhook: parsed validations")
 		// fandom-end
@@ -829,12 +654,4 @@
 	}
 
 	return errors.WithStack(validationErr)
-=======
-	return nil
-}
-
-func isTimeoutError(err error) bool {
-	var te interface{ Timeout() bool }
-	return errors.As(err, &te) && te.Timeout() || errors.Is(err, context.DeadlineExceeded)
->>>>>>> 41b7c51c
 }