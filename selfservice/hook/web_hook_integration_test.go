--- conflicted
+++ resolved
@@ -34,31 +34,13 @@
 	"github.com/ory/kratos/driver/config"
 	"github.com/ory/kratos/identity"
 	"github.com/ory/kratos/internal"
-<<<<<<< HEAD
-	"github.com/ory/kratos/selfservice/hook"
-	"github.com/ory/kratos/ui/node"
-	"github.com/ory/x/logrusx"
-
-=======
 	"github.com/ory/kratos/schema"
->>>>>>> f47675b8
 	"github.com/ory/kratos/selfservice/flow"
 	"github.com/ory/kratos/selfservice/flow/login"
 	"github.com/ory/kratos/selfservice/flow/recovery"
 	"github.com/ory/kratos/selfservice/flow/registration"
 	"github.com/ory/kratos/selfservice/flow/settings"
 	"github.com/ory/kratos/selfservice/flow/verification"
-<<<<<<< HEAD
-
-	"github.com/julienschmidt/httprouter"
-
-	"github.com/ory/kratos/identity"
-	"github.com/ory/kratos/x"
-
-	"github.com/ory/kratos/session"
-
-	"github.com/stretchr/testify/assert"
-=======
 	"github.com/ory/kratos/selfservice/hook"
 	"github.com/ory/kratos/session"
 	"github.com/ory/kratos/text"
@@ -68,7 +50,6 @@
 	"github.com/ory/x/logrusx"
 	"github.com/ory/x/otelx"
 	"github.com/ory/x/snapshotx"
->>>>>>> f47675b8
 )
 
 type resilientClientProvider struct {
@@ -288,13 +269,8 @@
 		{
 			uc:         "Post Settings Hook",
 			createFlow: func() flow.Flow { return &settings.Flow{ID: x.NewUUID()} },
-<<<<<<< HEAD
 			callWebHook: func(wh *hook.WebHook, req *http.Request, f flow.Flow, s *session.Session, _ identity.CredentialsType) error {
-				return wh.ExecuteSettingsPostPersistHook(nil, req, f.(*settings.Flow), s.Identity, "PostSettings")
-=======
-			callWebHook: func(wh *hook.WebHook, req *http.Request, f flow.Flow, s *session.Session) error {
-				return wh.ExecuteSettingsPostPersistHook(nil, req, f.(*settings.Flow), s.Identity, s)
->>>>>>> f47675b8
+				return wh.ExecuteSettingsPostPersistHook(nil, req, f.(*settings.Flow), s.Identity, s, "PostSettings")
 			},
 			expectedBody: func(req *http.Request, f flow.Flow, s *session.Session) string {
 				return bodyWithFlowAndIdentity(req, f, s)
@@ -616,11 +592,7 @@
 			uc:         "Post Settings Hook - no block",
 			createFlow: func() flow.Flow { return &settings.Flow{ID: x.NewUUID()} },
 			callWebHook: func(wh *hook.WebHook, req *http.Request, f flow.Flow, s *session.Session) error {
-<<<<<<< HEAD
-				return wh.ExecuteSettingsPostPersistHook(nil, req, f.(*settings.Flow), s.Identity, "PostSettings")
-=======
-				return wh.ExecuteSettingsPostPersistHook(nil, req, f.(*settings.Flow), s.Identity, s)
->>>>>>> f47675b8
+				return wh.ExecuteSettingsPostPersistHook(nil, req, f.(*settings.Flow), s.Identity, s, "PostSettings")
 			},
 			webHookResponse: func() (int, []byte) {
 				return http.StatusOK, []byte{}
@@ -642,11 +614,7 @@
 			uc:         "Post Settings Hook Post Persist - block has no effect",
 			createFlow: func() flow.Flow { return &settings.Flow{ID: x.NewUUID()} },
 			callWebHook: func(wh *hook.WebHook, req *http.Request, f flow.Flow, s *session.Session) error {
-<<<<<<< HEAD
-				return wh.ExecuteSettingsPostPersistHook(nil, req, f.(*settings.Flow), s.Identity, "PostSettings")
-=======
-				return wh.ExecuteSettingsPostPersistHook(nil, req, f.(*settings.Flow), s.Identity, s)
->>>>>>> f47675b8
+				return wh.ExecuteSettingsPostPersistHook(nil, req, f.(*settings.Flow), s.Identity, s, "PostSettings")
 			},
 			webHookResponse: func() (int, []byte) {
 				return http.StatusBadRequest, webHookResponse
@@ -850,11 +818,7 @@
 			in := &identity.Identity{ID: uuid}
 			s := &session.Session{ID: x.NewUUID(), Identity: in}
 
-<<<<<<< HEAD
-			postPersistErr := wh.ExecuteSettingsPostPersistHook(nil, req, f, in, "PostSettings")
-=======
-			postPersistErr := wh.ExecuteSettingsPostPersistHook(nil, req, f, in, s)
->>>>>>> f47675b8
+			postPersistErr := wh.ExecuteSettingsPostPersistHook(nil, req, f, in, s, "PostSettings")
 			assert.NoError(t, postPersistErr)
 			// fandom-start
 			if tc.parse == true {
@@ -1211,9 +1175,11 @@
 	whDeps := struct {
 		x.SimpleLoggerWithClient
 		*jsonnetsecure.TestProvider
+		x.ResilientClientProvider
 	}{
 		x.SimpleLoggerWithClient{L: logger, C: reg.HTTPClient(context.Background()), T: otelx.NewNoop(logger, &otelx.Config{ServiceName: "kratos"})},
 		jsonnetsecure.NewTestProvider(t),
+		reg,
 	}
 
 	req := &http.Request{
