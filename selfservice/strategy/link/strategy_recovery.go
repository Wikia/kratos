--- conflicted
+++ resolved
@@ -126,21 +126,6 @@
 //
 //	Consumes:
 //	- application/json
-<<<<<<< HEAD
-//
-//	Produces:
-//	- application/json
-//
-//	Schemes: http, https
-//
-//	Responses:
-//	  200: selfServiceRecoveryLink
-//	  400: jsonError
-//	  404: jsonError
-//	  500: jsonError
-func (s *Strategy) createRecoveryLink(w http.ResponseWriter, r *http.Request, _ httprouter.Params) {
-	var p adminCreateSelfServiceRecoveryLinkBody
-=======
 //
 //	Produces:
 //	- application/json
@@ -157,7 +142,6 @@
 //	  default: errorGeneric
 func (s *Strategy) createRecoveryLinkForIdentity(w http.ResponseWriter, r *http.Request, _ httprouter.Params) {
 	var p createRecoveryLinkForIdentityBody
->>>>>>> 41b7c51c
 	if err := s.dx.Decode(r, &p, decoderx.HTTPJSONDecoder()); err != nil {
 		s.d.Writer().WriteError(w, r, err)
 		return
@@ -323,14 +307,6 @@
 		return s.retryRecoveryFlowWithError(w, r, flow.TypeBrowser, err)
 	}
 
-<<<<<<< HEAD
-	// fandom-start - preserve return_to param between flows
-	sf.RequestURL, err = x.TakeOverReturnToParameter(f.RequestURL, sf.RequestURL)
-	if err != nil {
-		return s.retryRecoveryFlowWithError(w, r, flow.TypeBrowser, err)
-	}
-	// fandom-end
-=======
 	returnToURL := s.d.Config().SelfServiceFlowRecoveryReturnTo(r.Context(), nil)
 	returnTo := ""
 	if returnToURL != nil {
@@ -341,7 +317,6 @@
 	if err != nil {
 		return s.retryRecoveryFlowWithError(w, r, flow.TypeBrowser, err)
 	}
->>>>>>> 41b7c51c
 
 	if err := s.d.RecoveryExecutor().PostRecoveryHook(w, r, f, sess); err != nil {
 		return s.retryRecoveryFlowWithError(w, r, flow.TypeBrowser, err)
@@ -352,16 +327,15 @@
 		return s.retryRecoveryFlowWithError(w, r, flow.TypeBrowser, err)
 	}
 
-<<<<<<< HEAD
 	// Fandom-start handle 2FA authentication https://github.com/Wikia/kratos/pull/84
 	return s.handleAALLevels(w, r, sf, sess, id)
 }
 
 func (s *Strategy) handleAALLevels(w http.ResponseWriter, r *http.Request, sf *settings.Flow, sess *session.Session, id *identity.Identity) error {
-	requiredAAL := s.d.Config(r.Context()).SelfServiceSettingsRequiredAAL()
+	requiredAAL := s.d.Config().SelfServiceSettingsRequiredAAL(r.Context())
 	if requiredAAL == string(identity.AuthenticatorAssuranceLevel1) {
 		if sess.AuthenticatorAssuranceLevel >= identity.AuthenticatorAssuranceLevel1 {
-			http.Redirect(w, r, sf.AppendTo(s.d.Config(r.Context()).SelfServiceFlowSettingsUI()).String(), http.StatusSeeOther)
+			http.Redirect(w, r, sf.AppendTo(s.d.Config().SelfServiceFlowSettingsUI(r.Context())).String(), http.StatusSeeOther)
 			return errors.WithStack(flow.ErrCompletedByStrategy)
 		}
 	}
@@ -370,30 +344,22 @@
 		return s.retryRecoveryFlowWithError(w, r, flow.TypeBrowser, err)
 	}
 	if identity.AuthenticatorAssuranceLevel1 >= available {
-		http.Redirect(w, r, sf.AppendTo(s.d.Config(r.Context()).SelfServiceFlowSettingsUI()).String(), http.StatusSeeOther)
+		http.Redirect(w, r, sf.AppendTo(s.d.Config().SelfServiceFlowSettingsUI(r.Context())).String(), http.StatusSeeOther)
 		return errors.WithStack(flow.ErrCompletedByStrategy)
 	}
 
 	// Redirect user to login page for 2FA authorization with settings flow as return url
 	// User will provide 2FA authorization and will be redirected to settings flow to update their credentials
-	settingFlowUrl := sf.AppendTo(s.d.Config(r.Context()).SelfServiceFlowSettingsUI()).String()
-	loginPath := urlx.AppendPaths(s.d.Config(r.Context()).SelfPublicURL(), login.RouteInitBrowserFlow)
+	settingFlowUrl := sf.AppendTo(s.d.Config().SelfServiceFlowSettingsUI(r.Context())).String()
+	loginPath := urlx.AppendPaths(s.d.Config().SelfPublicURL(r.Context()), login.RouteInitBrowserFlow)
 	http.Redirect(w, r, urlx.CopyWithQuery(loginPath, url.Values{"aal": {"aal2"}, "return_to": {settingFlowUrl}}).String(), http.StatusSeeOther)
 	return errors.WithStack(flow.ErrCompletedByStrategy)
 }
 
 // Fandom-end
 
-func (s *Strategy) recoveryUseToken(w http.ResponseWriter, r *http.Request, body *recoverySubmitPayload) error {
-	token, err := s.d.RecoveryTokenPersister().UseRecoveryToken(r.Context(), body.Token)
-=======
-	http.Redirect(w, r, sf.AppendTo(s.d.Config().SelfServiceFlowSettingsUI(r.Context())).String(), http.StatusSeeOther)
-	return errors.WithStack(flow.ErrCompletedByStrategy)
-}
-
 func (s *Strategy) recoveryUseToken(w http.ResponseWriter, r *http.Request, fID uuid.UUID, body *recoverySubmitPayload) error {
 	token, err := s.d.RecoveryTokenPersister().UseRecoveryToken(r.Context(), fID, body.Token)
->>>>>>> 41b7c51c
 	if err != nil {
 		if errors.Is(err, sqlcon.ErrNoRows) {
 			return s.retryRecoveryFlowWithMessage(w, r, flow.TypeBrowser, text.NewErrorValidationRecoveryTokenInvalidOrAlreadyUsed())
