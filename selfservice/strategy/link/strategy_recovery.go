--- conflicted
+++ resolved
@@ -317,9 +317,6 @@
 		return s.retryRecoveryFlowWithError(w, r, flow.TypeBrowser, err)
 	}
 
-<<<<<<< HEAD
-	return s.recoveryIssueSession(w, r, f, token.IdentityID)
-=======
 	recovered, err := s.d.IdentityPool().GetIdentity(r.Context(), token.IdentityID)
 	if err != nil {
 		return s.HandleRecoveryError(w, r, f, nil, err)
@@ -333,7 +330,6 @@
 	}
 
 	return s.recoveryIssueSession(w, r, f, recovered)
->>>>>>> 3e443b77
 }
 
 func (s *Strategy) retryRecoveryFlowWithMessage(w http.ResponseWriter, r *http.Request, ft flow.Type, message *text.Message) error {
@@ -410,13 +406,8 @@
 		// Continue execution
 	}
 
-<<<<<<< HEAD
-	req.UI.SetCSRF(s.d.GenerateCSRFToken(r))
-	req.UI.GetNodes().Upsert(
-=======
 	f.UI.SetCSRF(s.d.GenerateCSRFToken(r))
 	f.UI.GetNodes().Upsert(
->>>>>>> 3e443b77
 		// v0.5: form.Field{Name: "email", Type: "email", Required: true, Value: body.Body.Email}
 		node.NewInputField("email", body.Email, node.RecoveryLinkGroup, node.InputAttributeTypeEmail, node.WithRequiredInputAttribute),
 	)
