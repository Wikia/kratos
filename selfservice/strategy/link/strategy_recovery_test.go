package link_test

import (
	"context"
	_ "embed"
	"encoding/json"
	"fmt"
	"net/http"
	"net/http/httptest"
	"net/url"
	"testing"
	"time"

<<<<<<< HEAD
=======
	"github.com/ory/kratos/session"

>>>>>>> 3e443b77
	"github.com/davecgh/go-spew/spew"

	"github.com/gofrs/uuid"

	"github.com/pkg/errors"

	"github.com/ory/kratos/selfservice/flow"
	"github.com/ory/kratos/selfservice/strategy/link"

	"github.com/ory/kratos/ui/node"

	kratos "github.com/ory/kratos-client-go"

	"github.com/ory/kratos/corpx"

	"github.com/ory/x/ioutilx"

	"github.com/stretchr/testify/assert"
	"github.com/stretchr/testify/require"
	"github.com/tidwall/gjson"

	"github.com/ory/x/urlx"

	"github.com/ory/x/sqlxx"

	"github.com/ory/x/assertx"

	"github.com/ory/x/pointerx"

	"github.com/ory/kratos/driver/config"
	"github.com/ory/kratos/identity"
	"github.com/ory/kratos/internal"
	"github.com/ory/kratos/internal/testhelpers"
	"github.com/ory/kratos/selfservice/flow/recovery"
	"github.com/ory/kratos/text"
	"github.com/ory/kratos/x"
)

func init() {
	corpx.RegisterFakes()
}

//go:embed fixtures/recovery_init.json
var recoveryInitFixture []byte

//go:embed fixtures/recovery_submit.json
var recoverySubmitFixture []byte

func TestAdminStrategy(t *testing.T) {
	conf, reg := internal.NewFastRegistryWithMocks(t)
	initViper(t, conf)

	_ = testhelpers.NewRecoveryUIFlowEchoServer(t, reg)
	_ = testhelpers.NewSettingsUIFlowEchoServer(t, reg)
	_ = testhelpers.NewLoginUIFlowEchoServer(t, reg)
	_ = testhelpers.NewErrorTestServer(t, reg)

	publicTS, adminTS := testhelpers.NewKratosServer(t, reg)
	adminSDK := testhelpers.NewSDKClient(adminTS)

	checkLink := func(t *testing.T, l *kratos.SelfServiceRecoveryLink, isBefore time.Time) {
		require.Contains(t, l.RecoveryLink, publicTS.URL+recovery.RouteSubmitFlow)
		rl := urlx.ParseOrPanic(l.RecoveryLink)
		assert.NotEmpty(t, rl.Query().Get("token"))
		assert.NotEmpty(t, rl.Query().Get("flow"))
		require.True(t, (*l.ExpiresAt).Before(isBefore))
	}

	t.Run("no panic on empty body #1384", func(t *testing.T) {
		ctx := context.Background()
		s, err := reg.RecoveryStrategies(ctx).Strategy("link")
		require.NoError(t, err)
		w := httptest.NewRecorder()
		r := &http.Request{URL: new(url.URL)}
		f, err := recovery.NewFlow(reg.Config(ctx), time.Minute, "", r, reg.RecoveryStrategies(ctx), flow.TypeBrowser)
		require.NoError(t, err)
		require.NotPanics(t, func() {
			require.Error(t, s.(*link.Strategy).HandleRecoveryError(w, r, f, nil, errors.New("test")))
		})
	})

	t.Run("description=should not be able to recover an account that does not exist", func(t *testing.T) {
		_, _, err := adminSDK.V0alpha2Api.AdminCreateSelfServiceRecoveryLink(context.Background()).AdminCreateSelfServiceRecoveryLinkBody(kratos.AdminCreateSelfServiceRecoveryLinkBody{
			IdentityId: x.NewUUID().String(),
		}).Execute()
		require.IsType(t, err, new(kratos.GenericOpenAPIError), "%T", err)
		assert.EqualError(t, err.(*kratos.GenericOpenAPIError), "404 Not Found")
	})

	t.Run("description=should create a valid recovery link without email", func(t *testing.T) {
		id := identity.Identity{Traits: identity.Traits(`{}`)}

		require.NoError(t, reg.IdentityManager().Create(context.Background(),
			&id, identity.ManagerAllowWriteProtectedTraits))

<<<<<<< HEAD
		rl, _, err := adminSDK.V0alpha1Api.AdminCreateSelfServiceRecoveryLink(context.Background()).AdminCreateSelfServiceRecoveryLinkBody(kratos.AdminCreateSelfServiceRecoveryLinkBody{
=======
		rl, _, err := adminSDK.V0alpha2Api.AdminCreateSelfServiceRecoveryLink(context.Background()).AdminCreateSelfServiceRecoveryLinkBody(kratos.AdminCreateSelfServiceRecoveryLinkBody{
>>>>>>> 3e443b77
			IdentityId: id.ID.String(),
			ExpiresIn:  pointerx.String("100ms"),
		}).Execute()
		require.NoError(t, err)

		time.Sleep(time.Millisecond * 100)
		checkLink(t, rl, time.Now().Add(conf.SelfServiceFlowRecoveryRequestLifespan()))
		res, err := publicTS.Client().Get(rl.RecoveryLink)
		require.NoError(t, err)

		require.Equal(t, http.StatusOK, res.StatusCode)

		// We end up here because the link is expired.
		assert.Contains(t, res.Request.URL.Path, "/recover", rl.RecoveryLink)
	})

	t.Run("description=should create a valid recovery link and set the expiry time and not be able to recover the account", func(t *testing.T) {
		recoveryEmail := "recover.expired@ory.sh"
		id := identity.Identity{Traits: identity.Traits(fmt.Sprintf(`{"email":"%s"}`, recoveryEmail))}

		require.NoError(t, reg.IdentityManager().Create(context.Background(),
			&id, identity.ManagerAllowWriteProtectedTraits))

		rl, _, err := adminSDK.V0alpha2Api.AdminCreateSelfServiceRecoveryLink(context.Background()).AdminCreateSelfServiceRecoveryLinkBody(kratos.AdminCreateSelfServiceRecoveryLinkBody{
			IdentityId: id.ID.String(),
			ExpiresIn:  pointerx.String("100ms"),
		}).Execute()
		require.NoError(t, err)

		time.Sleep(time.Millisecond * 100)
		checkLink(t, rl, time.Now().Add(conf.SelfServiceFlowRecoveryRequestLifespan()))
		res, err := publicTS.Client().Get(rl.RecoveryLink)
		require.NoError(t, err)

		require.Equal(t, http.StatusOK, res.StatusCode)

		// We end up here because the link is expired.
		assert.Contains(t, res.Request.URL.Path, "/recover", rl.RecoveryLink)

		addr, err := reg.IdentityPool().FindVerifiableAddressByValue(context.Background(), identity.VerifiableAddressTypeEmail, recoveryEmail)
		assert.NoError(t, err)
		assert.False(t, addr.Verified)
		assert.Nil(t, addr.VerifiedAt)
		assert.Equal(t, identity.VerifiableAddressStatusPending, addr.Status)
	})

	t.Run("description=should create a valid recovery link and set the expiry time as well and recover the account", func(t *testing.T) {
		recoveryEmail := "recoverme@ory.sh"
		id := identity.Identity{Traits: identity.Traits(fmt.Sprintf(`{"email":"%s"}`, recoveryEmail))}

		require.NoError(t, reg.IdentityManager().Create(context.Background(),
			&id, identity.ManagerAllowWriteProtectedTraits))

		rl, _, err := adminSDK.V0alpha2Api.AdminCreateSelfServiceRecoveryLink(context.Background()).AdminCreateSelfServiceRecoveryLinkBody(kratos.AdminCreateSelfServiceRecoveryLinkBody{
			IdentityId: id.ID.String(),
		}).Execute()
		require.NoError(t, err)

		checkLink(t, rl, time.Now().Add(conf.SelfServiceFlowRecoveryRequestLifespan()+time.Second))
		res, err := publicTS.Client().Get(rl.RecoveryLink)
		require.NoError(t, err)

		assert.Contains(t, res.Request.URL.String(), conf.SelfServiceFlowSettingsUI().String())
		assert.Equal(t, http.StatusOK, res.StatusCode)
		testhelpers.LogJSON(t, rl)

		f, err := reg.SettingsFlowPersister().GetSettingsFlow(context.Background(), uuid.FromStringOrNil(res.Request.URL.Query().Get("flow")))
		require.NoError(t, err, "%s", res.Request.URL.String())

		require.Len(t, f.UI.Messages, 1)
		assert.Equal(t, "You successfully recovered your account. Please change your password or set up an alternative login method (e.g. social sign in) within the next 60.00 minutes.", f.UI.Messages[0].Text)

		addr, err := reg.IdentityPool().FindVerifiableAddressByValue(context.Background(), identity.VerifiableAddressTypeEmail, recoveryEmail)
		assert.NoError(t, err)
		assert.False(t, addr.Verified)
		assert.Nil(t, addr.VerifiedAt)
		assert.Equal(t, identity.VerifiableAddressStatusPending, addr.Status)
	})
}

func TestRecovery(t *testing.T) {
	conf, reg := internal.NewFastRegistryWithMocks(t)
	initViper(t, conf)

	_ = testhelpers.NewRecoveryUIFlowEchoServer(t, reg)
	_ = testhelpers.NewLoginUIFlowEchoServer(t, reg)
	_ = testhelpers.NewSettingsUIFlowEchoServer(t, reg)
	_ = testhelpers.NewErrorTestServer(t, reg)

	public, _ := testhelpers.NewKratosServerWithCSRF(t, reg)

	var createIdentityToRecover = func(email string) {
		var id = &identity.Identity{
			Credentials: map[identity.CredentialsType]identity.Credentials{
				"password": {Type: "password", Identifiers: []string{email}, Config: sqlxx.JSONRawMessage(`{"hashed_password":"foo"}`)}},
			Traits:   identity.Traits(fmt.Sprintf(`{"email":"%s"}`, email)),
			SchemaID: config.DefaultIdentityTraitsSchemaID,
		}
		require.NoError(t, reg.IdentityManager().Create(context.Background(), id, identity.ManagerAllowWriteProtectedTraits))

		addr, err := reg.IdentityPool().FindVerifiableAddressByValue(context.Background(), identity.VerifiableAddressTypeEmail, email)
		assert.NoError(t, err)
		assert.False(t, addr.Verified)
		assert.Nil(t, addr.VerifiedAt)
		assert.Equal(t, identity.VerifiableAddressStatusPending, addr.Status)
	}

	var expect = func(t *testing.T, hc *http.Client, isAPI, isSPA bool, values func(url.Values), c int) string {
		if hc == nil {
			hc = testhelpers.NewDebugClient(t)
			if !isAPI {
				hc = testhelpers.NewClientWithCookies(t)
				hc.Transport = testhelpers.NewTransportWithLogger(http.DefaultTransport, t).RoundTripper
			}
		}

		return testhelpers.SubmitRecoveryForm(t, isAPI, isSPA, hc, public, values, c,
			testhelpers.ExpectURL(isAPI || isSPA, public.URL+recovery.RouteSubmitFlow, conf.SelfServiceFlowRecoveryUI().String()))
	}

	var expectValidationError = func(t *testing.T, hc *http.Client, isAPI, isSPA bool, values func(url.Values)) string {
		return expect(t, hc, isAPI, isSPA, values, testhelpers.ExpectStatusCode(isAPI || isSPA, http.StatusBadRequest, http.StatusOK))
	}

	var expectSuccess = func(t *testing.T, hc *http.Client, isAPI, isSPA bool, values func(url.Values)) string {
		return expect(t, hc, isAPI, isSPA, values, http.StatusOK)
	}

	t.Run("description=should set all the correct recovery payloads after submission", func(t *testing.T) {
		body := expectSuccess(t, nil, false, false, func(v url.Values) {
			v.Set("email", "test@ory.sh")
		})
<<<<<<< HEAD
		assertx.EqualAsJSONExcept(t, json.RawMessage(gjson.Get(body, "ui.nodes").String()), json.RawMessage(recoverySubmitFixture), []string{"0.attributes.value"})
=======
		testhelpers.SnapshotTExcept(t, json.RawMessage(gjson.Get(body, "ui.nodes").String()), []string{"0.attributes.value"})
>>>>>>> 3e443b77
	})

	t.Run("description=should set all the correct recovery payloads", func(t *testing.T) {
		c := testhelpers.NewClientWithCookies(t)
		rs := testhelpers.GetRecoveryFlow(t, c, public)

<<<<<<< HEAD
		assertx.EqualAsJSONExcept(t, json.RawMessage(recoveryInitFixture), rs.Ui.Nodes, []string{"0.attributes.value"})
=======
		testhelpers.SnapshotTExcept(t, rs.Ui.Nodes, []string{"0.attributes.value"})
>>>>>>> 3e443b77
		assert.EqualValues(t, public.URL+recovery.RouteSubmitFlow+"?flow="+rs.Id, rs.Ui.Action)
		assert.Empty(t, rs.Ui.Messages)
	})

	t.Run("description=should require an email to be sent", func(t *testing.T) {
		var check = func(t *testing.T, actual string) {
			assert.EqualValues(t, node.RecoveryLinkGroup, gjson.Get(actual, "active").String(), "%s", actual)
			assert.EqualValues(t, "Property email is missing.",
				gjson.Get(actual, "ui.nodes.#(attributes.name==email).messages.0.text").String(),
				"%s", actual)
		}

		var values = func(v url.Values) {
			v.Del("email")
		}

		t.Run("type=browser", func(t *testing.T) {
			check(t, expectValidationError(t, nil, false, false, values))
		})

		t.Run("type=spa", func(t *testing.T) {
			check(t, expectValidationError(t, nil, false, true, values))
		})

		t.Run("type=api", func(t *testing.T) {
			check(t, expectValidationError(t, nil, true, false, values))
		})
	})

	t.Run("description=should require a valid email to be sent", func(t *testing.T) {
		var check = func(t *testing.T, actual string, value string) {
			assert.EqualValues(t, node.RecoveryLinkGroup, gjson.Get(actual, "active").String(), "%s", actual)
			assert.EqualValues(t, fmt.Sprintf("%q is not valid \"email\"", value),
				gjson.Get(actual, "ui.nodes.#(attributes.name==email).messages.0.text").String(),
				"%s", actual)
		}
		for _, email := range []string{"\\", "asdf", "...", "aiacobelli.sec@gmail.com,alejandro.iacobelli@mercadolibre.com"} {
			var values = func(v url.Values) {
				v.Set("email", email)
			}

			t.Run("type=browser", func(t *testing.T) {
				check(t, expectValidationError(t, nil, false, false, values), email)
			})

			t.Run("type=spa", func(t *testing.T) {
				check(t, expectValidationError(t, nil, false, true, values), email)
			})

			t.Run("type=api", func(t *testing.T) {
				check(t, expectValidationError(t, nil, true, false, values), email)
			})
		}

	})

	t.Run("description=should try to recover an email that does not exist", func(t *testing.T) {
		var email string
		var check = func(t *testing.T, actual string) {
			assert.EqualValues(t, node.RecoveryLinkGroup, gjson.Get(actual, "active").String(), "%s", actual)
			assert.EqualValues(t, email, gjson.Get(actual, "ui.nodes.#(attributes.name==email).attributes.value").String(), "%s", actual)
			assertx.EqualAsJSON(t, text.NewRecoveryEmailSent(), json.RawMessage(gjson.Get(actual, "ui.messages.0").Raw))

			message := testhelpers.CourierExpectMessage(t, reg, email, "Account access attempted")
			assert.Contains(t, message.Body, "If this was you, check if you signed up using a different address.")
		}

		var values = func(v url.Values) {
			v.Set("email", email)
		}

		t.Run("type=browser", func(t *testing.T) {
			email = x.NewUUID().String() + "@ory.sh"
			check(t, expectSuccess(t, nil, false, false, values))
		})

		t.Run("type=spa", func(t *testing.T) {
			email = x.NewUUID().String() + "@ory.sh"
			check(t, expectSuccess(t, nil, false, true, values))
		})

		t.Run("type=api", func(t *testing.T) {
			email = x.NewUUID().String() + "@ory.sh"
			check(t, expectSuccess(t, nil, true, false, values))
		})
	})

	t.Run("description=should not be able to recover an inactive account", func(t *testing.T) {
		var check = func(t *testing.T, recoverySubmissionResponse, recoveryEmail string, isAPI bool) {
			addr, err := reg.IdentityPool().FindVerifiableAddressByValue(context.Background(), identity.VerifiableAddressTypeEmail, recoveryEmail)
			assert.NoError(t, err)

			recoveryLink := testhelpers.CourierExpectLinkInMessage(t, testhelpers.CourierExpectMessage(t, reg, recoveryEmail, "Recover access to your account"), 1)
			cl := testhelpers.NewClientWithCookies(t)

			// Deactivate the identity
			require.NoError(t, reg.Persister().GetConnection(context.Background()).RawQuery("UPDATE identities SET state=? WHERE id = ?", identity.StateInactive, addr.IdentityID).Exec())

			res, err := cl.Get(recoveryLink)
			require.NoError(t, err)

			body := ioutilx.MustReadAll(res.Body)
			if isAPI {
				assert.Equal(t, http.StatusUnauthorized, res.StatusCode)
				assert.Contains(t, res.Request.URL.String(), public.URL+recovery.RouteSubmitFlow)
				assertx.EqualAsJSON(t, session.ErrIdentityDisabled, json.RawMessage(gjson.GetBytes(body, "error").Raw), "%s", body)
			} else {
				assert.Equal(t, http.StatusOK, res.StatusCode)
				assert.Contains(t, res.Request.URL.String(), conf.SelfServiceFlowErrorURL().String())
				assertx.EqualAsJSON(t, session.ErrIdentityDisabled, json.RawMessage(body), "%s", body)
			}
		}

		t.Run("type=browser", func(t *testing.T) {
			email := "recoverinactive1@ory.sh"
			createIdentityToRecover(email)
			check(t, expectSuccess(t, nil, false, false, func(v url.Values) {
				v.Set("email", email)
			}), email, false)
		})

		t.Run("type=spa", func(t *testing.T) {
			email := "recoverinactive2@ory.sh"
			createIdentityToRecover(email)
			check(t, expectSuccess(t, nil, true, true, func(v url.Values) {
				v.Set("email", email)
			}), email, true)
		})

		t.Run("type=api", func(t *testing.T) {
			email := "recoverinactive3@ory.sh"
			createIdentityToRecover(email)
			check(t, expectSuccess(t, nil, true, false, func(v url.Values) {
				v.Set("email", email)
			}), email, true)
		})
	})

	t.Run("description=should recover an account", func(t *testing.T) {
		var check = func(t *testing.T, recoverySubmissionResponse, recoveryEmail string) {
			addr, err := reg.IdentityPool().FindVerifiableAddressByValue(context.Background(), identity.VerifiableAddressTypeEmail, recoveryEmail)
			assert.NoError(t, err)
			assert.False(t, addr.Verified)
			assert.Nil(t, addr.VerifiedAt)
			assert.Equal(t, identity.VerifiableAddressStatusPending, addr.Status)

			assert.EqualValues(t, node.RecoveryLinkGroup, gjson.Get(recoverySubmissionResponse, "active").String(), "%s", recoverySubmissionResponse)
			assert.EqualValues(t, recoveryEmail, gjson.Get(recoverySubmissionResponse, "ui.nodes.#(attributes.name==email).attributes.value").String(), "%s", recoverySubmissionResponse)
			require.Len(t, gjson.Get(recoverySubmissionResponse, "ui.messages").Array(), 1, "%s", recoverySubmissionResponse)
			assertx.EqualAsJSON(t, text.NewRecoveryEmailSent(), json.RawMessage(gjson.Get(recoverySubmissionResponse, "ui.messages.0").Raw))

			message := testhelpers.CourierExpectMessage(t, reg, recoveryEmail, "Recover access to your account")
			assert.Contains(t, message.Body, "please recover access to your account by clicking the following link")

			recoveryLink := testhelpers.CourierExpectLinkInMessage(t, message, 1)

			assert.Contains(t, recoveryLink, public.URL+recovery.RouteSubmitFlow)
			assert.Contains(t, recoveryLink, "token=")

			cl := testhelpers.NewClientWithCookies(t)

			res, err := cl.Get(recoveryLink)
			require.NoError(t, err)

			assert.Equal(t, http.StatusOK, res.StatusCode)
			assert.Contains(t, res.Request.URL.String(), conf.SelfServiceFlowSettingsUI().String())

			body := ioutilx.MustReadAll(res.Body)
			assert.Equal(t, text.NewRecoverySuccessful(time.Now().Add(time.Hour)).Text,
				gjson.GetBytes(body, "ui.messages.0.text").String())

			addr, err = reg.IdentityPool().FindVerifiableAddressByValue(context.Background(), identity.VerifiableAddressTypeEmail, recoveryEmail)
			assert.NoError(t, err)
			assert.True(t, addr.Verified)
			assert.NotEqual(t, sqlxx.NullTime{}, addr.VerifiedAt)
			assert.Equal(t, identity.VerifiableAddressStatusCompleted, addr.Status)

			res, err = cl.Get(public.URL + session.RouteWhoami)
			require.NoError(t, err)
			body = x.MustReadAll(res.Body)
			require.NoError(t, res.Body.Close())
			assert.Equal(t, "link_recovery", gjson.GetBytes(body, "authentication_methods.0.method").String(), "%s", body)
			assert.Equal(t, "aal1", gjson.GetBytes(body, "authenticator_assurance_level").String(), "%s", body)
		}

		t.Run("type=browser", func(t *testing.T) {
			email := "recoverme1@ory.sh"
			createIdentityToRecover(email)
			check(t, expectSuccess(t, nil, false, false, func(v url.Values) {
				v.Set("email", email)
			}), email)
		})

		t.Run("type=spa", func(t *testing.T) {
			email := "recoverme2@ory.sh"
			createIdentityToRecover(email)
			check(t, expectSuccess(t, nil, true, true, func(v url.Values) {
				v.Set("email", email)
			}), email)
		})

		t.Run("type=api", func(t *testing.T) {
			email := "recoverme3@ory.sh"
			createIdentityToRecover(email)
			check(t, expectSuccess(t, nil, true, false, func(v url.Values) {
				v.Set("email", email)
			}), email)
		})
	})

	t.Run("description=should recover an account and set the csrf cookies", func(t *testing.T) {
<<<<<<< HEAD
=======
		recoveryEmail := "recoverme1@ory.sh"

>>>>>>> 3e443b77
		var check = func(t *testing.T, actual string) {
			message := testhelpers.CourierExpectMessage(t, reg, recoveryEmail, "Recover access to your account")
			recoveryLink := testhelpers.CourierExpectLinkInMessage(t, message, 1)

			cl := testhelpers.NewClientWithCookies(t)
			cl.CheckRedirect = func(req *http.Request, via []*http.Request) error {
				return http.ErrUseLastResponse
			}
			res, err := cl.Get(recoveryLink)
			require.NoError(t, err)
			require.NoError(t, res.Body.Close())
<<<<<<< HEAD
			assert.Equal(t, http.StatusFound, res.StatusCode)
=======
			assert.Equal(t, http.StatusSeeOther, res.StatusCode)
>>>>>>> 3e443b77
			require.Len(t, cl.Jar.Cookies(urlx.ParseOrPanic(public.URL)), 2)
			cookies := spew.Sdump(cl.Jar.Cookies(urlx.ParseOrPanic(public.URL)))
			assert.Contains(t, cookies, x.CSRFTokenName)
			assert.Contains(t, cookies, "ory_kratos_session")

			rl := urlx.ParseOrPanic(recoveryLink)
			actualRes, err := cl.Get(public.URL + recovery.RouteGetFlow + "?id=" + rl.Query().Get("flow"))
			require.NoError(t, err)
			body := x.MustReadAll(actualRes.Body)
			require.NoError(t, actualRes.Body.Close())
			assert.Equal(t, http.StatusOK, actualRes.StatusCode, "%s", body)
		}

		var values = func(v url.Values) {
			v.Set("email", recoveryEmail)
		}

		check(t, expectSuccess(t, nil, false, false, values))
	})

	t.Run("description=should not be able to use an invalid link", func(t *testing.T) {
		c := testhelpers.NewClientWithCookies(t)
		f := testhelpers.InitializeRecoveryFlowViaBrowser(t, c, false, public)
		res, err := c.Get(f.Ui.Action + "&token=i-do-not-exist")
		require.NoError(t, err)
		assert.Equal(t, http.StatusOK, res.StatusCode)
		assert.Contains(t, res.Request.URL.String(), conf.SelfServiceFlowRecoveryUI().String()+"?flow=")

		rs, _, err := testhelpers.NewSDKCustomClient(public, c).V0alpha2Api.GetSelfServiceRecoveryFlow(context.Background()).Id(res.Request.URL.Query().Get("flow")).Execute()
		require.NoError(t, err)

		require.Len(t, rs.Ui.Messages, 1)
		assert.Equal(t, "The recovery token is invalid or has already been used. Please retry the flow.", rs.Ui.Messages[0].Text)
	})

	t.Run("description=should not be able to use an outdated link", func(t *testing.T) {
		recoveryEmail := "recoverme4@ory.sh"
		createIdentityToRecover(recoveryEmail)
		conf.MustSet(config.ViperKeySelfServiceRecoveryRequestLifespan, time.Millisecond*200)
		t.Cleanup(func() {
			conf.MustSet(config.ViperKeySelfServiceRecoveryRequestLifespan, time.Minute)
		})

		c := testhelpers.NewClientWithCookies(t)
		rs := testhelpers.GetRecoveryFlow(t, c, public)

		time.Sleep(time.Millisecond * 201)

		res, err := c.PostForm(rs.Ui.Action, url.Values{"email": {recoveryEmail}})
		require.NoError(t, err)
		assert.EqualValues(t, http.StatusOK, res.StatusCode)
		assert.NotContains(t, res.Request.URL.String(), "flow="+rs.Id)
		assert.Contains(t, res.Request.URL.String(), conf.SelfServiceFlowRecoveryUI().String())

		addr, err := reg.IdentityPool().FindVerifiableAddressByValue(context.Background(), identity.VerifiableAddressTypeEmail, recoveryEmail)
		assert.NoError(t, err)
		assert.False(t, addr.Verified)
		assert.Nil(t, addr.VerifiedAt)
		assert.Equal(t, identity.VerifiableAddressStatusPending, addr.Status)
	})

	t.Run("description=should not be able to use an outdated flow", func(t *testing.T) {
		recoveryEmail := "recoverme5@ory.sh"
		createIdentityToRecover(recoveryEmail)
		conf.MustSet(config.ViperKeySelfServiceRecoveryRequestLifespan, time.Millisecond*200)
		t.Cleanup(func() {
			conf.MustSet(config.ViperKeySelfServiceRecoveryRequestLifespan, time.Minute)
		})

		c := testhelpers.NewClientWithCookies(t)
		body := expectSuccess(t, c, false, false, func(v url.Values) {
			v.Set("email", recoveryEmail)
		})

		message := testhelpers.CourierExpectMessage(t, reg, recoveryEmail, "Recover access to your account")
		assert.Contains(t, message.Body, "please recover access to your account by clicking the following link")

		recoveryLink := testhelpers.CourierExpectLinkInMessage(t, message, 1)

		time.Sleep(time.Millisecond * 201)

		res, err := c.Get(recoveryLink)
		require.NoError(t, err)

		assert.EqualValues(t, http.StatusOK, res.StatusCode)
		assert.Contains(t, res.Request.URL.String(), conf.SelfServiceFlowRecoveryUI().String())
		assert.NotContains(t, res.Request.URL.String(), gjson.Get(body, "id").String())

		rs, _, err := testhelpers.NewSDKCustomClient(public, c).V0alpha2Api.GetSelfServiceRecoveryFlow(context.Background()).Id(res.Request.URL.Query().Get("flow")).Execute()
		require.NoError(t, err)

		require.Len(t, rs.Ui.Messages, 1)
		assert.Contains(t, rs.Ui.Messages[0].Text, "The recovery flow expired")

		addr, err := reg.IdentityPool().FindVerifiableAddressByValue(context.Background(), identity.VerifiableAddressTypeEmail, recoveryEmail)
		assert.NoError(t, err)
		assert.False(t, addr.Verified)
		assert.Nil(t, addr.VerifiedAt)
		assert.Equal(t, identity.VerifiableAddressStatusPending, addr.Status)
	})
}

func TestDisabledEndpoint(t *testing.T) {
	conf, reg := internal.NewFastRegistryWithMocks(t)
	initViper(t, conf)
	conf.MustSet(config.ViperKeySelfServiceStrategyConfig+"."+recovery.StrategyRecoveryLinkName+".enabled", false)

	publicTS, adminTS := testhelpers.NewKratosServer(t, reg)
	adminSDK := testhelpers.NewSDKClient(adminTS)
	_ = testhelpers.NewErrorTestServer(t, reg)

	t.Run("role=admin", func(t *testing.T) {
		t.Run("description=can not create recovery link when link method is disabled", func(t *testing.T) {
			id := identity.Identity{Traits: identity.Traits(`{"email":"recovery-endpoint-disabled@ory.sh"}`)}

			require.NoError(t, reg.IdentityManager().Create(context.Background(),
				&id, identity.ManagerAllowWriteProtectedTraits))

			rl, _, err := adminSDK.V0alpha2Api.AdminCreateSelfServiceRecoveryLink(context.Background()).AdminCreateSelfServiceRecoveryLinkBody(kratos.AdminCreateSelfServiceRecoveryLinkBody{
				IdentityId: id.ID.String(),
			}).Execute()
			assert.Nil(t, rl)
			require.IsType(t, new(kratos.GenericOpenAPIError), err, "%s", err)

			br, _ := err.(*kratos.GenericOpenAPIError)
			assert.Contains(t, string(br.Body()), "This endpoint was disabled by system administrator", "%s", br.Body())
		})
	})

	t.Run("role=public", func(t *testing.T) {
		c := testhelpers.NewClientWithCookies(t)

		t.Run("description=can not recover an account by get request when link method is disabled", func(t *testing.T) {
			f := testhelpers.InitializeRecoveryFlowViaBrowser(t, c, false, publicTS)
			u := publicTS.URL + recovery.RouteSubmitFlow + "?flow=" + f.Id + "&token=endpoint-disabled"
			res, err := c.Get(u)
			require.NoError(t, err)
			assert.Equal(t, http.StatusOK, res.StatusCode)

			b := ioutilx.MustReadAll(res.Body)
			assert.Contains(t, string(b), "This endpoint was disabled by system administrator")
		})

		t.Run("description=can not recover an account by post request when link method is disabled", func(t *testing.T) {
			f := testhelpers.InitializeRecoveryFlowViaBrowser(t, c, false, publicTS)
			u := publicTS.URL + recovery.RouteSubmitFlow + "?flow=" + f.Id
			res, err := c.PostForm(u, url.Values{"email": {"email@ory.sh"}, "method": {"link"}})
			require.NoError(t, err)
			assert.Equal(t, http.StatusOK, res.StatusCode)

			b := ioutilx.MustReadAll(res.Body)
			assert.Contains(t, string(b), "This endpoint was disabled by system administrator")
		})
	})
}<|MERGE_RESOLUTION|>--- conflicted
+++ resolved
@@ -11,11 +11,8 @@
 	"testing"
 	"time"
 
-<<<<<<< HEAD
-=======
 	"github.com/ory/kratos/session"
 
->>>>>>> 3e443b77
 	"github.com/davecgh/go-spew/spew"
 
 	"github.com/gofrs/uuid"
@@ -58,12 +55,6 @@
 	corpx.RegisterFakes()
 }
 
-//go:embed fixtures/recovery_init.json
-var recoveryInitFixture []byte
-
-//go:embed fixtures/recovery_submit.json
-var recoverySubmitFixture []byte
-
 func TestAdminStrategy(t *testing.T) {
 	conf, reg := internal.NewFastRegistryWithMocks(t)
 	initViper(t, conf)
@@ -111,11 +102,7 @@
 		require.NoError(t, reg.IdentityManager().Create(context.Background(),
 			&id, identity.ManagerAllowWriteProtectedTraits))
 
-<<<<<<< HEAD
-		rl, _, err := adminSDK.V0alpha1Api.AdminCreateSelfServiceRecoveryLink(context.Background()).AdminCreateSelfServiceRecoveryLinkBody(kratos.AdminCreateSelfServiceRecoveryLinkBody{
-=======
 		rl, _, err := adminSDK.V0alpha2Api.AdminCreateSelfServiceRecoveryLink(context.Background()).AdminCreateSelfServiceRecoveryLinkBody(kratos.AdminCreateSelfServiceRecoveryLinkBody{
->>>>>>> 3e443b77
 			IdentityId: id.ID.String(),
 			ExpiresIn:  pointerx.String("100ms"),
 		}).Execute()
@@ -248,22 +235,14 @@
 		body := expectSuccess(t, nil, false, false, func(v url.Values) {
 			v.Set("email", "test@ory.sh")
 		})
-<<<<<<< HEAD
-		assertx.EqualAsJSONExcept(t, json.RawMessage(gjson.Get(body, "ui.nodes").String()), json.RawMessage(recoverySubmitFixture), []string{"0.attributes.value"})
-=======
 		testhelpers.SnapshotTExcept(t, json.RawMessage(gjson.Get(body, "ui.nodes").String()), []string{"0.attributes.value"})
->>>>>>> 3e443b77
 	})
 
 	t.Run("description=should set all the correct recovery payloads", func(t *testing.T) {
 		c := testhelpers.NewClientWithCookies(t)
 		rs := testhelpers.GetRecoveryFlow(t, c, public)
 
-<<<<<<< HEAD
-		assertx.EqualAsJSONExcept(t, json.RawMessage(recoveryInitFixture), rs.Ui.Nodes, []string{"0.attributes.value"})
-=======
 		testhelpers.SnapshotTExcept(t, rs.Ui.Nodes, []string{"0.attributes.value"})
->>>>>>> 3e443b77
 		assert.EqualValues(t, public.URL+recovery.RouteSubmitFlow+"?flow="+rs.Id, rs.Ui.Action)
 		assert.Empty(t, rs.Ui.Messages)
 	})
@@ -475,11 +454,8 @@
 	})
 
 	t.Run("description=should recover an account and set the csrf cookies", func(t *testing.T) {
-<<<<<<< HEAD
-=======
 		recoveryEmail := "recoverme1@ory.sh"
 
->>>>>>> 3e443b77
 		var check = func(t *testing.T, actual string) {
 			message := testhelpers.CourierExpectMessage(t, reg, recoveryEmail, "Recover access to your account")
 			recoveryLink := testhelpers.CourierExpectLinkInMessage(t, message, 1)
@@ -491,11 +467,7 @@
 			res, err := cl.Get(recoveryLink)
 			require.NoError(t, err)
 			require.NoError(t, res.Body.Close())
-<<<<<<< HEAD
-			assert.Equal(t, http.StatusFound, res.StatusCode)
-=======
 			assert.Equal(t, http.StatusSeeOther, res.StatusCode)
->>>>>>> 3e443b77
 			require.Len(t, cl.Jar.Cookies(urlx.ParseOrPanic(public.URL)), 2)
 			cookies := spew.Sdump(cl.Jar.Cookies(urlx.ParseOrPanic(public.URL)))
 			assert.Contains(t, cookies, x.CSRFTokenName)
