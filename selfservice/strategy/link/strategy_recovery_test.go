// Copyright © 2023 Ory Corp
// SPDX-License-Identifier: Apache-2.0

package link_test

import (
	"context"
	_ "embed"
	"encoding/json"
	"fmt"
	"net/http"
	"net/http/httptest"
	"net/url"
	"strings"
	"testing"
	"time"

	"github.com/ory/kratos/driver"
	"github.com/ory/kratos/session"

	"github.com/davecgh/go-spew/spew"

	"github.com/gofrs/uuid"

	"github.com/pkg/errors"

	"github.com/ory/kratos/selfservice/flow"
	"github.com/ory/kratos/selfservice/strategy/link"
	"github.com/ory/kratos/selfservice/strategy/totp"

	"github.com/ory/kratos/ui/node"

	kratos "github.com/ory/kratos/internal/httpclient"

	"github.com/ory/kratos/corpx"

	"github.com/ory/x/ioutilx"

	"github.com/stretchr/testify/assert"
	"github.com/stretchr/testify/require"
	"github.com/tidwall/gjson"

	"github.com/ory/x/urlx"

	"github.com/ory/x/sqlxx"

	"github.com/ory/x/assertx"

	"github.com/ory/x/pointerx"

	"github.com/ory/kratos/driver/config"
	"github.com/ory/kratos/identity"
	"github.com/ory/kratos/internal"
	"github.com/ory/kratos/internal/testhelpers"
	"github.com/ory/kratos/selfservice/flow/recovery"
	"github.com/ory/kratos/text"
	"github.com/ory/kratos/x"
)

func init() {
	corpx.RegisterFakes()
}

func createIdentityToRecover(t *testing.T, reg *driver.RegistryDefault, email string) *identity.Identity {
	id := &identity.Identity{
		Credentials: map[identity.CredentialsType]identity.Credentials{
			"password": {Type: "password", Identifiers: []string{email}, Config: sqlxx.JSONRawMessage(`{"hashed_password":"foo"}`)},
		},
		Traits:   identity.Traits(fmt.Sprintf(`{"email":"%s"}`, email)),
		SchemaID: config.DefaultIdentityTraitsSchemaID,
	}
	require.NoError(t, reg.IdentityManager().Create(context.Background(), id, identity.ManagerAllowWriteProtectedTraits))

	addr, err := reg.IdentityPool().FindVerifiableAddressByValue(context.Background(), identity.VerifiableAddressTypeEmail, email)
	assert.NoError(t, err)
	assert.False(t, addr.Verified)
	assert.Nil(t, addr.VerifiedAt)
	assert.Equal(t, identity.VerifiableAddressStatusPending, addr.Status)
	return id
}

func TestAdminStrategy(t *testing.T) {
	ctx := context.Background()
	conf, reg := internal.NewFastRegistryWithMocks(t)
	initViper(t, conf)

	_ = testhelpers.NewRecoveryUIFlowEchoServer(t, reg)
	_ = testhelpers.NewSettingsUIFlowEchoServer(t, reg)
	_ = testhelpers.NewLoginUIFlowEchoServer(t, reg)
	_ = testhelpers.NewErrorTestServer(t, reg)

	publicTS, adminTS := testhelpers.NewKratosServer(t, reg)
	adminSDK := testhelpers.NewSDKClient(adminTS)

	checkLink := func(t *testing.T, l *kratos.RecoveryLinkForIdentity, isBefore time.Time) {
		require.Contains(t, l.RecoveryLink, publicTS.URL+recovery.RouteSubmitFlow)
		rl := urlx.ParseOrPanic(l.RecoveryLink)
		assert.NotEmpty(t, rl.Query().Get("token"))
		assert.NotEmpty(t, rl.Query().Get("flow"))
		require.True(t, (*l.ExpiresAt).Before(isBefore))
	}

	t.Run("no panic on empty body #1384", func(t *testing.T) {
		ctx := context.Background()
		s, err := reg.RecoveryStrategies(ctx).Strategy("link")
		require.NoError(t, err)
		w := httptest.NewRecorder()
		r := &http.Request{URL: new(url.URL)}
		f, err := recovery.NewFlow(reg.Config(), time.Minute, "", r, s, flow.TypeBrowser)
		require.NoError(t, err)
		require.NotPanics(t, func() {
			require.Error(t, s.(*link.Strategy).HandleRecoveryError(w, r, f, nil, errors.New("test")))
		})
	})

	t.Run("description=should not be able to recover an account that does not exist", func(t *testing.T) {
		_, _, err := adminSDK.IdentityApi.CreateRecoveryLinkForIdentity(context.Background()).CreateRecoveryLinkForIdentityBody(kratos.CreateRecoveryLinkForIdentityBody{
			IdentityId: x.NewUUID().String(),
		}).Execute()
		require.IsType(t, err, new(kratos.GenericOpenAPIError), "%T", err)
		assert.EqualError(t, err.(*kratos.GenericOpenAPIError), "400 Bad Request")
	})

	t.Run("description=should create a valid recovery link without email", func(t *testing.T) {
		id := identity.Identity{Traits: identity.Traits(`{}`)}

		require.NoError(t, reg.IdentityManager().Create(context.Background(),
			&id, identity.ManagerAllowWriteProtectedTraits))

		rl, _, err := adminSDK.IdentityApi.CreateRecoveryLinkForIdentity(context.Background()).CreateRecoveryLinkForIdentityBody(kratos.CreateRecoveryLinkForIdentityBody{
			IdentityId: id.ID.String(),
			ExpiresIn:  pointerx.String("100ms"),
		}).Execute()
		require.NoError(t, err)

		time.Sleep(time.Millisecond * 100)
		checkLink(t, rl, time.Now().Add(conf.SelfServiceFlowRecoveryRequestLifespan(ctx)))
		res, err := publicTS.Client().Get(rl.RecoveryLink)
		require.NoError(t, err)

		require.Equal(t, http.StatusOK, res.StatusCode)

		// We end up here because the link is expired.
		assert.Contains(t, res.Request.URL.Path, "/recover", rl.RecoveryLink)
	})

	t.Run("description=should create a valid recovery link and set the expiry time and not be able to recover the account", func(t *testing.T) {
		recoveryEmail := "recover.expired@ory.sh"
		id := identity.Identity{Traits: identity.Traits(fmt.Sprintf(`{"email":"%s"}`, recoveryEmail))}

		require.NoError(t, reg.IdentityManager().Create(context.Background(),
			&id, identity.ManagerAllowWriteProtectedTraits))

		rl, _, err := adminSDK.IdentityApi.CreateRecoveryLinkForIdentity(context.Background()).CreateRecoveryLinkForIdentityBody(kratos.CreateRecoveryLinkForIdentityBody{
			IdentityId: id.ID.String(),
			ExpiresIn:  pointerx.String("100ms"),
		}).Execute()
		require.NoError(t, err)

		time.Sleep(time.Millisecond * 100)
		checkLink(t, rl, time.Now().Add(conf.SelfServiceFlowRecoveryRequestLifespan(ctx)))
		res, err := publicTS.Client().Get(rl.RecoveryLink)
		require.NoError(t, err)

		require.Equal(t, http.StatusOK, res.StatusCode)

		// We end up here because the link is expired.
		assert.Contains(t, res.Request.URL.Path, "/recover", rl.RecoveryLink)

		addr, err := reg.IdentityPool().FindVerifiableAddressByValue(context.Background(), identity.VerifiableAddressTypeEmail, recoveryEmail)
		assert.NoError(t, err)
		assert.False(t, addr.Verified)
		assert.Nil(t, addr.VerifiedAt)
		assert.Equal(t, identity.VerifiableAddressStatusPending, addr.Status)
	})

	t.Run("description=should create a valid recovery link and set the expiry time as well and recover the account", func(t *testing.T) {
		recoveryEmail := "recoverme@ory.sh"
		id := identity.Identity{Traits: identity.Traits(fmt.Sprintf(`{"email":"%s"}`, recoveryEmail))}

		require.NoError(t, reg.IdentityManager().Create(context.Background(),
			&id, identity.ManagerAllowWriteProtectedTraits))

		rl, _, err := adminSDK.IdentityApi.CreateRecoveryLinkForIdentity(context.Background()).CreateRecoveryLinkForIdentityBody(kratos.CreateRecoveryLinkForIdentityBody{
			IdentityId: id.ID.String(),
		}).Execute()
		require.NoError(t, err)

		checkLink(t, rl, time.Now().Add(conf.SelfServiceFlowRecoveryRequestLifespan(ctx)+time.Second))
		res, err := publicTS.Client().Get(rl.RecoveryLink)
		require.NoError(t, err)

		assert.Contains(t, res.Request.URL.String(), conf.SelfServiceFlowSettingsUI(ctx).String())
		assert.Equal(t, http.StatusOK, res.StatusCode)
		testhelpers.LogJSON(t, rl)

		f, err := reg.SettingsFlowPersister().GetSettingsFlow(context.Background(), uuid.FromStringOrNil(res.Request.URL.Query().Get("flow")))
		require.NoError(t, err, "%s", res.Request.URL.String())

		require.Len(t, f.UI.Messages, 1)
		assert.Equal(t, "You successfully recovered your account. Please change your password or set up an alternative login method (e.g. social sign in) within the next 60.00 minutes.", f.UI.Messages[0].Text)

		addr, err := reg.IdentityPool().FindVerifiableAddressByValue(context.Background(), identity.VerifiableAddressTypeEmail, recoveryEmail)
		assert.NoError(t, err)
		assert.False(t, addr.Verified)
		assert.Nil(t, addr.VerifiedAt)
		assert.Equal(t, identity.VerifiableAddressStatusPending, addr.Status)
	})

	t.Run("case=should not be able to use code from different flow", func(t *testing.T) {
		email := strings.ToLower(testhelpers.RandomEmail())
		id := createIdentityToRecover(t, reg, email)

		rl1, _, err := adminSDK.IdentityApi.
			CreateRecoveryLinkForIdentity(context.Background()).
			CreateRecoveryLinkForIdentityBody(kratos.CreateRecoveryLinkForIdentityBody{
				IdentityId: id.ID.String(),
			}).
			Execute()
		require.NoError(t, err)

		checkLink(t, rl1, time.Now().Add(conf.SelfServiceFlowRecoveryRequestLifespan(ctx)+time.Second))

		rl2, _, err := adminSDK.IdentityApi.
			CreateRecoveryLinkForIdentity(context.Background()).
			CreateRecoveryLinkForIdentityBody(kratos.CreateRecoveryLinkForIdentityBody{
				IdentityId: id.ID.String(),
			}).
			Execute()
		require.NoError(t, err)

		checkLink(t, rl2, time.Now().Add(conf.SelfServiceFlowRecoveryRequestLifespan(ctx)+time.Second))

		recoveryUrl1, err := url.Parse(rl1.RecoveryLink)
		require.NoError(t, err)

		recoveryUrl2, err := url.Parse(rl2.RecoveryLink)
		require.NoError(t, err)

		token1 := recoveryUrl1.Query().Get("token")
		require.NotEmpty(t, token1)
		token2 := recoveryUrl2.Query().Get("token")
		require.NotEmpty(t, token2)
		require.NotEqual(t, token1, token2)

		values := recoveryUrl1.Query()

		values.Set("token", token2)

		recoveryUrl1.RawQuery = values.Encode()

		action := recoveryUrl1.String()
		// Submit the modified link with token from rl2 and flow from rl1
		res, err := publicTS.Client().Get(action)
		require.NoError(t, err)
		body := ioutilx.MustReadAll(res.Body)

		action = gjson.GetBytes(body, "ui.action").String()
		require.NotEmpty(t, action)
		assert.Equal(t, "The recovery token is invalid or has already been used. Please retry the flow.", gjson.GetBytes(body, "ui.messages.0.text").String())
	})
}

func TestRecovery(t *testing.T) {
	ctx := context.Background()
	conf, reg := internal.NewFastRegistryWithMocks(t)
	conf.MustSet(ctx, config.ViperKeySelfServiceStrategyConfig+".code.enabled", false)
	conf.MustSet(ctx, config.ViperKeySelfServiceStrategyConfig+".link.enabled", true)
	initViper(t, conf)

	_ = testhelpers.NewRecoveryUIFlowEchoServer(t, reg)
	_ = testhelpers.NewLoginUIFlowEchoServer(t, reg)
	_ = testhelpers.NewSettingsUIFlowEchoServer(t, reg)
	_ = testhelpers.NewErrorTestServer(t, reg)

	public, _, publicRouter, _ := testhelpers.NewKratosServerWithCSRFAndRouters(t, reg)

	expect := func(t *testing.T, hc *http.Client, isAPI, isSPA bool, values func(url.Values), c int) string {
		if hc == nil {
			hc = testhelpers.NewDebugClient(t)
			if !isAPI {
				hc = testhelpers.NewClientWithCookies(t)
				hc.Transport = testhelpers.NewTransportWithLogger(http.DefaultTransport, t).RoundTripper
			}
		}

		return testhelpers.SubmitRecoveryForm(t, isAPI, isSPA, hc, public, values, c,
			testhelpers.ExpectURL(isAPI || isSPA, public.URL+recovery.RouteSubmitFlow, conf.SelfServiceFlowRecoveryUI(ctx).String()))
	}

	expectValidationError := func(t *testing.T, hc *http.Client, isAPI, isSPA bool, values func(url.Values)) string {
		return expect(t, hc, isAPI, isSPA, values, testhelpers.ExpectStatusCode(isAPI || isSPA, http.StatusBadRequest, http.StatusOK))
	}

	expectSuccess := func(t *testing.T, hc *http.Client, isAPI, isSPA bool, values func(url.Values)) string {
		return expect(t, hc, isAPI, isSPA, values, http.StatusOK)
	}

	t.Run("description=should set all the correct recovery payloads after submission", func(t *testing.T) {
		body := expectSuccess(t, nil, false, false, func(v url.Values) {
			v.Set("email", "test@ory.sh")
		})
		testhelpers.SnapshotTExcept(t, json.RawMessage(gjson.Get(body, "ui.nodes").String()), []string{"0.attributes.value"})
	})

	t.Run("description=should set all the correct recovery payloads", func(t *testing.T) {
		c := testhelpers.NewClientWithCookies(t)
		rs := testhelpers.GetRecoveryFlow(t, c, public)

		testhelpers.SnapshotTExcept(t, rs.Ui.Nodes, []string{"0.attributes.value"})
		assert.EqualValues(t, public.URL+recovery.RouteSubmitFlow+"?flow="+rs.Id, rs.Ui.Action)
		assert.Empty(t, rs.Ui.Messages)
	})

	t.Run("description=should require an email to be sent", func(t *testing.T) {
		check := func(t *testing.T, actual string) {
			assert.EqualValues(t, node.LinkGroup, gjson.Get(actual, "active").String(), "%s", actual)
			assert.EqualValues(t, "Property email is missing.",
				gjson.Get(actual, "ui.nodes.#(attributes.name==email).messages.0.text").String(),
				"%s", actual)
		}

		values := func(v url.Values) {
			v.Del("email")
		}

		t.Run("type=browser", func(t *testing.T) {
			check(t, expectValidationError(t, nil, false, false, values))
		})

		t.Run("type=spa", func(t *testing.T) {
			check(t, expectValidationError(t, nil, false, true, values))
		})

		t.Run("type=api", func(t *testing.T) {
			check(t, expectValidationError(t, nil, true, false, values))
		})
	})

	t.Run("description=should require a valid email to be sent", func(t *testing.T) {
		check := func(t *testing.T, actual string, value string) {
			assert.EqualValues(t, node.LinkGroup, gjson.Get(actual, "active").String(), "%s", actual)
			assert.EqualValues(t, fmt.Sprintf("%q is not valid \"email\"", value),
				gjson.Get(actual, "ui.nodes.#(attributes.name==email).messages.0.text").String(),
				"%s", actual)
		}
		for _, email := range []string{"\\", "asdf", "...", "aiacobelli.sec@gmail.com,alejandro.iacobelli@mercadolibre.com"} {
			values := func(v url.Values) {
				v.Set("email", email)
			}

			t.Run("type=browser", func(t *testing.T) {
				check(t, expectValidationError(t, nil, false, false, values), email)
			})

			t.Run("type=spa", func(t *testing.T) {
				check(t, expectValidationError(t, nil, false, true, values), email)
			})

			t.Run("type=api", func(t *testing.T) {
				check(t, expectValidationError(t, nil, true, false, values), email)
			})
		}
	})

	t.Run("description=should try to submit the form while authenticated", func(t *testing.T) {
		run := func(t *testing.T, flow string) {
			isAPI := flow == "api"
			isSPA := flow == "spa"
			hc := testhelpers.NewDebugClient(t)
			if !isAPI {
				hc = testhelpers.NewClientWithCookies(t)
				hc.Transport = testhelpers.NewTransportWithLogger(http.DefaultTransport, t).RoundTripper
			}

			var f *kratos.RecoveryFlow
			if isAPI {
				f = testhelpers.InitializeRecoveryFlowViaAPI(t, hc, public)
			} else {
				f = testhelpers.InitializeRecoveryFlowViaBrowser(t, hc, isSPA, public, nil)
			}

			v := testhelpers.SDKFormFieldsToURLValues(f.Ui.Nodes)
			v.Set("email", "some-email@example.org")
			v.Set("method", "link")

			authClient := testhelpers.NewHTTPClientWithArbitrarySessionToken(t, reg)
			if isAPI {
				req := httptest.NewRequest("GET", "/sessions/whoami", nil)
				s, err := session.NewActiveSession(req,
					&identity.Identity{ID: x.NewUUID(), State: identity.StateActive},
					testhelpers.NewSessionLifespanProvider(time.Hour),
					time.Now(),
					identity.CredentialsTypePassword,
					identity.AuthenticatorAssuranceLevel1,
				)
				require.NoError(t, err)
				authClient = testhelpers.NewHTTPClientWithSessionCookieLocalhost(t, reg, s)
			}

			body, res := testhelpers.RecoveryMakeRequest(t, isAPI || isSPA, f, authClient, testhelpers.EncodeFormAsJSON(t, isAPI || isSPA, v))

			if isAPI || isSPA {
				assert.EqualValues(t, http.StatusBadRequest, res.StatusCode, "%s", body)
				assert.Contains(t, res.Request.URL.String(), recovery.RouteSubmitFlow, "%+v\n\t%s", res.Request, body)
				assertx.EqualAsJSONExcept(t, recovery.ErrAlreadyLoggedIn, json.RawMessage(gjson.Get(body, "error").Raw), nil)
			} else {
				assert.EqualValues(t, http.StatusOK, res.StatusCode, "%s", body)
				assert.Contains(t, res.Request.URL.String(), conf.SelfServiceBrowserDefaultReturnTo(ctx).String(), "%+v\n\t%s", res.Request, body)
			}
		}

		for _, f := range []string{"browser", "spa", "api"} {
			t.Run("type="+f, func(t *testing.T) {
				run(t, f)
			})
		}
	})

	t.Run("description=should try to recover an email that does not exist", func(t *testing.T) {
		conf.Set(ctx, config.ViperKeySelfServiceRecoveryNotifyUnknownRecipients, true)

		t.Cleanup(func() {
			conf.Set(ctx, config.ViperKeySelfServiceRecoveryNotifyUnknownRecipients, false)
		})
		var email string
		check := func(t *testing.T, actual string) {
			assert.EqualValues(t, node.LinkGroup, gjson.Get(actual, "active").String(), "%s", actual)
			assert.EqualValues(t, email, gjson.Get(actual, "ui.nodes.#(attributes.name==email).attributes.value").String(), "%s", actual)
			assertx.EqualAsJSON(t, text.NewRecoveryEmailSent(), json.RawMessage(gjson.Get(actual, "ui.messages.0").Raw))

			message := testhelpers.CourierExpectMessage(ctx, t, reg, email, "Account access attempted")
			assert.Contains(t, message.Body, "If this was you, check if you signed up using a different address.")
		}

		values := func(v url.Values) {
			v.Set("email", email)
		}

		t.Run("type=browser", func(t *testing.T) {
			email = x.NewUUID().String() + "@ory.sh"
			check(t, expectSuccess(t, nil, false, false, values))
		})

		t.Run("type=spa", func(t *testing.T) {
			email = x.NewUUID().String() + "@ory.sh"
			check(t, expectSuccess(t, nil, false, true, values))
		})

		t.Run("type=api", func(t *testing.T) {
			email = x.NewUUID().String() + "@ory.sh"
			check(t, expectSuccess(t, nil, true, false, values))
		})
	})

	t.Run("description=should not be able to recover an inactive account", func(t *testing.T) {
		check := func(t *testing.T, recoverySubmissionResponse, recoveryEmail string, isAPI bool) {
			addr, err := reg.IdentityPool().FindVerifiableAddressByValue(context.Background(), identity.VerifiableAddressTypeEmail, recoveryEmail)
			assert.NoError(t, err)

			recoveryLink := testhelpers.CourierExpectLinkInMessage(t, testhelpers.CourierExpectMessage(ctx, t, reg, recoveryEmail, "Recover access to your account"), 1)
			cl := testhelpers.NewClientWithCookies(t)

			// Deactivate the identity
			require.NoError(t, reg.Persister().GetConnection(context.Background()).RawQuery("UPDATE identities SET state=? WHERE id = ?", identity.StateInactive, addr.IdentityID).Exec())

			res, err := cl.Get(recoveryLink)
			require.NoError(t, err)

			body := ioutilx.MustReadAll(res.Body)
			if isAPI {
				assert.Equal(t, http.StatusUnauthorized, res.StatusCode)
				assert.Contains(t, res.Request.URL.String(), public.URL+recovery.RouteSubmitFlow)
				assertx.EqualAsJSON(t, session.ErrIdentityDisabled.WithDetail("identity_id", addr.IdentityID), json.RawMessage(gjson.GetBytes(body, "error").Raw), "%s", body)
			} else {
				assert.Equal(t, http.StatusOK, res.StatusCode)
				assert.Contains(t, res.Request.URL.String(), conf.SelfServiceFlowErrorURL(ctx).String())
				assertx.EqualAsJSON(t, session.ErrIdentityDisabled.WithDetail("identity_id", addr.IdentityID), json.RawMessage(body), "%s", body)
			}
		}

		t.Run("type=browser", func(t *testing.T) {
			email := "recoverinactive1@ory.sh"
			createIdentityToRecover(t, reg, email)
			check(t, expectSuccess(t, nil, false, false, func(v url.Values) {
				v.Set("email", email)
			}), email, false)
		})

		t.Run("type=spa", func(t *testing.T) {
			email := "recoverinactive2@ory.sh"
			createIdentityToRecover(t, reg, email)
			check(t, expectSuccess(t, nil, true, true, func(v url.Values) {
				v.Set("email", email)
			}), email, true)
		})

		t.Run("type=api", func(t *testing.T) {
			email := "recoverinactive3@ory.sh"
			createIdentityToRecover(t, reg, email)
			check(t, expectSuccess(t, nil, true, false, func(v url.Values) {
				v.Set("email", email)
			}), email, true)
		})
	})

	t.Run("description=should recover an account", func(t *testing.T) {
		check := func(t *testing.T, recoverySubmissionResponse, recoveryEmail, returnTo string) {
			addr, err := reg.IdentityPool().FindVerifiableAddressByValue(context.Background(), identity.VerifiableAddressTypeEmail, recoveryEmail)
			assert.NoError(t, err)
			assert.False(t, addr.Verified)
			assert.Nil(t, addr.VerifiedAt)
			assert.Equal(t, identity.VerifiableAddressStatusPending, addr.Status)

			assert.EqualValues(t, node.LinkGroup, gjson.Get(recoverySubmissionResponse, "active").String(), "%s", recoverySubmissionResponse)
			assert.EqualValues(t, recoveryEmail, gjson.Get(recoverySubmissionResponse, "ui.nodes.#(attributes.name==email).attributes.value").String(), "%s", recoverySubmissionResponse)
			require.Len(t, gjson.Get(recoverySubmissionResponse, "ui.messages").Array(), 1, "%s", recoverySubmissionResponse)
			assertx.EqualAsJSON(t, text.NewRecoveryEmailSent(), json.RawMessage(gjson.Get(recoverySubmissionResponse, "ui.messages.0").Raw))

			message := testhelpers.CourierExpectMessage(ctx, t, reg, recoveryEmail, "Recover access to your account")
			assert.Contains(t, message.Body, "please recover access to your account by clicking the following link")

			recoveryLink := testhelpers.CourierExpectLinkInMessage(t, message, 1)

			assert.Contains(t, recoveryLink, public.URL+recovery.RouteSubmitFlow)
			assert.Contains(t, recoveryLink, "token=")

			cl := testhelpers.NewClientWithCookies(t)

			res, err := cl.Get(recoveryLink)
			require.NoError(t, err)

			assert.Equal(t, http.StatusOK, res.StatusCode)
			assert.Contains(t, res.Request.URL.String(), conf.SelfServiceFlowSettingsUI(ctx).String())

			body := ioutilx.MustReadAll(res.Body)
			assert.Equal(t, text.NewRecoverySuccessful(time.Now().Add(time.Hour)).Text,
				gjson.GetBytes(body, "ui.messages.0.text").String())
			assert.Equal(t, returnTo, gjson.GetBytes(body, "return_to").String())

			addr, err = reg.IdentityPool().FindVerifiableAddressByValue(context.Background(), identity.VerifiableAddressTypeEmail, recoveryEmail)
			assert.NoError(t, err)
			assert.True(t, addr.Verified)
			assert.NotEqual(t, sqlxx.NullTime{}, addr.VerifiedAt)
			assert.Equal(t, identity.VerifiableAddressStatusCompleted, addr.Status)

			res, err = cl.Get(public.URL + session.RouteWhoami)
			require.NoError(t, err)
			body = x.MustReadAll(res.Body)
			require.NoError(t, res.Body.Close())
			assert.Equal(t, "link_recovery", gjson.GetBytes(body, "authentication_methods.0.method").String(), "%s", body)
			assert.Equal(t, "aal1", gjson.GetBytes(body, "authenticator_assurance_level").String(), "%s", body)
		}

		t.Run("type=browser", func(t *testing.T) {
			email := "recoverme1@ory.sh"
			createIdentityToRecover(t, reg, email)
			check(t, expectSuccess(t, nil, false, false, func(v url.Values) {
				v.Set("email", email)
			}), email, "")
		})

		t.Run("description=should return browser to return url", func(t *testing.T) {
			returnTo := public.URL + "/return-to"
			conf.Set(ctx, config.ViperKeyURLsAllowedReturnToDomains, []string{returnTo})
			for _, tc := range []struct {
				desc     string
				returnTo string
				f        func(t *testing.T, client *http.Client) *kratos.RecoveryFlow
			}{
				{
					desc:     "should use return_to from recovery flow",
					returnTo: returnTo,
					f: func(t *testing.T, client *http.Client) *kratos.RecoveryFlow {
						return testhelpers.InitializeRecoveryFlowViaBrowser(t, client, false, public, url.Values{"return_to": []string{returnTo}})
					},
				},
				{
					desc:     "should use return_to from config",
					returnTo: returnTo,
					f: func(t *testing.T, client *http.Client) *kratos.RecoveryFlow {
						conf.Set(ctx, config.ViperKeySelfServiceRecoveryBrowserDefaultReturnTo, returnTo)
						t.Cleanup(func() {
							conf.Set(ctx, config.ViperKeySelfServiceRecoveryBrowserDefaultReturnTo, "")
						})
						return testhelpers.InitializeRecoveryFlowViaBrowser(t, client, false, public, nil)
					},
				},
				{
					desc:     "no return to",
					returnTo: "",
					f: func(t *testing.T, client *http.Client) *kratos.RecoveryFlow {
						return testhelpers.InitializeRecoveryFlowViaBrowser(t, client, false, public, nil)
					},
				},
			} {
				t.Run(tc.desc, func(t *testing.T) {
					email := testhelpers.RandomEmail()
					createIdentityToRecover(t, reg, email)

					hc := testhelpers.NewClientWithCookies(t)
					hc.Transport = testhelpers.NewTransportWithLogger(http.DefaultTransport, t).RoundTripper

					f := tc.f(t, hc)

					time.Sleep(time.Millisecond) // add a bit of delay to allow `1ns` to time out.

					formPayload := testhelpers.SDKFormFieldsToURLValues(f.Ui.Nodes)
					formPayload.Set("email", email)

					b, res := testhelpers.RecoveryMakeRequest(t, false, f, hc, testhelpers.EncodeFormAsJSON(t, false, formPayload))
					assert.EqualValues(t, http.StatusOK, res.StatusCode, "%s", b)
					expectedURL := testhelpers.ExpectURL(false, public.URL+recovery.RouteSubmitFlow, conf.SelfServiceFlowRecoveryUI(ctx).String())
					assert.Contains(t, res.Request.URL.String(), expectedURL, "%+v\n\t%s", res.Request, b)

					check(t, b, email, tc.returnTo)
				})
			}
		})

		t.Run("type=spa", func(t *testing.T) {
			email := "recoverme3@ory.sh"
			createIdentityToRecover(t, reg, email)
			check(t, expectSuccess(t, nil, true, true, func(v url.Values) {
				v.Set("email", email)
			}), email, "")
		})

		t.Run("type=api", func(t *testing.T) {
			email := "recoverme4@ory.sh"
			createIdentityToRecover(t, reg, email)
			check(t, expectSuccess(t, nil, true, false, func(v url.Values) {
				v.Set("email", email)
			}), email, "")
		})
	})

	t.Run("description=should recover an account and set the csrf cookies", func(t *testing.T) {
		check := func(t *testing.T, actual, recoveryEmail string, cl *http.Client, do func(*http.Client, *http.Request) (*http.Response, error)) {
			message := testhelpers.CourierExpectMessage(ctx, t, reg, recoveryEmail, "Recover access to your account")
			recoveryLink := testhelpers.CourierExpectLinkInMessage(t, message, 1)

			cl.CheckRedirect = func(req *http.Request, via []*http.Request) error {
				return http.ErrUseLastResponse
			}
			res, err := do(cl, testhelpers.NewTestHTTPRequest(t, "GET", recoveryLink, nil))
			require.NoError(t, err)
			require.NoError(t, res.Body.Close())
			assert.Equal(t, http.StatusSeeOther, res.StatusCode)
			require.Len(t, cl.Jar.Cookies(urlx.ParseOrPanic(public.URL)), 2)
			cookies := spew.Sdump(cl.Jar.Cookies(urlx.ParseOrPanic(public.URL)))
			assert.Contains(t, cookies, x.CSRFTokenName)
			assert.Contains(t, cookies, "ory_kratos_session")
			returnTo, err := res.Location()
			require.NoError(t, err)
			assert.Contains(t, returnTo.String(), conf.SelfServiceFlowSettingsUI(ctx).String(), "we end up at the settings screen")

			rl := urlx.ParseOrPanic(recoveryLink)
			actualRes, err := cl.Get(public.URL + recovery.RouteGetFlow + "?id=" + rl.Query().Get("flow"))
			require.NoError(t, err)
			body := x.MustReadAll(actualRes.Body)
			require.NoError(t, actualRes.Body.Close())
			assert.Equal(t, http.StatusOK, actualRes.StatusCode, "%s", body)
			assert.Equal(t, string(flow.StatePassedChallenge), gjson.GetBytes(body, "state").String(), "%s", body)
		}

		email := x.NewUUID().String() + "@ory.sh"
		id := createIdentityToRecover(t, reg, email)

		t.Run("case=unauthenticated", func(t *testing.T) {
			values := func(v url.Values) {
				v.Set("email", email)
			}
			check(t, expectSuccess(t, nil, false, false, values), email, testhelpers.NewClientWithCookies(t), (*http.Client).Do)
		})

		t.Run("case=already logged into another account", func(t *testing.T) {
			values := func(v url.Values) {
				v.Set("email", email)
			}

			check(t, expectSuccess(t, nil, false, false, values), email, testhelpers.NewClientWithCookies(t), func(cl *http.Client, req *http.Request) (*http.Response, error) {
				_, res := testhelpers.MockMakeAuthenticatedRequestWithClient(t, reg, conf, publicRouter.Router, req, cl)
				return res, nil
			})
		})

		t.Run("case=already logged into the account", func(t *testing.T) {
			values := func(v url.Values) {
				v.Set("email", email)
			}

			cl := testhelpers.NewHTTPClientWithIdentitySessionCookie(t, reg, id)
			check(t, expectSuccess(t, nil, false, false, values), email, cl, func(_ *http.Client, req *http.Request) (*http.Response, error) {
				_, res := testhelpers.MockMakeAuthenticatedRequestWithClientAndID(t, reg, conf, publicRouter.Router, req, cl, id)
				return res, nil
			})
		})
	})

	t.Run("description=should recover and invalidate all other sessions if hook is set", func(t *testing.T) {
		conf.MustSet(ctx, config.HookStrategyKey(config.ViperKeySelfServiceRecoveryAfter, config.HookGlobal), []config.SelfServiceHook{{Name: "revoke_active_sessions"}})
		t.Cleanup(func() {
			conf.MustSet(ctx, config.HookStrategyKey(config.ViperKeySelfServiceRegistrationAfter, identity.CredentialsTypePassword.String()), nil)
		})

		recoveryEmail := strings.ToLower(testhelpers.RandomEmail())
		email := recoveryEmail
		id := createIdentityToRecover(t, reg, email)

		req := httptest.NewRequest("GET", "/sessions/whoami", nil)
		sess, err := session.NewActiveSession(req, id, conf, time.Now(), identity.CredentialsTypePassword, identity.AuthenticatorAssuranceLevel1)
		require.NoError(t, err)
		require.NoError(t, reg.SessionPersister().UpsertSession(context.Background(), sess))

		actualSession, err := reg.SessionPersister().GetSession(context.Background(), sess.ID, session.ExpandNothing)
		require.NoError(t, err)
		assert.True(t, actualSession.IsActive())

		check := func(t *testing.T, actual string) {
			message := testhelpers.CourierExpectMessage(ctx, t, reg, recoveryEmail, "Recover access to your account")
			recoveryLink := testhelpers.CourierExpectLinkInMessage(t, message, 1)

			cl := testhelpers.NewClientWithCookies(t)
			cl.CheckRedirect = func(req *http.Request, via []*http.Request) error {
				return http.ErrUseLastResponse
			}
			res, err := cl.Get(recoveryLink)
			require.NoError(t, err)
			require.NoError(t, res.Body.Close())
			assert.Equal(t, http.StatusSeeOther, res.StatusCode)
			require.Len(t, cl.Jar.Cookies(urlx.ParseOrPanic(public.URL)), 2)
			cookies := spew.Sdump(cl.Jar.Cookies(urlx.ParseOrPanic(public.URL)))
			assert.Contains(t, cookies, "ory_kratos_session")

			actualSession, err := reg.SessionPersister().GetSession(context.Background(), sess.ID, session.ExpandNothing)
			require.NoError(t, err)
			assert.False(t, actualSession.IsActive())
		}

		values := func(v url.Values) {
			v.Set("email", recoveryEmail)
		}

		check(t, expectSuccess(t, nil, false, false, values))
	})

	t.Run("description=should not be able to use an invalid link", func(t *testing.T) {
		c := testhelpers.NewClientWithCookies(t)
		f := testhelpers.InitializeRecoveryFlowViaBrowser(t, c, false, public, nil)
		res, err := c.Get(f.Ui.Action + "&token=i-do-not-exist")
		require.NoError(t, err)
		assert.Equal(t, http.StatusOK, res.StatusCode)
		assert.Contains(t, res.Request.URL.String(), conf.SelfServiceFlowRecoveryUI(ctx).String()+"?flow=")

		rs, _, err := testhelpers.NewSDKCustomClient(public, c).FrontendApi.GetRecoveryFlow(context.Background()).Id(res.Request.URL.Query().Get("flow")).Execute()
		require.NoError(t, err)

		require.Len(t, rs.Ui.Messages, 1)
		assert.Equal(t, "The recovery token is invalid or has already been used. Please retry the flow.", rs.Ui.Messages[0].Text)
	})

	t.Run("description=should not be able to use an outdated link", func(t *testing.T) {
		recoveryEmail := "recoverme5@ory.sh"
		createIdentityToRecover(t, reg, recoveryEmail)
		conf.MustSet(ctx, config.ViperKeySelfServiceRecoveryRequestLifespan, time.Millisecond*200)
		t.Cleanup(func() {
			conf.MustSet(ctx, config.ViperKeySelfServiceRecoveryRequestLifespan, time.Minute)
		})

		c := testhelpers.NewClientWithCookies(t)
		rs := testhelpers.GetRecoveryFlow(t, c, public)

		time.Sleep(time.Millisecond * 201)

		res, err := c.PostForm(rs.Ui.Action, url.Values{"email": {recoveryEmail}})
		require.NoError(t, err)
		assert.EqualValues(t, http.StatusOK, res.StatusCode)
		assert.NotContains(t, res.Request.URL.String(), "flow="+rs.Id)
		assert.Contains(t, res.Request.URL.String(), conf.SelfServiceFlowRecoveryUI(ctx).String())

		addr, err := reg.IdentityPool().FindVerifiableAddressByValue(context.Background(), identity.VerifiableAddressTypeEmail, recoveryEmail)
		assert.NoError(t, err)
		assert.False(t, addr.Verified)
		assert.Nil(t, addr.VerifiedAt)
		assert.Equal(t, identity.VerifiableAddressStatusPending, addr.Status)
	})

	t.Run("description=should not be able to use an outdated flow", func(t *testing.T) {
		recoveryEmail := "recoverme6@ory.sh"
		createIdentityToRecover(t, reg, recoveryEmail)
		conf.MustSet(ctx, config.ViperKeySelfServiceRecoveryRequestLifespan, time.Millisecond*200)
		t.Cleanup(func() {
			conf.MustSet(ctx, config.ViperKeySelfServiceRecoveryRequestLifespan, time.Minute)
		})

		c := testhelpers.NewClientWithCookies(t)
		body := expectSuccess(t, c, false, false, func(v url.Values) {
			v.Set("email", recoveryEmail)
		})

		message := testhelpers.CourierExpectMessage(ctx, t, reg, recoveryEmail, "Recover access to your account")
		assert.Contains(t, message.Body, "please recover access to your account by clicking the following link")

		recoveryLink := testhelpers.CourierExpectLinkInMessage(t, message, 1)

		time.Sleep(time.Millisecond * 201)

		res, err := c.Get(recoveryLink)
		require.NoError(t, err)

		assert.EqualValues(t, http.StatusOK, res.StatusCode)
		assert.Contains(t, res.Request.URL.String(), conf.SelfServiceFlowRecoveryUI(ctx).String())
		assert.NotContains(t, res.Request.URL.String(), gjson.Get(body, "id").String())

		rs, _, err := testhelpers.NewSDKCustomClient(public, c).FrontendApi.GetRecoveryFlow(context.Background()).Id(res.Request.URL.Query().Get("flow")).Execute()
		require.NoError(t, err)

		require.Len(t, rs.Ui.Messages, 1)
		assert.Contains(t, rs.Ui.Messages[0].Text, "The recovery flow expired")

		addr, err := reg.IdentityPool().FindVerifiableAddressByValue(context.Background(), identity.VerifiableAddressTypeEmail, recoveryEmail)
		assert.NoError(t, err)
		assert.False(t, addr.Verified)
		assert.Nil(t, addr.VerifiedAt)
		assert.Equal(t, identity.VerifiableAddressStatusPending, addr.Status)
	})

<<<<<<< HEAD
	t.Run("method=GetIdentityHighestAAL", func(t *testing.T) {
		newIdentity := identity.NewIdentity(config.DefaultIdentityTraitsSchemaID)
		require.NoError(t, reg.IdentityManager().Create(context.Background(), newIdentity))

		s, err := reg.RecoveryStrategies(ctx).Strategy("link")

		// Create credentials
		password := identity.Credentials{
			Type:        identity.CredentialsTypePassword,
			Identifiers: []string{"foo"},
			Config:      []byte(`{"hashed_password":"$argon2id$v=19$m=32,t=2,p=4$cm94YnRVOW5jZzFzcVE4bQ$MNzk5BtR2vUhrp6qQEjRNw"}`),
		}

		oidc, err := identity.NewCredentialsOIDC("id", "token", "refreshToken", "google", newIdentity.ID.String())
		require.NoError(t, err)

		codes := make([]identity.RecoveryCode, 12)
		for k := range codes {
			var usedAt sqlxx.NullTime
			codes[k] = identity.RecoveryCode{Code: fmt.Sprintf("key-%d", k), UsedAt: usedAt}
		}
		rc, err := json.Marshal(&identity.CredentialsLookupConfig{RecoveryCodes: codes})
		require.NoError(t, err)
		lookupSecret := identity.Credentials{
			Type:        identity.CredentialsTypeLookup,
			Identifiers: []string{newIdentity.ID.String()},
			Config:      rc,
		}

		key, err := totp.NewKey(context.Background(), "foo", reg)
		require.NoError(t, err)
		totpCredential := identity.Credentials{
			Type:        identity.CredentialsTypeTOTP,
			Identifiers: []string{newIdentity.ID.String()},
			Config:      sqlxx.JSONRawMessage(`{"totp_url":"` + string(key.URL()) + `"}`),
		}

		webAuthn := identity.Credentials{
			Type:        identity.CredentialsTypeWebAuthn,
			Identifiers: []string{"foo"},
			Config:      []byte(`{"credentials":[{"is_passwordless":false}]}`),
		}

		// Without credentials -> no AAL
		aal, err := s.(*link.Strategy).GetIdentityHighestAAL(ctx, newIdentity.ID)
		require.NoError(t, err)
		assert.Equal(t, identity.NoAuthenticatorAssuranceLevel, aal)

		// With password -> AAL1
		newIdentity.Credentials = map[identity.CredentialsType]identity.Credentials{
			identity.CredentialsTypePassword: password,
		}
		require.NoError(t, reg.IdentityManager().Update(context.Background(), newIdentity, identity.ManagerAllowWriteProtectedTraits))
		aal, err = s.(*link.Strategy).GetIdentityHighestAAL(ctx, newIdentity.ID)
		require.NoError(t, err)
		assert.Equal(t, identity.AuthenticatorAssuranceLevel1, aal)

		// With password and OIDC -> AAL1
		newIdentity.Credentials = map[identity.CredentialsType]identity.Credentials{
			identity.CredentialsTypePassword: password,
			identity.CredentialsTypeOIDC:     *oidc,
		}
		require.NoError(t, reg.IdentityManager().Update(context.Background(), newIdentity, identity.ManagerAllowWriteProtectedTraits))
		aal, err = s.(*link.Strategy).GetIdentityHighestAAL(ctx, newIdentity.ID)
		require.NoError(t, err)
		assert.Equal(t, identity.AuthenticatorAssuranceLevel1, aal)

		// With password and totp -> AAL2
		newIdentity.Credentials = map[identity.CredentialsType]identity.Credentials{
			identity.CredentialsTypePassword: password,
			identity.CredentialsTypeTOTP:     totpCredential,
		}
		require.NoError(t, reg.IdentityManager().Update(context.Background(), newIdentity, identity.ManagerAllowWriteProtectedTraits))
		aal, err = s.(*link.Strategy).GetIdentityHighestAAL(ctx, newIdentity.ID)
		require.NoError(t, err)
		assert.Equal(t, identity.AuthenticatorAssuranceLevel2, aal)

		// With oidc and lookup secret -> AAL2
		newIdentity.Credentials = map[identity.CredentialsType]identity.Credentials{
			identity.CredentialsTypeOIDC:   *oidc,
			identity.CredentialsTypeLookup: lookupSecret,
		}
		require.NoError(t, reg.IdentityManager().Update(context.Background(), newIdentity, identity.ManagerAllowWriteProtectedTraits))
		aal, err = s.(*link.Strategy).GetIdentityHighestAAL(ctx, newIdentity.ID)
		require.NoError(t, err)
		assert.Equal(t, identity.AuthenticatorAssuranceLevel2, aal)

		// With password and webAuthn -> AAL2
		newIdentity.Credentials = map[identity.CredentialsType]identity.Credentials{
			identity.CredentialsTypePassword: password,
			identity.CredentialsTypeWebAuthn: webAuthn,
		}
		require.NoError(t, reg.IdentityManager().Update(context.Background(), newIdentity, identity.ManagerAllowWriteProtectedTraits))
		aal, err = s.(*link.Strategy).GetIdentityHighestAAL(ctx, newIdentity.ID)
		require.NoError(t, err)
		assert.Equal(t, identity.AuthenticatorAssuranceLevel2, aal)

		// With webAuthn -> AAL2
		newIdentity.Credentials = map[identity.CredentialsType]identity.Credentials{
			identity.CredentialsTypeWebAuthn: webAuthn,
		}
		require.NoError(t, reg.IdentityManager().Update(context.Background(), newIdentity, identity.ManagerAllowWriteProtectedTraits))
		aal, err = s.(*link.Strategy).GetIdentityHighestAAL(ctx, newIdentity.ID)
		require.NoError(t, err)
		assert.Equal(t, identity.AuthenticatorAssuranceLevel2, aal)

		// With password, oidc, totp, lookup secret and webAuthn -> AAL2
		newIdentity.Credentials = map[identity.CredentialsType]identity.Credentials{
			identity.CredentialsTypePassword: password,
			identity.CredentialsTypeOIDC:     *oidc,
			identity.CredentialsTypeTOTP:     totpCredential,
			identity.CredentialsTypeLookup:   lookupSecret,
			identity.CredentialsTypeWebAuthn: webAuthn,
		}
		require.NoError(t, reg.IdentityManager().Update(context.Background(), newIdentity, identity.ManagerAllowWriteProtectedTraits))
		aal, err = s.(*link.Strategy).GetIdentityHighestAAL(ctx, newIdentity.ID)
		require.NoError(t, err)
		assert.Equal(t, identity.AuthenticatorAssuranceLevel2, aal)
=======
	t.Run("description=should recover if post recovery hook is successful", func(t *testing.T) {
		conf.MustSet(ctx, config.HookStrategyKey(config.ViperKeySelfServiceRecoveryAfter, config.HookGlobal), []config.SelfServiceHook{{Name: "err", Config: []byte(`{}`)}})
		t.Cleanup(func() {
			conf.MustSet(ctx, config.HookStrategyKey(config.ViperKeySelfServiceRecoveryAfter, config.HookGlobal), nil)
		})

		recoveryEmail := testhelpers.RandomEmail()
		createIdentityToRecover(t, reg, recoveryEmail)

		check := func(t *testing.T, actual string) {
			message := testhelpers.CourierExpectMessage(ctx, t, reg, recoveryEmail, "Recover access to your account")
			recoveryLink := testhelpers.CourierExpectLinkInMessage(t, message, 1)

			cl := testhelpers.NewClientWithCookies(t)
			cl.CheckRedirect = func(req *http.Request, via []*http.Request) error {
				return http.ErrUseLastResponse
			}
			res, err := cl.Get(recoveryLink)
			require.NoError(t, err)
			require.NoError(t, res.Body.Close())
			assert.Equal(t, http.StatusSeeOther, res.StatusCode)
			require.Len(t, cl.Jar.Cookies(urlx.ParseOrPanic(public.URL)), 2)
			cookies := spew.Sdump(cl.Jar.Cookies(urlx.ParseOrPanic(public.URL)))
			assert.Contains(t, cookies, "ory_kratos_session")
		}

		values := func(v url.Values) {
			v.Set("email", recoveryEmail)
		}

		check(t, expectSuccess(t, nil, false, false, values))
	})

	t.Run("description=should not be able to recover if post recovery hook fails", func(t *testing.T) {
		conf.MustSet(ctx, config.HookStrategyKey(config.ViperKeySelfServiceRecoveryAfter, config.HookGlobal), []config.SelfServiceHook{{Name: "err", Config: []byte(`{"ExecutePostRecoveryHook": "err"}`)}})
		t.Cleanup(func() {
			conf.MustSet(ctx, config.HookStrategyKey(config.ViperKeySelfServiceRecoveryAfter, config.HookGlobal), nil)
		})

		recoveryEmail := testhelpers.RandomEmail()
		createIdentityToRecover(t, reg, recoveryEmail)

		check := func(t *testing.T, actual string) {
			message := testhelpers.CourierExpectMessage(ctx, t, reg, recoveryEmail, "Recover access to your account")
			recoveryLink := testhelpers.CourierExpectLinkInMessage(t, message, 1)

			cl := testhelpers.NewClientWithCookies(t)
			cl.CheckRedirect = func(req *http.Request, via []*http.Request) error {
				return http.ErrUseLastResponse
			}
			res, err := cl.Get(recoveryLink)
			require.NoError(t, err)
			require.NoError(t, res.Body.Close())
			assert.Equal(t, http.StatusSeeOther, res.StatusCode)
			require.Len(t, cl.Jar.Cookies(urlx.ParseOrPanic(public.URL)), 1)
			cookies := spew.Sdump(cl.Jar.Cookies(urlx.ParseOrPanic(public.URL)))
			assert.NotContains(t, cookies, "ory_kratos_session")
		}

		values := func(v url.Values) {
			v.Set("email", recoveryEmail)
		}

		check(t, expectSuccess(t, nil, false, false, values))
>>>>>>> f47675b8
	})
}

func TestDisabledEndpoint(t *testing.T) {
	ctx := context.Background()
	conf, reg := internal.NewFastRegistryWithMocks(t)
	initViper(t, conf)
	conf.MustSet(ctx, config.ViperKeySelfServiceStrategyConfig+"."+string(recovery.RecoveryStrategyLink)+".enabled", false)
	conf.MustSet(ctx, config.ViperKeySelfServiceStrategyConfig+"."+string(recovery.RecoveryStrategyCode)+".enabled", false)

	publicTS, adminTS := testhelpers.NewKratosServer(t, reg)
	adminSDK := testhelpers.NewSDKClient(adminTS)
	_ = testhelpers.NewErrorTestServer(t, reg)

	t.Run("role=admin", func(t *testing.T) {
		t.Run("description=can not create recovery link when link method is disabled", func(t *testing.T) {
			id := identity.Identity{Traits: identity.Traits(`{"email":"recovery-endpoint-disabled@ory.sh"}`)}

			require.NoError(t, reg.IdentityManager().Create(context.Background(),
				&id, identity.ManagerAllowWriteProtectedTraits))

			rl, _, err := adminSDK.IdentityApi.CreateRecoveryLinkForIdentity(context.Background()).CreateRecoveryLinkForIdentityBody(kratos.CreateRecoveryLinkForIdentityBody{
				IdentityId: id.ID.String(),
			}).Execute()
			assert.Nil(t, rl)
			require.IsType(t, new(kratos.GenericOpenAPIError), err, "%s", err)

			br, _ := err.(*kratos.GenericOpenAPIError)
			assert.Contains(t, string(br.Body()), "This endpoint was disabled by system administrator", "%s", br.Body())
		})
	})

	t.Run("role=public", func(t *testing.T) {
		c := testhelpers.NewClientWithCookies(t)

		t.Run("description=can not recover an account by get request when link method is disabled", func(t *testing.T) {
			f := testhelpers.PersistNewRecoveryFlow(t, nil, conf, reg)
			u := publicTS.URL + recovery.RouteSubmitFlow + "?flow=" + f.ID.String() + "&token=endpoint-disabled"
			res, err := c.Get(u)
			require.NoError(t, err)
			assert.Equal(t, http.StatusOK, res.StatusCode)

			b := ioutilx.MustReadAll(res.Body)
			assert.Contains(t, string(b), "This endpoint was disabled by system administrator")
		})

		t.Run("description=can not recover an account by post request when link method is disabled", func(t *testing.T) {
			f := testhelpers.PersistNewRecoveryFlow(t, nil, conf, reg)
			u := publicTS.URL + recovery.RouteSubmitFlow + "?flow=" + f.ID.String()
			res, err := c.PostForm(u, url.Values{"email": {"email@ory.sh"}, "method": {"link"}})
			require.NoError(t, err)
			assert.Equal(t, http.StatusOK, res.StatusCode)

			b := ioutilx.MustReadAll(res.Body)
			assert.Contains(t, string(b), "This endpoint was disabled by system administrator")
		})
	})

}<|MERGE_RESOLUTION|>--- conflicted
+++ resolved
@@ -826,7 +826,72 @@
 		assert.Equal(t, identity.VerifiableAddressStatusPending, addr.Status)
 	})
 
-<<<<<<< HEAD
+	t.Run("description=should recover if post recovery hook is successful", func(t *testing.T) {
+		conf.MustSet(ctx, config.HookStrategyKey(config.ViperKeySelfServiceRecoveryAfter, config.HookGlobal), []config.SelfServiceHook{{Name: "err", Config: []byte(`{}`)}})
+		t.Cleanup(func() {
+			conf.MustSet(ctx, config.HookStrategyKey(config.ViperKeySelfServiceRecoveryAfter, config.HookGlobal), nil)
+		})
+
+		recoveryEmail := testhelpers.RandomEmail()
+		createIdentityToRecover(t, reg, recoveryEmail)
+
+		check := func(t *testing.T, actual string) {
+			message := testhelpers.CourierExpectMessage(ctx, t, reg, recoveryEmail, "Recover access to your account")
+			recoveryLink := testhelpers.CourierExpectLinkInMessage(t, message, 1)
+
+			cl := testhelpers.NewClientWithCookies(t)
+			cl.CheckRedirect = func(req *http.Request, via []*http.Request) error {
+				return http.ErrUseLastResponse
+			}
+			res, err := cl.Get(recoveryLink)
+			require.NoError(t, err)
+			require.NoError(t, res.Body.Close())
+			assert.Equal(t, http.StatusSeeOther, res.StatusCode)
+			require.Len(t, cl.Jar.Cookies(urlx.ParseOrPanic(public.URL)), 2)
+			cookies := spew.Sdump(cl.Jar.Cookies(urlx.ParseOrPanic(public.URL)))
+			assert.Contains(t, cookies, "ory_kratos_session")
+		}
+
+		values := func(v url.Values) {
+			v.Set("email", recoveryEmail)
+		}
+
+		check(t, expectSuccess(t, nil, false, false, values))
+	})
+
+	t.Run("description=should not be able to recover if post recovery hook fails", func(t *testing.T) {
+		conf.MustSet(ctx, config.HookStrategyKey(config.ViperKeySelfServiceRecoveryAfter, config.HookGlobal), []config.SelfServiceHook{{Name: "err", Config: []byte(`{"ExecutePostRecoveryHook": "err"}`)}})
+		t.Cleanup(func() {
+			conf.MustSet(ctx, config.HookStrategyKey(config.ViperKeySelfServiceRecoveryAfter, config.HookGlobal), nil)
+		})
+
+		recoveryEmail := testhelpers.RandomEmail()
+		createIdentityToRecover(t, reg, recoveryEmail)
+
+		check := func(t *testing.T, actual string) {
+			message := testhelpers.CourierExpectMessage(ctx, t, reg, recoveryEmail, "Recover access to your account")
+			recoveryLink := testhelpers.CourierExpectLinkInMessage(t, message, 1)
+
+			cl := testhelpers.NewClientWithCookies(t)
+			cl.CheckRedirect = func(req *http.Request, via []*http.Request) error {
+				return http.ErrUseLastResponse
+			}
+			res, err := cl.Get(recoveryLink)
+			require.NoError(t, err)
+			require.NoError(t, res.Body.Close())
+			assert.Equal(t, http.StatusSeeOther, res.StatusCode)
+			require.Len(t, cl.Jar.Cookies(urlx.ParseOrPanic(public.URL)), 1)
+			cookies := spew.Sdump(cl.Jar.Cookies(urlx.ParseOrPanic(public.URL)))
+			assert.NotContains(t, cookies, "ory_kratos_session")
+		}
+
+		values := func(v url.Values) {
+			v.Set("email", recoveryEmail)
+		}
+
+		check(t, expectSuccess(t, nil, false, false, values))
+	})
+
 	t.Run("method=GetIdentityHighestAAL", func(t *testing.T) {
 		newIdentity := identity.NewIdentity(config.DefaultIdentityTraitsSchemaID)
 		require.NoError(t, reg.IdentityManager().Create(context.Background(), newIdentity))
@@ -840,7 +905,7 @@
 			Config:      []byte(`{"hashed_password":"$argon2id$v=19$m=32,t=2,p=4$cm94YnRVOW5jZzFzcVE4bQ$MNzk5BtR2vUhrp6qQEjRNw"}`),
 		}
 
-		oidc, err := identity.NewCredentialsOIDC("id", "token", "refreshToken", "google", newIdentity.ID.String())
+		oidc, err := identity.NewCredentialsOIDC("id", "token", "refreshToken", "google", newIdentity.ID.String(), "")
 		require.NoError(t, err)
 
 		codes := make([]identity.RecoveryCode, 12)
@@ -945,72 +1010,6 @@
 		aal, err = s.(*link.Strategy).GetIdentityHighestAAL(ctx, newIdentity.ID)
 		require.NoError(t, err)
 		assert.Equal(t, identity.AuthenticatorAssuranceLevel2, aal)
-=======
-	t.Run("description=should recover if post recovery hook is successful", func(t *testing.T) {
-		conf.MustSet(ctx, config.HookStrategyKey(config.ViperKeySelfServiceRecoveryAfter, config.HookGlobal), []config.SelfServiceHook{{Name: "err", Config: []byte(`{}`)}})
-		t.Cleanup(func() {
-			conf.MustSet(ctx, config.HookStrategyKey(config.ViperKeySelfServiceRecoveryAfter, config.HookGlobal), nil)
-		})
-
-		recoveryEmail := testhelpers.RandomEmail()
-		createIdentityToRecover(t, reg, recoveryEmail)
-
-		check := func(t *testing.T, actual string) {
-			message := testhelpers.CourierExpectMessage(ctx, t, reg, recoveryEmail, "Recover access to your account")
-			recoveryLink := testhelpers.CourierExpectLinkInMessage(t, message, 1)
-
-			cl := testhelpers.NewClientWithCookies(t)
-			cl.CheckRedirect = func(req *http.Request, via []*http.Request) error {
-				return http.ErrUseLastResponse
-			}
-			res, err := cl.Get(recoveryLink)
-			require.NoError(t, err)
-			require.NoError(t, res.Body.Close())
-			assert.Equal(t, http.StatusSeeOther, res.StatusCode)
-			require.Len(t, cl.Jar.Cookies(urlx.ParseOrPanic(public.URL)), 2)
-			cookies := spew.Sdump(cl.Jar.Cookies(urlx.ParseOrPanic(public.URL)))
-			assert.Contains(t, cookies, "ory_kratos_session")
-		}
-
-		values := func(v url.Values) {
-			v.Set("email", recoveryEmail)
-		}
-
-		check(t, expectSuccess(t, nil, false, false, values))
-	})
-
-	t.Run("description=should not be able to recover if post recovery hook fails", func(t *testing.T) {
-		conf.MustSet(ctx, config.HookStrategyKey(config.ViperKeySelfServiceRecoveryAfter, config.HookGlobal), []config.SelfServiceHook{{Name: "err", Config: []byte(`{"ExecutePostRecoveryHook": "err"}`)}})
-		t.Cleanup(func() {
-			conf.MustSet(ctx, config.HookStrategyKey(config.ViperKeySelfServiceRecoveryAfter, config.HookGlobal), nil)
-		})
-
-		recoveryEmail := testhelpers.RandomEmail()
-		createIdentityToRecover(t, reg, recoveryEmail)
-
-		check := func(t *testing.T, actual string) {
-			message := testhelpers.CourierExpectMessage(ctx, t, reg, recoveryEmail, "Recover access to your account")
-			recoveryLink := testhelpers.CourierExpectLinkInMessage(t, message, 1)
-
-			cl := testhelpers.NewClientWithCookies(t)
-			cl.CheckRedirect = func(req *http.Request, via []*http.Request) error {
-				return http.ErrUseLastResponse
-			}
-			res, err := cl.Get(recoveryLink)
-			require.NoError(t, err)
-			require.NoError(t, res.Body.Close())
-			assert.Equal(t, http.StatusSeeOther, res.StatusCode)
-			require.Len(t, cl.Jar.Cookies(urlx.ParseOrPanic(public.URL)), 1)
-			cookies := spew.Sdump(cl.Jar.Cookies(urlx.ParseOrPanic(public.URL)))
-			assert.NotContains(t, cookies, "ory_kratos_session")
-		}
-
-		values := func(v url.Values) {
-			v.Set("email", recoveryEmail)
-		}
-
-		check(t, expectSuccess(t, nil, false, false, values))
->>>>>>> f47675b8
 	})
 }
 
