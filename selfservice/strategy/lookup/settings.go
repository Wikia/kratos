// Copyright © 2023 Ory Corp
// SPDX-License-Identifier: Apache-2.0

package lookup

import (
	"bytes"
	"context"
	"encoding/json"
	"net/http"
	"time"

	"github.com/pquerna/otp"
	"github.com/tidwall/gjson"
	"github.com/tidwall/sjson"

	"github.com/ory/kratos/selfservice/strategy/totp"
	"github.com/ory/x/jsonx"
	"github.com/ory/x/randx"

	"github.com/ory/herodot"
	"github.com/ory/kratos/ui/node"

	"github.com/ory/kratos/session"

	"github.com/gofrs/uuid"
	"github.com/pkg/errors"

	"github.com/ory/kratos/identity"
	"github.com/ory/kratos/selfservice/flow"
	"github.com/ory/kratos/selfservice/flow/settings"
	"github.com/ory/kratos/x"
	"github.com/ory/x/decoderx"
)

func (s *Strategy) RegisterSettingsRoutes(_ *x.RouterPublic) {
}

func (s *Strategy) SettingsStrategyID() string {
	return identity.CredentialsTypeLookup.String()
}

const (
	internalContextKeyRevealed    = "revealed"
	InternalContextKeyRegenerated = "regenerated"
)

const numCodes = 12

var allSettingsNodes = []string{
	node.LookupRegenerate,
	node.LookupReveal,
	node.LookupRegenerate,
	node.LookupDisable,
	node.LookupCodes,
	node.LookupConfirm,
}

// Update Settings Flow with Lookup Method
//
// swagger:model updateSettingsFlowWithLookupMethod
type updateSettingsFlowWithLookupMethod struct {
	// If set to true will reveal the lookup secrets
	RevealLookup bool `json:"lookup_secret_reveal"`

	// If set to true will regenerate the lookup secrets
	RegenerateLookup bool `json:"lookup_secret_regenerate"`

	// If set to true will save the regenerated lookup secrets
	ConfirmLookup bool `json:"lookup_secret_confirm"`

	// Disables this method if true.
	DisableLookup bool `json:"lookup_secret_disable"`

	// CSRFToken is the anti-CSRF token
	CSRFToken string `json:"csrf_token"`

	// Method
	//
	// Should be set to "lookup" when trying to add, update, or remove a lookup pairing.
	//
	// required: true
	Method string `json:"method"`

	// Flow is flow ID.
	//
	// swagger:ignore
	Flow string `json:"flow"`
}

func (p *updateSettingsFlowWithLookupMethod) GetFlowID() uuid.UUID {
	return x.ParseUUID(p.Flow)
}

func (p *updateSettingsFlowWithLookupMethod) SetFlowID(rid uuid.UUID) {
	p.Flow = rid.String()
}

func (s *Strategy) Settings(w http.ResponseWriter, r *http.Request, f *settings.Flow, ss *session.Session) (*settings.UpdateContext, error) {
<<<<<<< HEAD
	// fandom-start
	enabled, err := s.isEnabledForIdentity(r.Context(), ss.IdentityID)
	if err != nil {
		return nil, errors.WithStack(err)
	}
	if !enabled {
		return nil, errors.WithStack(flow.ErrStrategyNotResponsible)
	}
	// fandom-end
	var p submitSelfServiceSettingsFlowWithLookupMethodBody
=======
	var p updateSettingsFlowWithLookupMethod
>>>>>>> 41b7c51c
	ctxUpdate, err := settings.PrepareUpdate(s.d, w, r, f, ss, settings.ContinuityKey(s.SettingsStrategyID()), &p)
	if errors.Is(err, settings.ErrContinuePreviousAction) {
		return ctxUpdate, s.continueSettingsFlow(w, r, ctxUpdate, &p)
	} else if err != nil {
		return ctxUpdate, s.handleSettingsError(w, r, ctxUpdate, &p, err)
	}

	if err := s.decodeSettingsFlow(r, &p); err != nil {
		return ctxUpdate, s.handleSettingsError(w, r, ctxUpdate, &p, err)
	}

	if p.RegenerateLookup || p.RevealLookup || p.ConfirmLookup || p.DisableLookup {
		// This method has only two submit buttons
		p.Method = s.SettingsStrategyID()
		if err := flow.MethodEnabledAndAllowed(r.Context(), s.SettingsStrategyID(), p.Method, s.d); err != nil {
			return nil, s.handleSettingsError(w, r, ctxUpdate, &p, err)
		}
	} else {
		return nil, errors.WithStack(flow.ErrStrategyNotResponsible)
	}

	// This does not come from the payload!
	p.Flow = ctxUpdate.Flow.ID.String()
	if err := s.continueSettingsFlow(w, r, ctxUpdate, &p); err != nil {
		return ctxUpdate, s.handleSettingsError(w, r, ctxUpdate, &p, err)
	}

	return ctxUpdate, nil
}

func (s *Strategy) decodeSettingsFlow(r *http.Request, dest interface{}) error {
	compiler, err := decoderx.HTTPRawJSONSchemaCompiler(settingsSchema)
	if err != nil {
		return errors.WithStack(err)
	}

	return decoderx.NewHTTP().Decode(r, dest, compiler,
		decoderx.HTTPDecoderSetValidatePayloads(true),
		decoderx.HTTPDecoderJSONFollowsFormFormat(),
	)
}

func (s *Strategy) continueSettingsFlow(
	w http.ResponseWriter, r *http.Request,
	ctxUpdate *settings.UpdateContext, p *updateSettingsFlowWithLookupMethod,
) error {
	if p.ConfirmLookup || p.RevealLookup || p.RegenerateLookup || p.DisableLookup {
		if err := flow.MethodEnabledAndAllowed(r.Context(), s.SettingsStrategyID(), s.SettingsStrategyID(), s.d); err != nil {
			return err
		}

		if err := flow.EnsureCSRF(s.d, r, ctxUpdate.Flow.Type, s.d.Config().DisableAPIFlowEnforcement(r.Context()), s.d.GenerateCSRFToken, p.CSRFToken); err != nil {
			return err
		}

		if ctxUpdate.Session.AuthenticatedAt.Add(s.d.Config().SelfServiceFlowSettingsPrivilegedSessionMaxAge(r.Context())).Before(time.Now()) {
			return errors.WithStack(settings.NewFlowNeedsReAuth())
		}
	} else {
		return errors.New("ended up in unexpected state")
	}

	if p.ConfirmLookup {
		return s.continueSettingsFlowConfirm(w, r, ctxUpdate, p)
	} else if p.RevealLookup {
		if err := s.continueSettingsFlowReveal(w, r, ctxUpdate, p); err != nil {
			return err
		}
		return flow.ErrStrategyAsksToReturnToUI
	} else if p.DisableLookup {
		return s.continueSettingsFlowDisable(w, r, ctxUpdate, p)
	} else if p.RegenerateLookup {
		if err := s.continueSettingsFlowRegenerate(w, r, ctxUpdate, p); err != nil {
			return err
		}
		// regen
		return flow.ErrStrategyAsksToReturnToUI
	}

	return errors.New("ended up in unexpected state")
}

func (s *Strategy) continueSettingsFlowDisable(w http.ResponseWriter, r *http.Request, ctxUpdate *settings.UpdateContext, p *updateSettingsFlowWithLookupMethod) error {
	i, err := s.d.PrivilegedIdentityPool().GetIdentityConfidential(r.Context(), ctxUpdate.Session.Identity.ID)
	if err != nil {
		return err
	}

	i.DeleteCredentialsType(s.ID())

	for _, n := range allSettingsNodes {
		ctxUpdate.Flow.UI.Nodes.Remove(n)
	}

	ctxUpdate.Flow.UI.Nodes.Upsert(NewRegenerateLookupNode())
	ctxUpdate.Flow.InternalContext, err = sjson.SetBytes(ctxUpdate.Flow.InternalContext, flow.PrefixInternalContextKey(s.ID(), internalContextKeyRevealed), false)
	if err != nil {
		return err
	}
	ctxUpdate.Flow.InternalContext, err = sjson.SetRawBytes(ctxUpdate.Flow.InternalContext, flow.PrefixInternalContextKey(s.ID(), InternalContextKeyRegenerated), []byte("{}"))
	if err != nil {
		return err
	}

	if err := s.d.SettingsFlowPersister().UpdateSettingsFlow(r.Context(), ctxUpdate.Flow); err != nil {
		return err
	}

	ctxUpdate.UpdateIdentity(i)
	return nil
}

func (s *Strategy) continueSettingsFlowReveal(w http.ResponseWriter, r *http.Request, ctxUpdate *settings.UpdateContext, p *updateSettingsFlowWithLookupMethod) error {
	hasLookup, err := s.identityHasLookup(r.Context(), ctxUpdate.Session.IdentityID)
	if err != nil {
		return err
	}

	if !hasLookup {
		return errors.WithStack(herodot.ErrBadRequest.WithReasonf("Can not reveal lookup codes because you have none."))
	}

	_, cred, err := s.d.PrivilegedIdentityPool().FindByCredentialsIdentifier(r.Context(), s.ID(), ctxUpdate.Session.IdentityID.String())
	if err != nil {
		return err
	}

	var creds identity.CredentialsLookupConfig
	if err := json.Unmarshal(cred.Config, &creds); err != nil {
		return errors.WithStack(herodot.ErrInternalServerError.WithReasonf("Unable to decode lookup codes from JSON.").WithDebug(err.Error()))
	}

	for _, n := range allSettingsNodes {
		ctxUpdate.Flow.UI.Nodes.Remove(n)
	}

	ctxUpdate.Flow.UI.Nodes.Upsert(creds.ToNode())
	ctxUpdate.Flow.UI.Nodes.Upsert(NewDisableLookupNode())
	ctxUpdate.Flow.UI.Nodes.Upsert(NewRegenerateLookupNode())

	ctxUpdate.Flow.InternalContext, err = sjson.SetBytes(ctxUpdate.Flow.InternalContext, flow.PrefixInternalContextKey(s.ID(), internalContextKeyRevealed), true)
	if err != nil {
		return err
	}

	if err := s.d.SettingsFlowPersister().UpdateSettingsFlow(r.Context(), ctxUpdate.Flow); err != nil {
		return err
	}

	return nil
}

func (s *Strategy) continueSettingsFlowRegenerate(w http.ResponseWriter, r *http.Request, ctxUpdate *settings.UpdateContext, p *updateSettingsFlowWithLookupMethod) error {
	codes := make([]identity.RecoveryCode, numCodes)
	for k := range codes {
		codes[k] = identity.RecoveryCode{Code: randx.MustString(8, randx.AlphaLowerNum)}
	}

	for _, n := range allSettingsNodes {
		ctxUpdate.Flow.UI.Nodes.Remove(n)
	}

	ctxUpdate.Flow.UI.Nodes.Upsert((&identity.CredentialsLookupConfig{RecoveryCodes: codes}).ToNode())
	ctxUpdate.Flow.UI.Nodes.Upsert(NewConfirmLookupNode())

	var err error
	ctxUpdate.Flow.InternalContext, err = sjson.SetBytes(ctxUpdate.Flow.InternalContext, flow.PrefixInternalContextKey(s.ID(), InternalContextKeyRegenerated), codes)
	if err != nil {
		return err
	}

	if err := s.d.SettingsFlowPersister().UpdateSettingsFlow(r.Context(), ctxUpdate.Flow); err != nil {
		return err
	}

	return nil
}

func (s *Strategy) continueSettingsFlowConfirm(w http.ResponseWriter, r *http.Request, ctxUpdate *settings.UpdateContext, p *updateSettingsFlowWithLookupMethod) error {
	codes := gjson.GetBytes(ctxUpdate.Flow.InternalContext, flow.PrefixInternalContextKey(s.ID(), InternalContextKeyRegenerated)).Array()
	if len(codes) != numCodes {
		return errors.WithStack(herodot.ErrBadRequest.WithReasonf("You must (re-)generate recovery backup codes before you can save them."))
	}

	rc := make([]identity.RecoveryCode, len(codes))
	for k := range rc {
		rc[k] = identity.RecoveryCode{Code: codes[k].Get("code").String()}
	}

	co, err := json.Marshal(&identity.CredentialsLookupConfig{RecoveryCodes: rc})
	if err != nil {
		return errors.WithStack(herodot.ErrInternalServerError.WithReasonf("Unable to encode totp options to JSON: %s", err))
	}

	i, err := s.d.PrivilegedIdentityPool().GetIdentityConfidential(r.Context(), ctxUpdate.Session.Identity.ID)
	if err != nil {
		return err
	}

	// We do not really need the identifier, so we add the identity's ID
	c := &identity.Credentials{Type: s.ID(), Identifiers: []string{i.ID.String()}, Config: co}
	c.Config = co
	i.SetCredentials(s.ID(), *c)

	// Remove the TOTP URL from the internal context now that it is set!
	ctxUpdate.Flow.InternalContext, err = sjson.DeleteBytes(ctxUpdate.Flow.InternalContext, flow.PrefixInternalContextKey(s.ID(), InternalContextKeyRegenerated))
	if err != nil {
		return err
	}

	if err := s.d.SettingsFlowPersister().UpdateSettingsFlow(r.Context(), ctxUpdate.Flow); err != nil {
		return err
	}

	// Since we added the method, it also means that we have authenticated it
	if err := s.d.SessionManager().SessionAddAuthenticationMethods(r.Context(), ctxUpdate.Session.ID, session.AuthenticationMethod{
		Method: s.ID(),
		AAL:    identity.AuthenticatorAssuranceLevel2,
	}); err != nil {
		return err
	}

	ctxUpdate.UpdateIdentity(i)
	return nil
}

func (s *Strategy) identityHasLookup(ctx context.Context, id uuid.UUID) (bool, error) {
	confidential, err := s.d.PrivilegedIdentityPool().GetIdentityConfidential(ctx, id)
	if err != nil {
		return false, err
	}

	count, err := s.CountActiveMultiFactorCredentials(confidential.Credentials)
	if err != nil {
		return false, err
	}

	return count > 0, nil
}

func (s *Strategy) PopulateSettingsMethod(r *http.Request, id *identity.Identity, f *settings.Flow) error {
	f.UI.SetCSRF(s.d.GenerateCSRFToken(r))

	// fandom-start
	enabled, err := s.isEnabledForIdentity(r.Context(), id.ID)
	if err != nil {
		return err
	}
	if !enabled {
		return nil
	}
	// fandom-end

	hasLookup, err := s.identityHasLookup(r.Context(), id.ID)
	if err != nil {
		return err
	}

	if hasLookup {
		f.UI.Nodes.Upsert(NewRevealLookupNode())
		f.UI.Nodes.Upsert(NewDisableLookupNode())
	} else {
		f.UI.Nodes.Upsert(NewRegenerateLookupNode())
	}

	return nil
}

func (s *Strategy) handleSettingsError(w http.ResponseWriter, r *http.Request, ctxUpdate *settings.UpdateContext, p *updateSettingsFlowWithLookupMethod, err error) error {
	// Do not pause flow if the flow type is an API flow as we can't save cookies in those flows.
	if e := new(settings.FlowNeedsReAuth); errors.As(err, &e) && ctxUpdate.Flow != nil && ctxUpdate.Flow.Type == flow.TypeBrowser {
		if err := s.d.ContinuityManager().Pause(r.Context(), w, r, settings.ContinuityKey(s.SettingsStrategyID()), settings.ContinuityOptions(p, ctxUpdate.GetSessionIdentity())...); err != nil {
			return err
		}
	}

	if ctxUpdate.Flow != nil {
		ctxUpdate.Flow.UI.ResetMessages()
		ctxUpdate.Flow.UI.SetCSRF(s.d.GenerateCSRFToken(r))
	}

	return err
}

// fandom-start

type StrategyConfiguration struct {
	EnabledOnlyIn2FA bool `json:"enabled_only_in_2fa,omitempty"`
}

func (s *Strategy) Config(ctx context.Context) (*StrategyConfiguration, error) {
	var c StrategyConfiguration

	conf := s.d.Config(ctx).SelfServiceStrategy(string(s.ID())).Config
	if err := jsonx.
		NewStrictDecoder(bytes.NewBuffer(conf)).
		Decode(&c); err != nil {
		s.d.Logger().WithError(err).WithField("config", conf)
		return nil, errors.WithStack(herodot.ErrInternalServerError.WithReasonf("Unable to decode Lookup Secret configuration: %s", err))
	}

	return &c, nil
}

func (s *Strategy) isEnabledForIdentity(ctx context.Context, id uuid.UUID) (bool, error) {
	conf, err := s.Config(ctx)
	if err != nil {
		return true, err
	}

	if !conf.EnabledOnlyIn2FA {
		return true, nil
	}

	return s.identityHasTOTP(ctx, id)
}

func (s *Strategy) CountActiveTotpCredentials(cc map[identity.CredentialsType]identity.Credentials) (count int, err error) {
	for _, c := range cc {
		if c.Type == identity.CredentialsTypeTOTP && len(c.Config) > 0 {
			var conf totp.CredentialsConfig
			if err = json.Unmarshal(c.Config, &conf); err != nil {
				return 0, errors.WithStack(err)
			}

			_, err := otp.NewKeyFromURL(conf.TOTPURL)
			if len(c.Identifiers) > 0 && len(c.Identifiers[0]) > 0 && len(conf.TOTPURL) > 0 && err == nil {
				count++
			}
		}
	}
	return
}

func (s *Strategy) identityHasTOTP(ctx context.Context, id uuid.UUID) (bool, error) {
	confidential, err := s.d.PrivilegedIdentityPool().GetIdentityConfidential(ctx, id)
	if err != nil {
		return false, err
	}

	count, err := s.CountActiveTotpCredentials(confidential.Credentials)
	if err != nil {
		return false, err
	}

	return count > 0, nil
}

// fandom-end<|MERGE_RESOLUTION|>--- conflicted
+++ resolved
@@ -14,7 +14,6 @@
 	"github.com/tidwall/gjson"
 	"github.com/tidwall/sjson"
 
-	"github.com/ory/kratos/selfservice/strategy/totp"
 	"github.com/ory/x/jsonx"
 	"github.com/ory/x/randx"
 
@@ -97,7 +96,6 @@
 }
 
 func (s *Strategy) Settings(w http.ResponseWriter, r *http.Request, f *settings.Flow, ss *session.Session) (*settings.UpdateContext, error) {
-<<<<<<< HEAD
 	// fandom-start
 	enabled, err := s.isEnabledForIdentity(r.Context(), ss.IdentityID)
 	if err != nil {
@@ -107,10 +105,7 @@
 		return nil, errors.WithStack(flow.ErrStrategyNotResponsible)
 	}
 	// fandom-end
-	var p submitSelfServiceSettingsFlowWithLookupMethodBody
-=======
 	var p updateSettingsFlowWithLookupMethod
->>>>>>> 41b7c51c
 	ctxUpdate, err := settings.PrepareUpdate(s.d, w, r, f, ss, settings.ContinuityKey(s.SettingsStrategyID()), &p)
 	if errors.Is(err, settings.ErrContinuePreviousAction) {
 		return ctxUpdate, s.continueSettingsFlow(w, r, ctxUpdate, &p)
@@ -404,7 +399,7 @@
 func (s *Strategy) Config(ctx context.Context) (*StrategyConfiguration, error) {
 	var c StrategyConfiguration
 
-	conf := s.d.Config(ctx).SelfServiceStrategy(string(s.ID())).Config
+	conf := s.d.Config().SelfServiceStrategy(ctx, string(s.ID())).Config
 	if err := jsonx.
 		NewStrictDecoder(bytes.NewBuffer(conf)).
 		Decode(&c); err != nil {
@@ -431,7 +426,7 @@
 func (s *Strategy) CountActiveTotpCredentials(cc map[identity.CredentialsType]identity.Credentials) (count int, err error) {
 	for _, c := range cc {
 		if c.Type == identity.CredentialsTypeTOTP && len(c.Config) > 0 {
-			var conf totp.CredentialsConfig
+			var conf identity.CredentialsTOTPConfig
 			if err = json.Unmarshal(c.Config, &conf); err != nil {
 				return 0, errors.WithStack(err)
 			}
