--- conflicted
+++ resolved
@@ -6,10 +6,6 @@
 	"encoding/json"
 	"fmt"
 	"net/http"
-<<<<<<< HEAD
-	"net/url"
-=======
->>>>>>> 3e443b77
 	"path/filepath"
 	"strings"
 
@@ -174,20 +170,12 @@
 		q := dest.Query()
 		for key, values := range r.Form {
 			for _, value := range values {
-<<<<<<< HEAD
-				q.Add(key, value)
-=======
 				q.Set(key, value)
->>>>>>> 3e443b77
 			}
 		}
 		dest.RawQuery = q.Encode()
 	}
-<<<<<<< HEAD
-	dest.Path = filepath.Join(publicUrl.Path + dest.Path)
-=======
 	dest.Path = filepath.Join(publicUrl.Path, dest.Path)
->>>>>>> 3e443b77
 
 	http.Redirect(w, r, dest.String(), http.StatusFound)
 }
