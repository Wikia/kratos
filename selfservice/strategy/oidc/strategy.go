--- conflicted
+++ resolved
@@ -121,18 +121,13 @@
 }
 
 type authCodeContainer struct {
-<<<<<<< HEAD
-	FlowID string          `json:"flow_id"`
-	State  string          `json:"state"`
-	Traits json.RawMessage `json:"traits"`
-	// fandom-start
-	ExtraFields map[string]string `json:"extra_fields"`
-	// fandom-end
-=======
 	FlowID           string          `json:"flow_id"`
 	State            string          `json:"state"`
 	Traits           json.RawMessage `json:"traits"`
 	TransientPayload json.RawMessage `json:"transient_payload"`
+	// fandom-start
+	ExtraFields map[string]string `json:"extra_fields"`
+	// fandom-end
 }
 
 type State struct {
@@ -166,7 +161,6 @@
 	} else {
 		return &State{FlowID: string(id), Data: data}, nil
 	}
->>>>>>> 41b7c51c
 }
 
 func (s *Strategy) CountActiveFirstFactorCredentials(cc map[identity.CredentialsType]identity.Credentials) (count int, err error) {
