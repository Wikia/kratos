--- conflicted
+++ resolved
@@ -113,11 +113,7 @@
 	sess.CompletedLoginFor(s.ID())
 	for _, c := range o.Providers {
 		if c.Subject == claims.Subject && c.Provider == provider.Config().ID {
-<<<<<<< HEAD
-			if err = s.d.LoginHookExecutor().PostLoginHook(w, r, a, i); err != nil {
-=======
 			if err = s.d.LoginHookExecutor().PostLoginHook(w, r, a, i, sess); err != nil {
->>>>>>> 3e443b77
 				return nil, s.handleError(w, r, a, provider.Config().ID, nil, err)
 			}
 			return nil, nil
@@ -176,18 +172,11 @@
 		return nil, s.handleError(w, r, f, pid, nil, err)
 	}
 
-<<<<<<< HEAD
-	f.Active = identity.CredentialsTypeOIDC
-=======
 	f.Active = s.ID()
->>>>>>> 3e443b77
 	if err = s.d.LoginFlowPersister().UpdateLoginFlow(r.Context(), f); err != nil {
 		return nil, s.handleError(w, r, f, pid, nil, errors.WithStack(herodot.ErrInternalServerError.WithReason("Could not update flow").WithDebug(err.Error())))
 	}
 
-<<<<<<< HEAD
-	http.Redirect(w, r, c.AuthCodeURL(state, provider.AuthCodeURLOptions(req)...), http.StatusFound)
-=======
 	codeURL := c.AuthCodeURL(state, provider.AuthCodeURLOptions(req)...)
 	if x.IsJSONRequest(r) {
 		s.d.Writer().WriteError(w, r, flow.NewBrowserLocationChangeRequiredError(codeURL))
@@ -195,6 +184,5 @@
 		http.Redirect(w, r, codeURL, http.StatusSeeOther)
 	}
 
->>>>>>> 3e443b77
 	return nil, errors.WithStack(flow.ErrCompletedByStrategy)
 }