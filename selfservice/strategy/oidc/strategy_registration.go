--- conflicted
+++ resolved
@@ -218,7 +218,6 @@
 	}
 
 	state := generateState(f.ID.String())
-<<<<<<< HEAD
 	// fandom-start
 	extraFields := map[string]string{}
 	_ = r.ParseForm()
@@ -231,9 +230,6 @@
 	// fandom-end
 
 	if code, hasCode, _ := s.d.SessionTokenExchangePersister().CodeForFlow(r.Context(), f.ID); hasCode {
-=======
-	if code, hasCode, _ := s.d.SessionTokenExchangePersister().CodeForFlow(ctx, f.ID); hasCode {
->>>>>>> f47675b8
 		state.setCode(code.InitCode)
 	}
 	if err := s.d.ContinuityManager().Pause(ctx, w, r, sessionName,
