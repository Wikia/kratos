--- conflicted
+++ resolved
@@ -75,13 +75,10 @@
 	}
 	//fandom-start - pass additional param: (identityId) i.ID
 	if err := hash.Compare(r.Context(), s.d.Config(r.Context()), i.ID, []byte(p.Password), []byte(o.HashedPassword)); err != nil {
-	//fandom-end
+		//fandom-end
 		return nil, s.handleLoginError(w, r, f, &p, errors.WithStack(schema.NewInvalidCredentialsError()))
 	}
 
-<<<<<<< HEAD
-	f.Active = identity.CredentialsTypePassword
-=======
 	if !s.d.Hasher().Understands([]byte(o.HashedPassword)) {
 		// Migrate password hash if not configured hasher.
 		// But Kratos doesn't have ability to import credentials now.
@@ -93,7 +90,6 @@
 
 	f.Active = identity.CredentialsTypePassword
 	f.Active = s.ID()
->>>>>>> 3e443b77
 	if err = s.d.LoginFlowPersister().UpdateLoginFlow(r.Context(), f); err != nil {
 		return nil, s.handleLoginError(w, r, f, &p, errors.WithStack(herodot.ErrInternalServerError.WithReason("Could not update flow").WithDebug(err.Error())))
 	}
