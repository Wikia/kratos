--- conflicted
+++ resolved
@@ -576,11 +576,7 @@
 					defer res.Body.Close()
 					body := ioutilx.MustReadAll(res.Body)
 
-<<<<<<< HEAD
-					assert.True(t, gjson.GetBytes(body, "forced").Bool())
-=======
 					assert.True(t, gjson.GetBytes(body, "refresh").Bool())
->>>>>>> 3e443b77
 					assert.Contains(t, gjson.GetBytes(body, "ui.messages.0.text").String(), "verifying that", "%s", body)
 				})
 			})
@@ -716,8 +712,6 @@
 		})
 
 	})
-<<<<<<< HEAD
-=======
 
 	t.Run("should upgrade password not primary hashing algorithm", func(t *testing.T) {
 		identifier, pwd := x.NewUUID().String(), "password"
@@ -769,12 +763,15 @@
 		var o password.CredentialsConfig
 		require.NoError(t, json.NewDecoder(bytes.NewBuffer(c.Config)).Decode(&o))
 		assert.True(t, reg.Hasher().Understands([]byte(o.HashedPassword)), "%s", o.HashedPassword)
-		assert.True(t, hash.IsBcryptHash([]byte(o.HashedPassword)), "%s", o.HashedPassword)
+		algorithm, _, err := hash.ParsePasswordHash([]byte(o.HashedPassword))
+		// fandom-start
+		assert.NoError(t, err, "unrecognized hash: %s", o.HashedPassword)
+		assert.Equal(t, hash.BcryptAlgorithmId, algorithm, "not a Bcrypt hash: %s", o.HashedPassword)
+		// fandom-end
 
 		// retry after upgraded
 		body = testhelpers.SubmitLoginForm(t, false, browserClient, publicTS, values,
 			false, true, http.StatusOK, redirTS.URL)
 		assert.Equal(t, identifier, gjson.Get(body, "identity.traits.subject").String(), "%s", body)
 	})
->>>>>>> 3e443b77
 }