package password

import (
	"bufio"
	"context"
<<<<<<< HEAD
=======
	stderrs "errors"

>>>>>>> ab16580b
	/* #nosec G505 sha1 is used for k-anonymity */
	"crypto/sha1"
	"fmt"
	"io"
	"net/http"
	"strconv"
	"strings"
	"time"
<<<<<<< HEAD

	"github.com/ory/kratos/x"

	"github.com/dgraph-io/ristretto"
	"github.com/hashicorp/go-retryablehttp"

	"github.com/ory/kratos/driver/config"
=======
>>>>>>> ab16580b

	"github.com/arbovm/levenshtein"
	"github.com/dgraph-io/ristretto"
	"github.com/hashicorp/go-retryablehttp"
	"github.com/pkg/errors"

	"github.com/ory/herodot"
	"github.com/ory/kratos/driver/config"
	"github.com/ory/x/httpx"
)

<<<<<<< HEAD
const hashCacheItemTTL = time.Minute
=======
const hashCacheItemTTL = time.Hour
>>>>>>> ab16580b

// Validator implements a validation strategy for passwords. One example is that the password
// has to have at least 6 characters and at least one lower and one uppercase password.
type Validator interface {
	// Validate returns nil if the password is passing the validation strategy and an error otherwise. If a validation error
	// occurs, a regular error will be returned. If some other type of error occurs (e.g. HTTP request failed), an error
	// of type *herodot.DefaultError will be returned.
	Validate(ctx context.Context, identifier, password string) error
}

type ValidationProvider interface {
	PasswordValidator() Validator
}

var (
	_                       Validator = new(DefaultPasswordValidator)
	ErrNetworkFailure                 = stderrs.New("unable to check if password has been leaked because an unexpected network error occurred")
	ErrUnexpectedStatusCode           = stderrs.New("unexpected status code")
	ErrTooManyBreaches                = stderrs.New("the password has been found in data breaches and must no longer be used")
)

// DefaultPasswordValidator implements Validator. It is based on best
// practices as defined in the following blog posts:
//
// - https://www.troyhunt.com/passwords-evolved-authentication-guidance-for-the-modern-era/
// - https://www.microsoft.com/en-us/research/wp-content/uploads/2016/06/Microsoft_Password_Guidance-1.pdf
//
// Additionally passwords are being checked against Troy Hunt's
// [haveibeenpwnd](https://haveibeenpwned.com/API/v2#SearchingPwnedPasswordsByRange) service to check if the
// password has been breached in a previous data leak using k-anonymity.
type DefaultPasswordValidator struct {
	reg    validatorDependencies
	Client *retryablehttp.Client
	hashes *ristretto.Cache

	minIdentifierPasswordDist            int
	maxIdentifierPasswordSubstrThreshold float32
}

type validatorDependencies interface {
	config.Provider
	x.LoggingProvider
}

<<<<<<< HEAD
func NewDefaultPasswordValidatorStrategy(reg validatorDependencies) *DefaultPasswordValidator {
	cache, err := ristretto.NewCache(&ristretto.Config{
		NumCounters: 10 * 10000,
		MaxCost:     60 * 10000, // BCrypt hash size is 60 bytes
		BufferItems: 64,
	})
	// sanity check - this should never happen unless above configuration variables are invalid
	if err != nil {
		panic(err)
=======
func NewDefaultPasswordValidatorStrategy(reg validatorDependencies) (*DefaultPasswordValidator, error) {
	cache, err := ristretto.NewCache(&ristretto.Config{
		NumCounters:        10 * 10000,
		MaxCost:            60 * 10000, // BCrypt hash size is 60 bytes
		BufferItems:        64,
		IgnoreInternalCost: true,
	})
	// sanity check - this should never happen unless above configuration variables are invalid
	if err != nil {
		return nil, errors.Wrap(err, "error while setting up validator cache")
>>>>>>> ab16580b
	}
	return &DefaultPasswordValidator{
		Client:                    httpx.NewResilientClient(httpx.ResilientClientWithConnectionTimeout(time.Second)),
		reg:                       reg,
		hashes:                    cache,
<<<<<<< HEAD
		minIdentifierPasswordDist: 5, maxIdentifierPasswordSubstrThreshold: 0.5}
=======
		minIdentifierPasswordDist: 5, maxIdentifierPasswordSubstrThreshold: 0.5}, nil
>>>>>>> ab16580b
}

func b20(src []byte) string {
	return fmt.Sprintf("%X", src)
}

// code inspired by https://rosettacode.org/wiki/Longest_Common_Substring#Go
func lcsLength(a, b string) int {
	lengths := make([]int, len(a)*len(b))
	greatestLength := 0
	for i, x := range a {
		for j, y := range b {
			if x == y {
				curr := 1
				if i != 0 && j != 0 {
					curr = lengths[(i-1)*len(b)+j-1] + 1
				}

				if curr > greatestLength {
					greatestLength = curr
				}
				lengths[i*len(b)+j] = curr
			}
		}
	}
	return greatestLength
}

func (s *DefaultPasswordValidator) fetch(hpw []byte, apiDNSName string) (int64, error) {
	prefix := fmt.Sprintf("%X", hpw)[0:5]
	loc := fmt.Sprintf("https://%s/range/%s", apiDNSName, prefix)
	res, err := s.Client.Get(loc)
	if err != nil {
<<<<<<< HEAD
		s.reg.Logger().WithError(err).Error("Network failure occurred")
		return errors.Wrapf(ErrNetworkFailure, "%s", err)
=======
		return 0, errors.Wrapf(ErrNetworkFailure, "%s", err)
>>>>>>> ab16580b
	}

	defer func(Body io.ReadCloser) {
		if closeErr := Body.Close(); closeErr != nil {
			// fandom-start
			s.reg.Logger().WithError(closeErr).Error("validator fetch could not close the response")
			// fandom-end
		}
	}(res.Body)

	if res.StatusCode != http.StatusOK {
		return 0, errors.Wrapf(ErrUnexpectedStatusCode, "%d", res.StatusCode)
	}

<<<<<<< HEAD
	s.hashes.SetWithTTL(b20(hpw), int64(0), 1, hashCacheItemTTL)
	s.hashes.Wait()
=======
	var thisCount int64
>>>>>>> ab16580b

	sc := bufio.NewScanner(res.Body)
	for sc.Scan() {
		row := sc.Text()
		result := strings.Split(strings.TrimSpace(row), ":")

		// We assume a count of 1. HIBP API sometimes responds without the
		// colon, so we just assume that the leak count is one.
		//
		// See https://github.com/ory/kratos/issues/2145
		count := int64(1)
		if len(result) == 2 {
			count, err = strconv.ParseInt(result[1], 10, 64)
			if err != nil {
				return 0, errors.WithStack(herodot.ErrInternalServerError.WithReasonf("Expected password hash to contain a count formatted as int but got: %s", result[1]))
			}
		}

		s.hashes.SetWithTTL(prefix+result[0], count, 1, hashCacheItemTTL)
		if prefix+result[0] == b20(hpw) {
			thisCount = count
		}
<<<<<<< HEAD

		s.hashes.SetWithTTL(prefix+result[0], count, 1, hashCacheItemTTL)
		s.hashes.Wait()
=======
>>>>>>> ab16580b
	}

	if err := sc.Err(); err != nil {
		return 0, errors.WithStack(herodot.ErrInternalServerError.WithReasonf("Unable to initialize string scanner: %s", err))
	}

	s.hashes.SetWithTTL(b20(hpw), thisCount, 1, hashCacheItemTTL)
	return thisCount, nil
}

func (s *DefaultPasswordValidator) Validate(ctx context.Context, identifier, password string) error {
	passwordPolicyConfig := s.reg.Config(ctx).PasswordPolicyConfig()

	if len(password) < int(passwordPolicyConfig.MinPasswordLength) {
		return errors.Errorf("password length must be at least %d characters but only got %d", passwordPolicyConfig.MinPasswordLength, len(password))
	}

	if passwordPolicyConfig.IdentifierSimilarityCheckEnabled && len(identifier) > 0 {
		compIdentifier, compPassword := strings.ToLower(identifier), strings.ToLower(password)
		dist := levenshtein.Distance(compIdentifier, compPassword)
		lcs := float32(lcsLength(compIdentifier, compPassword)) / float32(len(compPassword))
		if dist < s.minIdentifierPasswordDist || lcs > s.maxIdentifierPasswordSubstrThreshold {
			return errors.Errorf("the password is too similar to the user identifier")
		}
	}

	if !passwordPolicyConfig.HaveIBeenPwnedEnabled {
		return nil
	}

	/* #nosec G401 sha1 is used for k-anonymity */
	h := sha1.New()
	if _, err := h.Write([]byte(password)); err != nil {
		return err
	}
	hpw := h.Sum(nil)

	c, ok := s.hashes.Get(b20(hpw))
	if !ok {
		var err error
		c, err = s.fetch(hpw, passwordPolicyConfig.HaveIBeenPwnedHost)
		if (errors.Is(err, ErrNetworkFailure) || errors.Is(err, ErrUnexpectedStatusCode)) && passwordPolicyConfig.IgnoreNetworkErrors {

			return nil
		} else if err != nil {
			return err
		}
	}

	v, ok := c.(int64)
	if ok && v > int64(s.reg.Config(ctx).PasswordPolicyConfig().MaxBreaches) {
<<<<<<< HEAD
		return errors.New("the password has been found in data breaches and must no longer be used")
=======
		return errors.WithStack(ErrTooManyBreaches)
>>>>>>> ab16580b
	}

	return nil
}<|MERGE_RESOLUTION|>--- conflicted
+++ resolved
@@ -3,29 +3,15 @@
 import (
 	"bufio"
 	"context"
-<<<<<<< HEAD
-=======
 	stderrs "errors"
 
->>>>>>> ab16580b
 	/* #nosec G505 sha1 is used for k-anonymity */
 	"crypto/sha1"
 	"fmt"
-	"io"
 	"net/http"
 	"strconv"
 	"strings"
 	"time"
-<<<<<<< HEAD
-
-	"github.com/ory/kratos/x"
-
-	"github.com/dgraph-io/ristretto"
-	"github.com/hashicorp/go-retryablehttp"
-
-	"github.com/ory/kratos/driver/config"
-=======
->>>>>>> ab16580b
 
 	"github.com/arbovm/levenshtein"
 	"github.com/dgraph-io/ristretto"
@@ -37,11 +23,7 @@
 	"github.com/ory/x/httpx"
 )
 
-<<<<<<< HEAD
-const hashCacheItemTTL = time.Minute
-=======
 const hashCacheItemTTL = time.Hour
->>>>>>> ab16580b
 
 // Validator implements a validation strategy for passwords. One example is that the password
 // has to have at least 6 characters and at least one lower and one uppercase password.
@@ -83,20 +65,8 @@
 
 type validatorDependencies interface {
 	config.Provider
-	x.LoggingProvider
-}
-
-<<<<<<< HEAD
-func NewDefaultPasswordValidatorStrategy(reg validatorDependencies) *DefaultPasswordValidator {
-	cache, err := ristretto.NewCache(&ristretto.Config{
-		NumCounters: 10 * 10000,
-		MaxCost:     60 * 10000, // BCrypt hash size is 60 bytes
-		BufferItems: 64,
-	})
-	// sanity check - this should never happen unless above configuration variables are invalid
-	if err != nil {
-		panic(err)
-=======
+}
+
 func NewDefaultPasswordValidatorStrategy(reg validatorDependencies) (*DefaultPasswordValidator, error) {
 	cache, err := ristretto.NewCache(&ristretto.Config{
 		NumCounters:        10 * 10000,
@@ -107,17 +77,12 @@
 	// sanity check - this should never happen unless above configuration variables are invalid
 	if err != nil {
 		return nil, errors.Wrap(err, "error while setting up validator cache")
->>>>>>> ab16580b
 	}
 	return &DefaultPasswordValidator{
 		Client:                    httpx.NewResilientClient(httpx.ResilientClientWithConnectionTimeout(time.Second)),
 		reg:                       reg,
 		hashes:                    cache,
-<<<<<<< HEAD
-		minIdentifierPasswordDist: 5, maxIdentifierPasswordSubstrThreshold: 0.5}
-=======
 		minIdentifierPasswordDist: 5, maxIdentifierPasswordSubstrThreshold: 0.5}, nil
->>>>>>> ab16580b
 }
 
 func b20(src []byte) string {
@@ -151,32 +116,15 @@
 	loc := fmt.Sprintf("https://%s/range/%s", apiDNSName, prefix)
 	res, err := s.Client.Get(loc)
 	if err != nil {
-<<<<<<< HEAD
-		s.reg.Logger().WithError(err).Error("Network failure occurred")
-		return errors.Wrapf(ErrNetworkFailure, "%s", err)
-=======
 		return 0, errors.Wrapf(ErrNetworkFailure, "%s", err)
->>>>>>> ab16580b
-	}
-
-	defer func(Body io.ReadCloser) {
-		if closeErr := Body.Close(); closeErr != nil {
-			// fandom-start
-			s.reg.Logger().WithError(closeErr).Error("validator fetch could not close the response")
-			// fandom-end
-		}
-	}(res.Body)
+	}
+	defer res.Body.Close()
 
 	if res.StatusCode != http.StatusOK {
 		return 0, errors.Wrapf(ErrUnexpectedStatusCode, "%d", res.StatusCode)
 	}
 
-<<<<<<< HEAD
-	s.hashes.SetWithTTL(b20(hpw), int64(0), 1, hashCacheItemTTL)
-	s.hashes.Wait()
-=======
 	var thisCount int64
->>>>>>> ab16580b
 
 	sc := bufio.NewScanner(res.Body)
 	for sc.Scan() {
@@ -199,12 +147,6 @@
 		if prefix+result[0] == b20(hpw) {
 			thisCount = count
 		}
-<<<<<<< HEAD
-
-		s.hashes.SetWithTTL(prefix+result[0], count, 1, hashCacheItemTTL)
-		s.hashes.Wait()
-=======
->>>>>>> ab16580b
 	}
 
 	if err := sc.Err(); err != nil {
@@ -247,7 +189,6 @@
 		var err error
 		c, err = s.fetch(hpw, passwordPolicyConfig.HaveIBeenPwnedHost)
 		if (errors.Is(err, ErrNetworkFailure) || errors.Is(err, ErrUnexpectedStatusCode)) && passwordPolicyConfig.IgnoreNetworkErrors {
-
 			return nil
 		} else if err != nil {
 			return err
@@ -256,11 +197,7 @@
 
 	v, ok := c.(int64)
 	if ok && v > int64(s.reg.Config(ctx).PasswordPolicyConfig().MaxBreaches) {
-<<<<<<< HEAD
-		return errors.New("the password has been found in data breaches and must no longer be used")
-=======
 		return errors.WithStack(ErrTooManyBreaches)
->>>>>>> ab16580b
 	}
 
 	return nil
