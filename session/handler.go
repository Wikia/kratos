--- conflicted
+++ resolved
@@ -46,17 +46,11 @@
 }
 
 const (
-<<<<<<< HEAD
 	RouteCollection         = "/sessions"
 	RouteWhoami             = RouteCollection + "/whoami"
-	RouteIdentity           = RouteCollection + "/identity"
+	RouteIdentity           = "/identities"
+	RouteDeleteSession      = RouteIdentity + "/:id/sessions"
 	RouteIdentityManagement = RouteIdentity + "/:id"
-=======
-	RouteCollection    = "/sessions"
-	RouteWhoami        = RouteCollection + "/whoami"
-	RouteIdentity      = "/identities"
-	RouteDeleteSession = RouteIdentity + "/:id/sessions"
->>>>>>> 3e443b77
 )
 
 func (h *Handler) RegisterAdminRoutes(admin *x.RouterAdmin) {
@@ -66,18 +60,10 @@
 		admin.Handle(m, RouteWhoami, x.RedirectToPublicRoute(h.r))
 	}
 
-<<<<<<< HEAD
+	admin.DELETE(RouteDeleteSession, h.deleteIdentitySessions)
+
 	admin.GET(RouteIdentityManagement, h.session)
 	admin.DELETE(RouteIdentityManagement, h.logout)
-}
-
-func (h *Handler) RegisterPublicRoutes(public *x.RouterPublic) {
-	// We need to completely ignore the whoami path so that we do not accidentally set
-	// some cookie.
-	h.r.CSRFHandler().IgnorePath(RouteWhoami)
-	h.r.CSRFHandler().IgnoreGlob(RouteIdentity + "/*")
-=======
-	admin.DELETE(RouteDeleteSession, h.deleteIdentitySessions)
 }
 
 func (h *Handler) RegisterPublicRoutes(public *x.RouterPublic) {
@@ -85,7 +71,7 @@
 	// some cookie.
 	h.r.CSRFHandler().IgnorePath(RouteWhoami)
 	h.r.CSRFHandler().IgnoreGlob(RouteIdentity + "/*/sessions")
->>>>>>> 3e443b77
+	h.r.CSRFHandler().IgnoreGlob(RouteIdentity + "/*")
 
 	for _, m := range []string{http.MethodGet, http.MethodHead, http.MethodPost, http.MethodPut, http.MethodPatch,
 		http.MethodDelete, http.MethodConnect, http.MethodOptions, http.MethodTrace} {
@@ -204,15 +190,9 @@
 	h.r.Writer().Write(w, r, s)
 }
 
-<<<<<<< HEAD
-// swagger:parameters adminLogoutIdentity
-// nolint:deadcode,unused
-type adminLogoutIdentity struct {
-=======
 // swagger:parameters adminDeleteIdentitySessions
 // nolint:deadcode,unused
 type adminDeleteIdentitySessions struct {
->>>>>>> 3e443b77
 	// ID is the identity's ID.
 	//
 	// required: true
@@ -220,15 +200,9 @@
 	ID string `json:"id"`
 }
 
-<<<<<<< HEAD
-// swagger:route DELETE /sessions/identity/{id} v0alpha1 adminLogoutIdentity
-//
-// Calling this endpoint irrecoverably and permanently Invalidates all sessions tha belongs to a given Identity.
-=======
 // swagger:route DELETE /identities/{id}/sessions v0alpha2 adminDeleteIdentitySessions
 //
 // Calling this endpoint irrecoverably and permanently deletes and invalidates all sessions that belong to the given Identity.
->>>>>>> 3e443b77
 //
 // This endpoint is useful for:
 //
@@ -240,96 +214,6 @@
 //       oryAccessToken:
 //
 //     Responses:
-<<<<<<< HEAD
-//       202: emptyResponse
-//       401: jsonError
-//       500: jsonError
-func (h *Handler) logout(w http.ResponseWriter, r *http.Request, ps httprouter.Params) {
-	if err := h.r.SessionPersister().DeleteSessionsByIdentity(r.Context(), x.ParseUUID(ps.ByName("id"))); err != nil {
-		h.r.Writer().WriteError(w, r, err)
-		return
-	}
-
-	w.WriteHeader(http.StatusAccepted)
-}
-
-// swagger:parameters adminIdentitySession
-// nolint:deadcode,unused
-type adminIdentitySession struct {
-	// ID is the identity's ID.
-	//
-	// required: true
-	// in: path
-	ID string `json:"id"`
-}
-
-// swagger:model successfulAdminIdentitySession
-// nolint:deadcode,unused
-type AdminIdentitySessionResponse struct {
-	// The Session Token
-	//
-	// This field is only set when the session hook is configured as a post-registration hook.
-	//
-	// A session token is equivalent to a session cookie, but it can be sent in the HTTP Authorization
-	// Header:
-	//
-	// 		Authorization: bearer ${session-token}
-	//
-	// The session token is only issued for API flows, not for Browser flows!
-	Token string `json:"session_token"`
-
-	// The Session
-	//
-	// The session contains information about the user, the session device, and so on.
-	//
-	// required: true
-	Session *Session `json:"session"`
-
-	// The Identity
-	//
-	// The identity that just signed up.
-	//
-	// required: true
-	Identity *identity.Identity `json:"identity"`
-}
-
-// swagger:route GET /sessions/identity/{id} v0alpha1 adminIdentitySession
-//
-// Calling this endpoint issues a session for a given identity.
-//
-// This endpoint is useful for:
-//
-// - Issuing session or session token for a given identity without authenticating
-//
-//     Schemes: http, https
-//
-//     Security:
-//       oryAccessToken:
-//
-//     Responses:
-//       200: successfulAdminIdentitySession
-//       404: jsonError
-//       500: jsonError
-func (h *Handler) session(w http.ResponseWriter, r *http.Request, ps httprouter.Params) {
-	i, err := h.r.IdentityPool().GetIdentity(r.Context(), x.ParseUUID(ps.ByName("id")))
-	if err != nil {
-		h.r.Writer().WriteError(w, r, err)
-		return
-	}
-
-	s, err := NewActiveSession(i, h.r.Config(r.Context()), time.Now().UTC())
-	if err != nil {
-		h.r.Writer().WriteError(w, r, err)
-		return
-	}
-
-	if err := h.r.SessionPersister().CreateSession(r.Context(), s); err != nil {
-		h.r.Writer().WriteError(w, r, err)
-		return
-	}
-
-	if err := h.r.SessionManager().IssueCookieWithoutCSRF(r.Context(), w, r, s); err != nil {
-=======
 //       204: emptyResponse
 //       400: jsonError
 //       401: jsonError
@@ -342,16 +226,130 @@
 		return
 	}
 	if err := h.r.SessionPersister().DeleteSessionsByIdentity(r.Context(), iID); err != nil {
->>>>>>> 3e443b77
-		h.r.Writer().WriteError(w, r, err)
-		return
-	}
-
-<<<<<<< HEAD
+		h.r.Writer().WriteError(w, r, err)
+		return
+	}
+
+	w.WriteHeader(http.StatusNoContent)
+}
+
+// swagger:parameters adminLogoutIdentity
+// nolint:deadcode,unused
+type adminLogoutIdentity struct {
+	// ID is the identity's ID.
+	//
+	// required: true
+	// in: path
+	ID string `json:"id"`
+}
+
+// swagger:route DELETE /sessions/identity/{id} v0alpha2 adminLogoutIdentity
+//
+// Calling this endpoint irrecoverably and permanently Invalidates all sessions tha belongs to a given Identity.
+//
+// This endpoint is useful for:
+//
+// - To forcefully logout Identity from all devices and sessions
+//
+//     Schemes: http, https
+//
+//     Security:
+//       oryAccessToken:
+//
+//     Responses:
+//       202: emptyResponse
+//       401: jsonError
+//       500: jsonError
+func (h *Handler) logout(w http.ResponseWriter, r *http.Request, ps httprouter.Params) {
+	if err := h.r.SessionPersister().DeleteSessionsByIdentity(r.Context(), x.ParseUUID(ps.ByName("id"))); err != nil {
+		h.r.Writer().WriteError(w, r, err)
+		return
+	}
+
+	w.WriteHeader(http.StatusAccepted)
+}
+
+// swagger:parameters adminIdentitySession
+// nolint:deadcode,unused
+type adminIdentitySession struct {
+	// ID is the identity's ID.
+	//
+	// required: true
+	// in: path
+	ID string `json:"id"`
+}
+
+// swagger:model successfulAdminIdentitySession
+// nolint:deadcode,unused
+type AdminIdentitySessionResponse struct {
+	// The Session Token
+	//
+	// This field is only set when the session hook is configured as a post-registration hook.
+	//
+	// A session token is equivalent to a session cookie, but it can be sent in the HTTP Authorization
+	// Header:
+	//
+	// 		Authorization: bearer ${session-token}
+	//
+	// The session token is only issued for API flows, not for Browser flows!
+	Token string `json:"session_token"`
+
+	// The Session
+	//
+	// The session contains information about the user, the session device, and so on.
+	//
+	// required: true
+	Session *Session `json:"session"`
+
+	// The Identity
+	//
+	// The identity that just signed up.
+	//
+	// required: true
+	Identity *identity.Identity `json:"identity"`
+}
+
+// swagger:route GET /sessions/identity/{id} v0alpha2 adminIdentitySession
+//
+// Calling this endpoint issues a session for a given identity.
+//
+// This endpoint is useful for:
+//
+// - Issuing session or session token for a given identity without authenticating
+//
+//     Schemes: http, https
+//
+//     Security:
+//       oryAccessToken:
+//
+//     Responses:
+//       200: successfulAdminIdentitySession
+//       404: jsonError
+//       500: jsonError
+func (h *Handler) session(w http.ResponseWriter, r *http.Request, ps httprouter.Params) {
+	i, err := h.r.IdentityPool().GetIdentity(r.Context(), x.ParseUUID(ps.ByName("id")))
+	if err != nil {
+		h.r.Writer().WriteError(w, r, err)
+		return
+	}
+
+	s, err := NewActiveSession(i, h.r.Config(r.Context()), time.Now().UTC(), identity.CredentialsTypePassword)
+	if err != nil {
+		h.r.Writer().WriteError(w, r, err)
+		return
+	}
+
+	if err := h.r.SessionPersister().UpsertSession(r.Context(), s); err != nil {
+		h.r.Writer().WriteError(w, r, err)
+		return
+	}
+
+	if err := h.r.SessionManager().IssueCookieWithoutCSRF(r.Context(), w, r, s); err != nil {
+		h.r.Writer().WriteError(w, r, err)
+		return
+	}
+
 	h.r.Writer().Write(w, r, &AdminIdentitySessionResponse{Session: s, Token: s.Token, Identity: i})
-=======
-	w.WriteHeader(http.StatusNoContent)
->>>>>>> 3e443b77
 }
 
 func (h *Handler) IsAuthenticated(wrap httprouter.Handle, onUnauthenticated httprouter.Handle) httprouter.Handle {
