--- conflicted
+++ resolved
@@ -2,13 +2,10 @@
 
 import (
 	"net/http"
-<<<<<<< HEAD
+	"strconv"
 	"time"
-=======
-	"strconv"
 
 	"github.com/ory/x/pointerx"
->>>>>>> ab16580b
 
 	"github.com/gofrs/uuid"
 	"github.com/julienschmidt/httprouter"
@@ -52,15 +49,6 @@
 }
 
 const (
-<<<<<<< HEAD
-	RouteCollection         = "/sessions"
-	RouteWhoami             = RouteCollection + "/whoami"
-	RouteSessionRefresh     = RouteCollection + "/refresh"
-	RouteSessionRefreshId   = RouteSessionRefresh + "/:id"
-	RouteIdentity           = "/identities"
-	RouteIdentityManagement = RouteIdentity + "/:id/sessions"
-	RouteIdentitySession    = RouteIdentity + "/:id/session"
-=======
 	RouteCollection = "/sessions"
 	RouteWhoami     = RouteCollection + "/whoami"
 	RouteSession    = RouteCollection + "/:id"
@@ -68,15 +56,18 @@
 
 const (
 	AdminRouteIdentity           = "/identities"
+	AdminRouteIdentitiesSession = AdminRouteIdentity + "/:id/session"
 	AdminRouteIdentitiesSessions = AdminRouteIdentity + "/:id/sessions"
+	AdminRouteSessionExtend      = RouteCollection + "/extend"
 	AdminRouteSessionExtendId    = RouteSession + "/extend"
->>>>>>> ab16580b
 )
 
 func (h *Handler) RegisterAdminRoutes(admin *x.RouterAdmin) {
 	admin.GET(AdminRouteIdentitiesSessions, h.adminListIdentitySessions)
 	admin.DELETE(AdminRouteIdentitiesSessions, h.adminDeleteIdentitySessions)
 	admin.PATCH(AdminRouteSessionExtendId, h.adminSessionExtend)
+	admin.PATCH(AdminRouteSessionExtend, h.adminCurrentSessionExtend)
+	admin.PATCH(AdminRouteIdentitiesSession, h.session)
 
 	admin.DELETE(RouteCollection, x.RedirectToPublicRoute(h.r))
 	admin.DELETE(RouteSession, x.RedirectToPublicRoute(h.r))
@@ -86,42 +77,28 @@
 		// Redirect to public endpoint
 		admin.Handle(m, RouteWhoami, x.RedirectToPublicRoute(h.r))
 	}
-<<<<<<< HEAD
-	admin.DELETE(RouteIdentityManagement, h.deleteIdentitySessions)
-	admin.PATCH(RouteSessionRefresh, h.adminCurrentSessionRefresh)
-	admin.PATCH(RouteSessionRefreshId, h.adminSessionRefresh)
-	admin.GET(RouteIdentitySession, h.session)
-=======
->>>>>>> ab16580b
 }
 
 func (h *Handler) RegisterPublicRoutes(public *x.RouterPublic) {
 	// We need to completely ignore the whoami/logout path so that we do not accidentally set
 	// some cookie.
 	h.r.CSRFHandler().IgnorePath(RouteWhoami)
-<<<<<<< HEAD
-	h.r.CSRFHandler().IgnoreGlob(RouteIdentity + "/*/sessions")
-	h.r.CSRFHandler().IgnoreGlob(RouteIdentity + "/*/session")
-=======
 	h.r.CSRFHandler().IgnorePath(RouteCollection)
 	h.r.CSRFHandler().IgnoreGlob(RouteCollection + "/*")
 	h.r.CSRFHandler().IgnoreGlob(AdminRouteIdentity + "/*/sessions")
->>>>>>> ab16580b
+	h.r.CSRFHandler().IgnoreGlob(RouteIdentity + "/*/session")
 
 	for _, m := range []string{http.MethodGet, http.MethodHead, http.MethodPost, http.MethodPut, http.MethodPatch, http.MethodConnect, http.MethodOptions, http.MethodTrace} {
 		public.Handle(m, RouteWhoami, h.whoami)
-		public.Handle(m, RouteIdentityManagement, x.RedirectToAdminRoute(h.r))
-		public.Handle(m, RouteIdentitySession, x.RedirectToAdminRoute(h.r))
-	}
-<<<<<<< HEAD
-=======
+		public.Handle(m, AdminRouteIdentitiesSessions, x.RedirectToAdminRoute(h.r))
+		public.Handle(m, AdminRouteIdentitiesSession, x.RedirectToAdminRoute(h.r))
+	}
 
 	public.DELETE(RouteCollection, h.revokeSessions)
 	public.DELETE(RouteSession, h.revokeSession)
 	public.GET(RouteCollection, h.listSessions)
 
 	public.DELETE(AdminRouteIdentitiesSessions, x.RedirectToAdminRoute(h.r))
->>>>>>> ab16580b
 }
 
 // nolint:deadcode,unused
@@ -296,56 +273,6 @@
 	w.WriteHeader(http.StatusNoContent)
 }
 
-<<<<<<< HEAD
-// fandom-start
-// swagger:parameters adminIdentitySession
-// nolint:deadcode,unused
-type adminIdentitySession struct {
-	// ID is the identity's ID.
-	//
-	// required: true
-	// in: path
-	ID string `json:"id"`
-}
-
-// swagger:model successfulAdminIdentitySession
-// nolint:deadcode,unused
-type AdminIdentitySessionResponse struct {
-	// The Session Token
-	//
-	// This field is only set when the session hook is configured as a post-registration hook.
-	//
-	// A session token is equivalent to a session cookie, but it can be sent in the HTTP Authorization
-	// Header:
-	//
-	// 		Authorization: bearer ${session-token}
-	//
-	// The session token is only issued for API flows, not for Browser flows!
-	Token string `json:"session_token"`
-
-	// Session
-	//
-	// The session contains information about the user, the session device, and so on.
-	//
-	// required: true
-	Session *Session `json:"session"`
-
-	// Identity
-	//
-	// The identity that just signed up.
-	//
-	// required: true
-	Identity *identity.Identity `json:"identity"`
-}
-
-// swagger:route GET /identities/{id}/session v0alpha2 adminIdentitySession
-//
-// Calling this endpoint issues a session for a given identity.
-//
-// This endpoint is useful for:
-//
-// - Issuing session or session token for a given identity without authenticating
-=======
 // swagger:parameters adminListIdentitySessions
 // nolint:deadcode,unused
 type adminListIdentitySessions struct {
@@ -366,7 +293,6 @@
 // This endpoint is useful for:
 //
 // - Listing all sessions that belong to an Identity in an administrative context.
->>>>>>> ab16580b
 //
 //     Schemes: http, https
 //
@@ -374,19 +300,6 @@
 //       oryAccessToken:
 //
 //     Responses:
-<<<<<<< HEAD
-//       200: successfulAdminIdentitySession
-//       404: jsonError
-//       500: jsonError
-func (h *Handler) session(w http.ResponseWriter, r *http.Request, ps httprouter.Params) {
-	i, err := h.r.IdentityPool().GetIdentity(r.Context(), x.ParseUUID(ps.ByName("id")))
-	if err != nil {
-		h.r.Writer().WriteError(w, r, err)
-		return
-	}
-
-	s, err := NewActiveSession(i, h.r.Config(r.Context()), time.Now().UTC(), identity.CredentialsTypePassword)
-=======
 //       200: sessionList
 //       400: jsonError
 //       401: jsonError
@@ -413,20 +326,11 @@
 
 	page, perPage := x.ParsePagination(r)
 	sess, err := h.r.SessionPersister().ListSessionsByIdentity(r.Context(), iID, active, page, perPage, uuid.Nil)
->>>>>>> ab16580b
-	if err != nil {
-		h.r.Writer().WriteError(w, r, err)
-		return
-	}
-
-<<<<<<< HEAD
-	if err := h.r.SessionPersister().UpsertSession(r.Context(), s); err != nil {
-		h.r.Writer().WriteError(w, r, err)
-		return
-	}
-
-	if err := h.r.SessionManager().IssueCookieWithoutCSRF(r.Context(), w, r, s); err != nil {
-=======
+	if err != nil {
+		h.r.Writer().WriteError(w, r, err)
+		return
+	}
+
 	h.r.Writer().Write(w, r, sess)
 }
 
@@ -463,26 +367,16 @@
 
 	n, err := h.r.SessionPersister().RevokeSessionsIdentityExcept(r.Context(), s.IdentityID, s.ID)
 	if err != nil {
->>>>>>> ab16580b
-		h.r.Writer().WriteError(w, r, err)
-		return
-	}
-
-<<<<<<< HEAD
-	h.r.Writer().Write(w, r, &AdminIdentitySessionResponse{Session: s, Token: s.Token, Identity: i})
-}
-
-// swagger:parameters adminSessionRefresh
-// nolint:deadcode,unused
-type adminSessionRefresh struct {
-=======
+		h.r.Writer().WriteError(w, r, err)
+		return
+	}
+
 	h.r.Writer().WriteCode(w, r, http.StatusOK, &revokeSessions{Count: n})
 }
 
 // swagger:parameters revokeSession
 // nolint:deadcode,unused
 type revokeSession struct {
->>>>>>> ab16580b
 	// ID is the session's ID.
 	//
 	// required: true
@@ -490,15 +384,148 @@
 	ID string `json:"id"`
 }
 
-<<<<<<< HEAD
-// swagger:route PATCH /sessions/refresh/{id} v0alpha2 adminSessionRefresh
-//
-// Calling this endpoint refreshes a given session.
-// If `session.refresh_min_time_left` is set it will only refresh the session after this time has passed.
+// swagger:route DELETE /sessions/{id} v0alpha2 revokeSession
+//
+// Calling this endpoint invalidates the specified session. The current session cannot be revoked.
+// Session data are not deleted.
 //
 // This endpoint is useful for:
 //
-// - Session refresh
+// - To forcefully logout the current user from another device or session
+//
+//     Schemes: http, https
+//
+//     Responses:
+//       204: emptyResponse
+//       400: jsonError
+//       401: jsonError
+//       500: jsonError
+func (h *Handler) revokeSession(w http.ResponseWriter, r *http.Request, ps httprouter.Params) {
+	sid := ps.ByName("id")
+	if sid == "whoami" {
+		// Special case where we actually want to handle the whomai endpoint.
+		h.whoami(w, r, ps)
+		return
+	}
+
+	s, err := h.r.SessionManager().FetchFromRequest(r.Context(), r)
+	if err != nil {
+		h.r.Audit().WithRequest(r).WithError(err).Info("No valid session cookie found.")
+		h.r.Writer().WriteError(w, r, herodot.ErrUnauthorized.WithWrap(err).WithReasonf("No valid session cookie found."))
+		return
+	}
+
+	sessionID, err := uuid.FromString(sid)
+	if err != nil {
+		h.r.Writer().WriteError(w, r, herodot.ErrBadRequest.WithError(err.Error()).WithDebug("could not parse UUID"))
+		return
+	}
+	if sessionID == s.ID {
+		h.r.Writer().WriteError(w, r, herodot.ErrBadRequest.WithError("cannot revoke current session").WithDebug("use the logout flow instead"))
+		return
+	}
+
+	if err := h.r.SessionPersister().RevokeSession(r.Context(), s.Identity.ID, sessionID); err != nil {
+		h.r.Writer().WriteError(w, r, err)
+		return
+	}
+
+	h.r.Writer().WriteCode(w, r, http.StatusNoContent, nil)
+}
+
+// swagger:parameters listSessions
+// nolint:deadcode,unused
+type listSessions struct {
+	x.PaginationParams
+}
+
+// swagger:model sessionList
+// nolint:deadcode,unused
+type sessionList []*Session
+
+// swagger:route GET /sessions v0alpha2 listSessions
+//
+// This endpoints returns all other active sessions that belong to the logged-in user.
+// The current session can be retrieved by calling the `/sessions/whoami` endpoint.
+//
+// This endpoint is useful for:
+//
+// - Displaying all other sessions that belong to the logged-in user
+//
+//     Schemes: http, https
+//
+//     Responses:
+//       200: sessionList
+//       400: jsonError
+//       401: jsonError
+//       404: jsonError
+//       500: jsonError
+func (h *Handler) listSessions(w http.ResponseWriter, r *http.Request, _ httprouter.Params) {
+	s, err := h.r.SessionManager().FetchFromRequest(r.Context(), r)
+	if err != nil {
+		h.r.Audit().WithRequest(r).WithError(err).Info("No valid session cookie found.")
+		h.r.Writer().WriteError(w, r, herodot.ErrUnauthorized.WithWrap(err).WithReasonf("No valid session cookie found."))
+		return
+	}
+
+	page, perPage := x.ParsePagination(r)
+	sess, err := h.r.SessionPersister().ListSessionsByIdentity(r.Context(), s.IdentityID, pointerx.Bool(true), page, perPage, s.ID)
+	if err != nil {
+		h.r.Writer().WriteError(w, r, err)
+		return
+	}
+
+	h.r.Writer().Write(w, r, sess)
+}
+
+// fandom-start
+// swagger:parameters adminIdentitySession
+// nolint:deadcode,unused
+type adminIdentitySession struct {
+	// ID is the identity's ID.
+	//
+	// required: true
+	// in: path
+	ID string `json:"id"`
+}
+
+// swagger:model successfulAdminIdentitySession
+// nolint:deadcode,unused
+type AdminIdentitySessionResponse struct {
+	// The Session Token
+	//
+	// This field is only set when the session hook is configured as a post-registration hook.
+	//
+	// A session token is equivalent to a session cookie, but it can be sent in the HTTP Authorization
+	// Header:
+	//
+	// 		Authorization: bearer ${session-token}
+	//
+	// The session token is only issued for API flows, not for Browser flows!
+	Token string `json:"session_token"`
+
+	// Session
+	//
+	// The session contains information about the user, the session device, and so on.
+	//
+	// required: true
+	Session *Session `json:"session"`
+
+	// Identity
+	//
+	// The identity that just signed up.
+	//
+	// required: true
+	Identity *identity.Identity `json:"identity"`
+}
+
+// swagger:route GET /admin/identities/{id}/session v0alpha2 adminIdentitySession
+//
+// Calling this endpoint issues a session for a given identity.
+//
+// This endpoint is useful for:
+//
+// - Issuing session or session token for a given identity without authenticating
 //
 //     Schemes: http, https
 //
@@ -506,18 +533,68 @@
 //       oryAccessToken:
 //
 //     Responses:
-//       200: session
+//       200: successfulAdminIdentitySession
 //       404: jsonError
 //       500: jsonError
-func (h *Handler) adminSessionRefresh(w http.ResponseWriter, r *http.Request, ps httprouter.Params) {
-	iID, err := uuid.FromString(ps.ByName("id"))
-	if err != nil {
-		h.r.Writer().WriteError(w, r, herodot.ErrBadRequest.WithError(err.Error()).WithDebug("could not parse UUID"))
-		return
-	}
-	s, err := h.r.SessionPersister().GetSession(r.Context(), iID)
-	if err != nil {
-		h.r.Writer().WriteError(w, r, err)
+func (h *Handler) session(w http.ResponseWriter, r *http.Request, ps httprouter.Params) {
+	i, err := h.r.IdentityPool().GetIdentity(r.Context(), x.ParseUUID(ps.ByName("id")))
+	if err != nil {
+		h.r.Writer().WriteError(w, r, err)
+		return
+	}
+
+	s, err := NewActiveSession(i, h.r.Config(r.Context()), time.Now().UTC(), identity.CredentialsTypePassword)
+	if err != nil {
+		h.r.Writer().WriteError(w, r, err)
+		return
+	}
+
+	if err := h.r.SessionPersister().UpsertSession(r.Context(), s); err != nil {
+		h.r.Writer().WriteError(w, r, err)
+		return
+	}
+
+	if err := h.r.SessionManager().IssueCookieWithoutCSRF(r.Context(), w, r, s); err != nil {
+		h.r.Writer().WriteError(w, r, err)
+		return
+	}
+
+	h.r.Writer().Write(w, r, &AdminIdentitySessionResponse{Session: s, Token: s.Token, Identity: i})
+}
+
+// swagger:parameters adminSessionRefresh
+// nolint:deadcode,unused
+type adminSessionRefresh struct {
+	// ID is the session's ID.
+	//
+	// required: true
+	// in: path
+	ID string `json:"id"`
+}
+
+// swagger:route GET /admin/sessions/extend v0alpha2
+//
+// Calling this endpoint refreshes a current user session.
+// If `session.refresh_min_time_left` is set it will only refresh the session after this time has passed.
+//
+// This endpoint is useful for:
+//
+// - Session refresh
+//
+//     Schemes: http, https
+//
+//     Security:
+//       oryAccessToken:
+//
+//     Responses:
+//       200: successfulAdminIdentitySession
+//       404: jsonError
+//       500: jsonError
+func (h *Handler) adminCurrentSessionExtend(w http.ResponseWriter, r *http.Request, ps httprouter.Params) {
+	s, err := h.r.SessionManager().FetchFromRequest(r.Context(), r)
+	if err != nil {
+		h.r.Audit().WithRequest(r).WithError(err).Info("No valid session cookie found.")
+		h.r.Writer().WriteError(w, r, herodot.ErrUnauthorized.WithWrap(err).WithReasonf("No valid session cookie found."))
 		return
 	}
 	c := h.r.Config(r.Context())
@@ -531,137 +608,8 @@
 	h.r.Writer().Write(w, r, s)
 }
 
-// swagger:route GET /sessions/refresh v0alpha2
-//
-// Calling this endpoint refreshes a current user session.
-// If `session.refresh_min_time_left` is set it will only refresh the session after this time has passed.
-//
-// This endpoint is useful for:
-//
-// - Session refresh
-//
-//     Schemes: http, https
-//
-//     Security:
-//       oryAccessToken:
-//
-//     Responses:
-//       200: successfulAdminIdentitySession
-//       404: jsonError
-//       500: jsonError
-func (h *Handler) adminCurrentSessionRefresh(w http.ResponseWriter, r *http.Request, ps httprouter.Params) {
-=======
-// swagger:route DELETE /sessions/{id} v0alpha2 revokeSession
-//
-// Calling this endpoint invalidates the specified session. The current session cannot be revoked.
-// Session data are not deleted.
-//
-// This endpoint is useful for:
-//
-// - To forcefully logout the current user from another device or session
-//
-//     Schemes: http, https
-//
-//     Responses:
-//       204: emptyResponse
-//       400: jsonError
-//       401: jsonError
-//       500: jsonError
-func (h *Handler) revokeSession(w http.ResponseWriter, r *http.Request, ps httprouter.Params) {
-	sid := ps.ByName("id")
-	if sid == "whoami" {
-		// Special case where we actually want to handle the whomai endpoint.
-		h.whoami(w, r, ps)
-		return
-	}
-
-	s, err := h.r.SessionManager().FetchFromRequest(r.Context(), r)
-	if err != nil {
-		h.r.Audit().WithRequest(r).WithError(err).Info("No valid session cookie found.")
-		h.r.Writer().WriteError(w, r, herodot.ErrUnauthorized.WithWrap(err).WithReasonf("No valid session cookie found."))
-		return
-	}
-
-	sessionID, err := uuid.FromString(sid)
-	if err != nil {
-		h.r.Writer().WriteError(w, r, herodot.ErrBadRequest.WithError(err.Error()).WithDebug("could not parse UUID"))
-		return
-	}
-	if sessionID == s.ID {
-		h.r.Writer().WriteError(w, r, herodot.ErrBadRequest.WithError("cannot revoke current session").WithDebug("use the logout flow instead"))
-		return
-	}
-
-	if err := h.r.SessionPersister().RevokeSession(r.Context(), s.Identity.ID, sessionID); err != nil {
-		h.r.Writer().WriteError(w, r, err)
-		return
-	}
-
-	h.r.Writer().WriteCode(w, r, http.StatusNoContent, nil)
-}
-
-// swagger:parameters listSessions
-// nolint:deadcode,unused
-type listSessions struct {
-	x.PaginationParams
-}
-
-// swagger:model sessionList
-// nolint:deadcode,unused
-type sessionList []*Session
-
-// swagger:route GET /sessions v0alpha2 listSessions
-//
-// This endpoints returns all other active sessions that belong to the logged-in user.
-// The current session can be retrieved by calling the `/sessions/whoami` endpoint.
-//
-// This endpoint is useful for:
-//
-// - Displaying all other sessions that belong to the logged-in user
-//
-//     Schemes: http, https
-//
-//     Responses:
-//       200: sessionList
-//       400: jsonError
-//       401: jsonError
-//       404: jsonError
-//       500: jsonError
-func (h *Handler) listSessions(w http.ResponseWriter, r *http.Request, _ httprouter.Params) {
->>>>>>> ab16580b
-	s, err := h.r.SessionManager().FetchFromRequest(r.Context(), r)
-	if err != nil {
-		h.r.Audit().WithRequest(r).WithError(err).Info("No valid session cookie found.")
-		h.r.Writer().WriteError(w, r, herodot.ErrUnauthorized.WithWrap(err).WithReasonf("No valid session cookie found."))
-		return
-	}
-<<<<<<< HEAD
-	c := h.r.Config(r.Context())
-	if s.CanBeRefreshed(c) {
-		if err := h.r.SessionPersister().UpsertSession(r.Context(), s.Refresh(c)); err != nil {
-			h.r.Writer().WriteError(w, r, err)
-			return
-		}
-	}
-
-	h.r.Writer().Write(w, r, s)
-}
-
 // fandom-end
 
-=======
-
-	page, perPage := x.ParsePagination(r)
-	sess, err := h.r.SessionPersister().ListSessionsByIdentity(r.Context(), s.IdentityID, pointerx.Bool(true), page, perPage, s.ID)
-	if err != nil {
-		h.r.Writer().WriteError(w, r, err)
-		return
-	}
-
-	h.r.Writer().Write(w, r, sess)
-}
-
->>>>>>> ab16580b
 func (h *Handler) IsAuthenticated(wrap httprouter.Handle, onUnauthenticated httprouter.Handle) httprouter.Handle {
 	return func(w http.ResponseWriter, r *http.Request, ps httprouter.Params) {
 		if _, err := h.r.SessionManager().FetchFromRequest(r.Context(), r); err != nil {
