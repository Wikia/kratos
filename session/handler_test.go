package session_test

import (
	"context"
<<<<<<< HEAD
	"encoding/json"
=======
>>>>>>> 3e443b77
	"fmt"
	"net/http"
	"net/http/httptest"
	"testing"
	"time"

<<<<<<< HEAD
	"github.com/pkg/errors"

	"github.com/ory/kratos/corpx"
	"github.com/ory/kratos/identity"
=======
	"github.com/tidwall/gjson"

	"github.com/ory/kratos/identity"

	"github.com/gofrs/uuid"
	"github.com/pkg/errors"

	"github.com/ory/kratos/corpx"
>>>>>>> 3e443b77
	"github.com/ory/x/sqlcon"

	"github.com/julienschmidt/httprouter"
	"github.com/stretchr/testify/assert"
	"github.com/stretchr/testify/require"

	"github.com/ory/kratos/driver/config"
	"github.com/ory/kratos/internal"
	"github.com/ory/kratos/internal/testhelpers"
	. "github.com/ory/kratos/session"
	"github.com/ory/kratos/x"
	"github.com/ory/x/urlx"
)

func init() {
	corpx.RegisterFakes()
}

func send(code int) httprouter.Handle {
	return func(w http.ResponseWriter, _ *http.Request, _ httprouter.Params) {
		w.WriteHeader(code)
	}
}

func assertNoCSRFCookieInResponse(t *testing.T, ts *httptest.Server, c *http.Client, res *http.Response) {
	assert.Len(t, res.Cookies(), 0, res.Cookies())
}

func TestSessionWhoAmI(t *testing.T) {
	conf, reg := internal.NewFastRegistryWithMocks(t)
	ts, _, r, _ := testhelpers.NewKratosServerWithCSRFAndRouters(t, reg)

	// set this intermediate because kratos needs some valid url for CRUDE operations
	conf.MustSet(config.ViperKeyPublicBaseURL, "http://example.com")
	h, _ := testhelpers.MockSessionCreateHandler(t, reg)
	r.GET("/set", h)
<<<<<<< HEAD

	conf.MustSet(config.ViperKeyPublicBaseURL, ts.URL)

	t.Run("public", func(t *testing.T) {
=======
	conf.MustSet(config.ViperKeyPublicBaseURL, ts.URL)

	t.Run("case=aal requirements", func(t *testing.T) {
		h1, _ := testhelpers.MockSessionCreateHandlerWithIdentityAndAMR(t, reg, createAAL2Identity(t, reg), []identity.CredentialsType{identity.CredentialsTypePassword, identity.CredentialsTypeWebAuthn})
		r.GET("/set/aal2-aal2", h1)

		h2, _ := testhelpers.MockSessionCreateHandlerWithIdentityAndAMR(t, reg, createAAL2Identity(t, reg), []identity.CredentialsType{identity.CredentialsTypePassword})
		r.GET("/set/aal2-aal1", h2)

		h3, _ := testhelpers.MockSessionCreateHandlerWithIdentityAndAMR(t, reg, createAAL1Identity(t, reg), []identity.CredentialsType{identity.CredentialsTypePassword})
		r.GET("/set/aal1-aal1", h3)

		run := func(t *testing.T, kind string, code int) string {
			client := testhelpers.NewClientWithCookies(t)
			testhelpers.MockHydrateCookieClient(t, client, ts.URL+"/set/"+kind)

			res, err := client.Get(ts.URL + RouteWhoami)
			require.NoError(t, err)
			body := x.MustReadAll(res.Body)
			assert.EqualValues(t, code, res.StatusCode)
			return string(body)
		}

		t.Run("case=aal2-aal2", func(t *testing.T) {
			conf.MustSet(config.ViperKeySessionWhoAmIAAL, config.HighestAvailableAAL)
			run(t, "aal2-aal2", http.StatusOK)
		})

		t.Run("case=aal2-aal2", func(t *testing.T) {
			conf.MustSet(config.ViperKeySessionWhoAmIAAL, "aal1")
			run(t, "aal2-aal2", http.StatusOK)
		})

		t.Run("case=aal2-aal1", func(t *testing.T) {
			conf.MustSet(config.ViperKeySessionWhoAmIAAL, config.HighestAvailableAAL)
			body := run(t, "aal2-aal1", http.StatusForbidden)
			assert.EqualValues(t, NewErrAALNotSatisfied("").Reason(), gjson.Get(body, "error.reason").String(), body)
		})

		t.Run("case=aal2-aal1", func(t *testing.T) {
			conf.MustSet(config.ViperKeySessionWhoAmIAAL, "aal1")
			run(t, "aal2-aal1", http.StatusOK)
		})

		t.Run("case=aal1-aal1", func(t *testing.T) {
			conf.MustSet(config.ViperKeySessionWhoAmIAAL, config.HighestAvailableAAL)
			run(t, "aal1-aal1", http.StatusOK)
		})
	})

	t.Run("case=http methods", func(t *testing.T) {
>>>>>>> 3e443b77
		client := testhelpers.NewClientWithCookies(t)

		// No cookie yet -> 401
		res, err := client.Get(ts.URL + RouteWhoami)
		require.NoError(t, err)
		assertNoCSRFCookieInResponse(t, ts, client, res) // Test that no CSRF cookie is ever set here.

		// Set cookie
		reg.CSRFHandler().IgnorePath("/set")
		testhelpers.MockHydrateCookieClient(t, client, ts.URL+"/set")

		// Cookie set -> 200 (GET)
		for _, method := range []string{
			"GET",
			"POST",
			"PUT",
			"DELETE",
		} {
			t.Run("http_method="+method, func(t *testing.T) {
				req, err := http.NewRequest(method, ts.URL+RouteWhoami, nil)
				require.NoError(t, err)

				res, err = client.Do(req)
				require.NoError(t, err)
				assertNoCSRFCookieInResponse(t, ts, client, res) // Test that no CSRF cookie is ever set here.

				assert.EqualValues(t, http.StatusOK, res.StatusCode)
				assert.NotEmpty(t, res.Header.Get("X-Kratos-Authenticated-Identity-Id"))
			})
		}
	})

	/*


		t.Run("case=respects AAL config", func(t *testing.T) {
			conf.MustSet(config.ViperKeySessionLifespan, "1m")

			t.Run("required_aal=aal1", func(t *testing.T) {
				conf.MustSet(config.ViperKeySelfServiceSettingsRequiredAAL, "aal1")

				i := identity.Identity{Traits: []byte("{}"), State: identity.StateActive}
				require.NoError(t, reg.PrivilegedIdentityPool().CreateIdentity(context.Background(), &i))
				s, err := session.NewActiveSession(&i, conf, time.Now(), identity.CredentialsTypePassword)
				require.NoError(t, err)
				require.NoError(t, reg.SessionPersister().UpsertSession(context.Background(), s))
				require.NotEmpty(t, s.Token)

				req, err := http.NewRequest("GET", pts.URL+"/session/get", nil)
				require.NoError(t, err)
				req.Header.Set("Authorization", "Bearer "+s.Token)

				c := http.DefaultClient
				res, err := c.Do(req)
				require.NoError(t, err)
				assert.EqualValues(t, http.StatusOK, res.StatusCode)
			})

			t.Run("required_aal=aal2", func(t *testing.T) {
				idAAL2 := identity.Identity{Traits: []byte("{}"), State: identity.StateActive, Credentials: map[identity.CredentialsType]identity.Credentials{
					identity.CredentialsTypePassword: {Type: identity.CredentialsTypePassword, Config: []byte("{}")},
					identity.CredentialsTypeWebAuthn: {Type: identity.CredentialsTypeWebAuthn, Config: []byte("{}")},
				}}
				require.NoError(t, reg.PrivilegedIdentityPool().CreateIdentity(context.Background(), &idAAL2))

				idAAL1 := identity.Identity{Traits: []byte("{}"), State: identity.StateActive, Credentials: map[identity.CredentialsType]identity.Credentials{
					identity.CredentialsTypePassword: {Type: identity.CredentialsTypePassword, Config: []byte("{}")},
				}}
				require.NoError(t, reg.PrivilegedIdentityPool().CreateIdentity(context.Background(), &idAAL1))

				run := func(t *testing.T, complete []identity.CredentialsType, expectedCode int, i *identity.Identity) {

					s := session.NewInactiveSession()
					for _, m := range complete {
						s.CompletedLoginFor(m)
					}
					require.NoError(t, s.Activate(i, conf, time.Now().UTC()))

					require.NoError(t, reg.SessionPersister().UpsertSession(context.Background(), s))
					require.NotEmpty(t, s.Token)

					req, err := http.NewRequest("GET", pts.URL+"/session/get", nil)
					require.NoError(t, err)
					req.Header.Set("Authorization", "Bearer "+s.Token)

					c := http.DefaultClient
					res, err := c.Do(req)
					require.NoError(t, err)
					assert.EqualValues(t, expectedCode, res.StatusCode)
				}

				t.Run("fulfilled for aal2 if identity has aal2", func(t *testing.T) {
					conf.MustSet(config.ViperKeySessionWhoAmIAAL, config.HighestAvailableAAL)
					run(t, []identity.CredentialsType{identity.CredentialsTypePassword, identity.CredentialsTypeWebAuthn}, 200, &idAAL2)
				})

				t.Run("rejected for aal1 if identity has aal2", func(t *testing.T) {
					conf.MustSet(config.ViperKeySessionWhoAmIAAL, config.HighestAvailableAAL)
					run(t, []identity.CredentialsType{identity.CredentialsTypePassword}, 403, &idAAL2)
				})

				t.Run("fulfilled for aal1 if identity has aal2 but config is aal1", func(t *testing.T) {
					conf.MustSet(config.ViperKeySessionWhoAmIAAL, "aal1")
					run(t, []identity.CredentialsType{identity.CredentialsTypePassword}, 200, &idAAL2)
				})

				t.Run("fulfilled for aal2 if identity has aal1", func(t *testing.T) {
					conf.MustSet(config.ViperKeySessionWhoAmIAAL, config.HighestAvailableAAL)
					run(t, []identity.CredentialsType{identity.CredentialsTypePassword, identity.CredentialsTypeWebAuthn}, 200, &idAAL1)
				})

				t.Run("fulfilled for aal1 if identity has aal1", func(t *testing.T) {
					conf.MustSet(config.ViperKeySessionWhoAmIAAL, config.HighestAvailableAAL)
					run(t, []identity.CredentialsType{identity.CredentialsTypePassword}, 200, &idAAL1)
				})
			})
		})
	*/
}

func TestIsNotAuthenticatedSecurecookie(t *testing.T) {
	conf, reg := internal.NewFastRegistryWithMocks(t)
	r := x.NewRouterPublic()
	r.GET("/public/with-callback", reg.SessionHandler().IsNotAuthenticated(send(http.StatusOK), send(http.StatusBadRequest)))

	ts := httptest.NewServer(r)
	defer ts.Close()
	conf.MustSet(config.ViperKeyPublicBaseURL, ts.URL)

	c := testhelpers.NewClientWithCookies(t)
	c.Jar.SetCookies(urlx.ParseOrPanic(ts.URL), []*http.Cookie{
		{
			Name: config.DefaultSessionCookieName,
			// This is an invalid cookie because it is generated by a very random secret
			Value:    "MTU3Mjg4Njg0MXxEdi1CQkFFQ180SUFBUkFCRUFBQU52LUNBQUVHYzNSeWFXNW5EQVVBQTNOcFpBWnpkSEpwYm1jTUd3QVpUWFZXVUhSQlZVeExXRWRUUmxkVVoyUkpUVXhzY201SFNBPT187kdI3dMP-ep389egDR2TajYXGG-6xqC2mAlgnBi0vsg=",
			HttpOnly: true,
			Path:     "/",
			Expires:  time.Now().Add(time.Hour),
		},
	})

	res, err := c.Get(ts.URL + "/public/with-callback")
	require.NoError(t, err)

	assert.EqualValues(t, http.StatusOK, res.StatusCode)
}

func TestIsNotAuthenticated(t *testing.T) {
	conf, reg := internal.NewFastRegistryWithMocks(t)
	r := x.NewRouterPublic()
	// set this intermediate because kratos needs some valid url for CRUDE operations
	conf.MustSet(config.ViperKeyPublicBaseURL, "http://example.com")

	reg.WithCSRFHandler(new(x.FakeCSRFHandler))
	h, _ := testhelpers.MockSessionCreateHandler(t, reg)
	r.GET("/set", h)
	r.GET("/public/with-callback", reg.SessionHandler().IsNotAuthenticated(send(http.StatusOK), send(http.StatusBadRequest)))
	r.GET("/public/without-callback", reg.SessionHandler().IsNotAuthenticated(send(http.StatusOK), nil))
	ts := httptest.NewServer(r)
	defer ts.Close()

	conf.MustSet(config.ViperKeyPublicBaseURL, ts.URL)

	sessionClient := testhelpers.NewClientWithCookies(t)
	testhelpers.MockHydrateCookieClient(t, sessionClient, ts.URL+"/set")

	for k, tc := range []struct {
		c    *http.Client
		call string
		code int
	}{
		{
			c:    sessionClient,
			call: "/public/with-callback",
			code: http.StatusBadRequest,
		},
		{
			c:    http.DefaultClient,
			call: "/public/with-callback",
			code: http.StatusOK,
		},

		{
			c:    sessionClient,
			call: "/public/without-callback",
			code: http.StatusForbidden,
		},
		{
			c:    http.DefaultClient,
			call: "/public/without-callback",
			code: http.StatusOK,
		},
	} {
		t.Run(fmt.Sprintf("case=%d", k), func(t *testing.T) {
			res, err := tc.c.Get(ts.URL + tc.call)
			require.NoError(t, err)

			assert.EqualValues(t, tc.code, res.StatusCode)
		})
	}
}

func TestIsAuthenticated(t *testing.T) {
	conf, reg := internal.NewFastRegistryWithMocks(t)
	reg.WithCSRFHandler(new(x.FakeCSRFHandler))
	r := x.NewRouterPublic()

	h, _ := testhelpers.MockSessionCreateHandler(t, reg)
	r.GET("/set", h)
	r.GET("/privileged/with-callback", reg.SessionHandler().IsAuthenticated(send(http.StatusOK), send(http.StatusBadRequest)))
	r.GET("/privileged/without-callback", reg.SessionHandler().IsAuthenticated(send(http.StatusOK), nil))
	ts := httptest.NewServer(r)
	defer ts.Close()
	conf.MustSet(config.ViperKeyPublicBaseURL, ts.URL)

	sessionClient := testhelpers.NewClientWithCookies(t)
	testhelpers.MockHydrateCookieClient(t, sessionClient, ts.URL+"/set")

	for k, tc := range []struct {
		c    *http.Client
		call string
		code int
	}{
		{
			c:    sessionClient,
			call: "/privileged/with-callback",
			code: http.StatusOK,
		},
		{
			c:    http.DefaultClient,
			call: "/privileged/with-callback",
			code: http.StatusBadRequest,
		},

		{
			c:    sessionClient,
			call: "/privileged/without-callback",
			code: http.StatusOK,
		},
		{
			c:    http.DefaultClient,
			call: "/privileged/without-callback",
			code: http.StatusUnauthorized,
		},
	} {
		t.Run(fmt.Sprintf("case=%d", k), func(t *testing.T) {
			res, err := tc.c.Get(ts.URL + tc.call)
			require.NoError(t, err)

			assert.EqualValues(t, tc.code, res.StatusCode)
		})
	}
}

<<<<<<< HEAD
func TestSessionLogout(t *testing.T) {
	conf, reg := internal.NewFastRegistryWithMocks(t)

	// Start kratos server
	publicTS, adminTS := testhelpers.NewKratosServerWithCSRF(t, reg)

	mockServerURL := urlx.ParseOrPanic(publicTS.URL)

	conf.MustSet(config.ViperKeyAdminBaseURL, adminTS.URL)
	testhelpers.SetDefaultIdentitySchema(t, conf, "file://./stub/identity.schema.json")
	testhelpers.SetIdentitySchemas(t, conf, map[string]string{
		"customer": "file://./stub/handler/customer.schema.json",
		"employee": "file://./stub/handler/employee.schema.json",
	})
	conf.MustSet(config.ViperKeyPublicBaseURL, mockServerURL.String())

	var logout = func(t *testing.T, base *httptest.Server, href string, expectCode int) {
		req, err := http.NewRequest("DELETE", base.URL+href, nil)
		require.NoError(t, err)

		res, err := base.Client().Do(req)
		require.NoError(t, err)

		require.EqualValues(t, expectCode, res.StatusCode)
	}

	t.Run("case=should return 202 after invalidating all sessions", func(t *testing.T) {
		for name, ts := range map[string]*httptest.Server{"public": publicTS, "admin": adminTS} {
			t.Run("endpoint="+name, func(t *testing.T) {
				i := identity.NewIdentity("")
				require.NoError(t, reg.IdentityManager().Create(context.Background(), i))
				s := &Session{Identity: i}
				require.NoError(t, reg.SessionPersister().CreateSession(context.Background(), s))

				logout(t, ts, "/sessions/identity/"+i.ID.String(), http.StatusAccepted)
				_, err := reg.SessionPersister().GetSession(context.Background(), s.ID)
				require.True(t, errors.Is(err, sqlcon.ErrNoRows))
			})
		}
	})
}

func TestSessionRequest(t *testing.T) {
	conf, reg := internal.NewFastRegistryWithMocks(t)

	// Start kratos server
	publicTS, adminTS := testhelpers.NewKratosServerWithCSRF(t, reg)

	mockServerURL := urlx.ParseOrPanic(publicTS.URL)

	conf.MustSet(config.ViperKeyAdminBaseURL, adminTS.URL)
	testhelpers.SetDefaultIdentitySchema(t, conf, "file://./stub/identity.schema.json")
	testhelpers.SetIdentitySchemas(t, conf, map[string]string{
		"customer": "file://./stub/handler/customer.schema.json",
		"employee": "file://./stub/handler/employee.schema.json",
	})
	conf.MustSet(config.ViperKeyPublicBaseURL, mockServerURL.String())

	session := func(t *testing.T, base *httptest.Server, href string, expectCode int) AdminIdentitySessionResponse {
		req, err := http.NewRequest("GET", base.URL+href, nil)
		require.NoError(t, err)

		res, err := base.Client().Do(req)
		require.NoError(t, err)

		require.EqualValues(t, expectCode, res.StatusCode)
		defer res.Body.Close()

		var apiRes AdminIdentitySessionResponse
		err = json.NewDecoder(res.Body).Decode(&apiRes)
		require.NoError(t, err)
		require.Contains(t, res.Header.Get("set-cookie"), config.DefaultSessionCookieName)

		return apiRes
	}

	t.Run("case=should return 200 after successful session creation and return valid session and token", func(t *testing.T) {
		for name, ts := range map[string]*httptest.Server{"public": publicTS, "admin": adminTS} {
			t.Run("endpoint="+name, func(t *testing.T) {
				i := identity.NewIdentity("")
				require.NoError(t, reg.IdentityManager().Create(context.Background(), i))

				res := session(t, ts, "/sessions/identity/"+i.ID.String(), http.StatusOK)
				s, err := reg.SessionPersister().GetSession(context.Background(), res.Session.ID)
				require.Empty(t, err)
				require.Equal(t, i.ID.String(), s.Identity.ID.String())
				require.Equal(t, s.Token, res.Token)
				require.True(t, s.Active)
			})
		}
=======
func TestHandlerDeleteSessionByIdentityID(t *testing.T) {
	conf, reg := internal.NewFastRegistryWithMocks(t)
	_, ts, _, _ := testhelpers.NewKratosServerWithCSRFAndRouters(t, reg)

	// set this intermediate because kratos needs some valid url for CRUDE operations
	conf.MustSet(config.ViperKeyPublicBaseURL, "http://example.com")
	testhelpers.SetDefaultIdentitySchema(t, conf, "file://./stub/identity.schema.json")
	conf.MustSet(config.ViperKeyPublicBaseURL, ts.URL)

	t.Run("case=should return 202 after invalidating all sessions", func(t *testing.T) {
		client := testhelpers.NewClientWithCookies(t)
		i := identity.NewIdentity("")
		require.NoError(t, reg.IdentityManager().Create(context.Background(), i))
		s := &Session{Identity: i}
		require.NoError(t, reg.SessionPersister().UpsertSession(context.Background(), s))

		req, _ := http.NewRequest("DELETE", ts.URL+"/identities/"+i.ID.String()+"/sessions", nil)
		res, err := client.Do(req)
		require.NoError(t, err)
		require.Equal(t, http.StatusNoContent, res.StatusCode)

		_, err = reg.SessionPersister().GetSession(context.Background(), s.ID)
		require.True(t, errors.Is(err, sqlcon.ErrNoRows))
	})

	t.Run("case=should return 400 when bad UUID is sent", func(t *testing.T) {
		client := testhelpers.NewClientWithCookies(t)
		req, _ := http.NewRequest("DELETE", ts.URL+"/identities/BADUUID/sessions", nil)
		res, err := client.Do(req)
		require.NoError(t, err)
		require.Equal(t, http.StatusBadRequest, res.StatusCode)
	})

	t.Run("case=should return 404 when calling with missing UUID", func(t *testing.T) {
		client := testhelpers.NewClientWithCookies(t)
		someID, _ := uuid.NewV4()
		req, _ := http.NewRequest("DELETE", ts.URL+"/identities/"+someID.String()+"/sessions", nil)
		res, err := client.Do(req)
		require.NoError(t, err)
		require.Equal(t, http.StatusNotFound, res.StatusCode)
>>>>>>> 3e443b77
	})
}<|MERGE_RESOLUTION|>--- conflicted
+++ resolved
@@ -2,22 +2,13 @@
 
 import (
 	"context"
-<<<<<<< HEAD
 	"encoding/json"
-=======
->>>>>>> 3e443b77
 	"fmt"
 	"net/http"
 	"net/http/httptest"
 	"testing"
 	"time"
 
-<<<<<<< HEAD
-	"github.com/pkg/errors"
-
-	"github.com/ory/kratos/corpx"
-	"github.com/ory/kratos/identity"
-=======
 	"github.com/tidwall/gjson"
 
 	"github.com/ory/kratos/identity"
@@ -26,7 +17,6 @@
 	"github.com/pkg/errors"
 
 	"github.com/ory/kratos/corpx"
->>>>>>> 3e443b77
 	"github.com/ory/x/sqlcon"
 
 	"github.com/julienschmidt/httprouter"
@@ -63,12 +53,6 @@
 	conf.MustSet(config.ViperKeyPublicBaseURL, "http://example.com")
 	h, _ := testhelpers.MockSessionCreateHandler(t, reg)
 	r.GET("/set", h)
-<<<<<<< HEAD
-
-	conf.MustSet(config.ViperKeyPublicBaseURL, ts.URL)
-
-	t.Run("public", func(t *testing.T) {
-=======
 	conf.MustSet(config.ViperKeyPublicBaseURL, ts.URL)
 
 	t.Run("case=aal requirements", func(t *testing.T) {
@@ -120,7 +104,6 @@
 	})
 
 	t.Run("case=http methods", func(t *testing.T) {
->>>>>>> 3e443b77
 		client := testhelpers.NewClientWithCookies(t)
 
 		// No cookie yet -> 401
@@ -375,7 +358,49 @@
 	}
 }
 
-<<<<<<< HEAD
+func TestHandlerDeleteSessionByIdentityID(t *testing.T) {
+	conf, reg := internal.NewFastRegistryWithMocks(t)
+	_, ts, _, _ := testhelpers.NewKratosServerWithCSRFAndRouters(t, reg)
+
+	// set this intermediate because kratos needs some valid url for CRUDE operations
+	conf.MustSet(config.ViperKeyPublicBaseURL, "http://example.com")
+	testhelpers.SetDefaultIdentitySchema(t, conf, "file://./stub/identity.schema.json")
+	conf.MustSet(config.ViperKeyPublicBaseURL, ts.URL)
+
+	t.Run("case=should return 202 after invalidating all sessions", func(t *testing.T) {
+		client := testhelpers.NewClientWithCookies(t)
+		i := identity.NewIdentity("")
+		require.NoError(t, reg.IdentityManager().Create(context.Background(), i))
+		s := &Session{Identity: i}
+		require.NoError(t, reg.SessionPersister().UpsertSession(context.Background(), s))
+
+		req, _ := http.NewRequest("DELETE", ts.URL+"/identities/"+i.ID.String()+"/sessions", nil)
+		res, err := client.Do(req)
+		require.NoError(t, err)
+		require.Equal(t, http.StatusNoContent, res.StatusCode)
+
+		_, err = reg.SessionPersister().GetSession(context.Background(), s.ID)
+		require.True(t, errors.Is(err, sqlcon.ErrNoRows))
+	})
+
+	t.Run("case=should return 400 when bad UUID is sent", func(t *testing.T) {
+		client := testhelpers.NewClientWithCookies(t)
+		req, _ := http.NewRequest("DELETE", ts.URL+"/identities/BADUUID/sessions", nil)
+		res, err := client.Do(req)
+		require.NoError(t, err)
+		require.Equal(t, http.StatusBadRequest, res.StatusCode)
+	})
+
+	t.Run("case=should return 404 when calling with missing UUID", func(t *testing.T) {
+		client := testhelpers.NewClientWithCookies(t)
+		someID, _ := uuid.NewV4()
+		req, _ := http.NewRequest("DELETE", ts.URL+"/identities/"+someID.String()+"/sessions", nil)
+		res, err := client.Do(req)
+		require.NoError(t, err)
+		require.Equal(t, http.StatusNotFound, res.StatusCode)
+	})
+}
+
 func TestSessionLogout(t *testing.T) {
 	conf, reg := internal.NewFastRegistryWithMocks(t)
 
@@ -408,7 +433,7 @@
 				i := identity.NewIdentity("")
 				require.NoError(t, reg.IdentityManager().Create(context.Background(), i))
 				s := &Session{Identity: i}
-				require.NoError(t, reg.SessionPersister().CreateSession(context.Background(), s))
+				require.NoError(t, reg.SessionPersister().UpsertSession(context.Background(), s))
 
 				logout(t, ts, "/sessions/identity/"+i.ID.String(), http.StatusAccepted)
 				_, err := reg.SessionPersister().GetSession(context.Background(), s.ID)
@@ -466,47 +491,5 @@
 				require.True(t, s.Active)
 			})
 		}
-=======
-func TestHandlerDeleteSessionByIdentityID(t *testing.T) {
-	conf, reg := internal.NewFastRegistryWithMocks(t)
-	_, ts, _, _ := testhelpers.NewKratosServerWithCSRFAndRouters(t, reg)
-
-	// set this intermediate because kratos needs some valid url for CRUDE operations
-	conf.MustSet(config.ViperKeyPublicBaseURL, "http://example.com")
-	testhelpers.SetDefaultIdentitySchema(t, conf, "file://./stub/identity.schema.json")
-	conf.MustSet(config.ViperKeyPublicBaseURL, ts.URL)
-
-	t.Run("case=should return 202 after invalidating all sessions", func(t *testing.T) {
-		client := testhelpers.NewClientWithCookies(t)
-		i := identity.NewIdentity("")
-		require.NoError(t, reg.IdentityManager().Create(context.Background(), i))
-		s := &Session{Identity: i}
-		require.NoError(t, reg.SessionPersister().UpsertSession(context.Background(), s))
-
-		req, _ := http.NewRequest("DELETE", ts.URL+"/identities/"+i.ID.String()+"/sessions", nil)
-		res, err := client.Do(req)
-		require.NoError(t, err)
-		require.Equal(t, http.StatusNoContent, res.StatusCode)
-
-		_, err = reg.SessionPersister().GetSession(context.Background(), s.ID)
-		require.True(t, errors.Is(err, sqlcon.ErrNoRows))
-	})
-
-	t.Run("case=should return 400 when bad UUID is sent", func(t *testing.T) {
-		client := testhelpers.NewClientWithCookies(t)
-		req, _ := http.NewRequest("DELETE", ts.URL+"/identities/BADUUID/sessions", nil)
-		res, err := client.Do(req)
-		require.NoError(t, err)
-		require.Equal(t, http.StatusBadRequest, res.StatusCode)
-	})
-
-	t.Run("case=should return 404 when calling with missing UUID", func(t *testing.T) {
-		client := testhelpers.NewClientWithCookies(t)
-		someID, _ := uuid.NewV4()
-		req, _ := http.NewRequest("DELETE", ts.URL+"/identities/"+someID.String()+"/sessions", nil)
-		res, err := client.Do(req)
-		require.NoError(t, err)
-		require.Equal(t, http.StatusNotFound, res.StatusCode)
->>>>>>> 3e443b77
 	})
 }