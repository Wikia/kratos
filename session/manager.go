// Copyright © 2023 Ory Corp
// SPDX-License-Identifier: Apache-2.0

package session

import (
	"context"
	"net/http"
	"net/url"

	"github.com/ory/kratos/selfservice/flow"
	"github.com/ory/kratos/text"
	"github.com/ory/kratos/ui/node"
	"github.com/ory/kratos/x/swagger"

	"github.com/gofrs/uuid"

	"github.com/ory/herodot"
)

// ErrNoActiveSessionFound is returned when no active cookie session could be found in the request.
type ErrNoActiveSessionFound struct {
	*herodot.DefaultError `json:"error"`

	// True when the request had no credentials in it.
	credentialsMissing bool
}

// NewErrNoActiveSessionFound creates a new ErrNoActiveSessionFound
func NewErrNoActiveSessionFound() *ErrNoActiveSessionFound {
	return &ErrNoActiveSessionFound{
		DefaultError: herodot.ErrUnauthorized.WithID(text.ErrNoActiveSession).WithError("request does not have a valid authentication session").WithReason("No active session was found in this request."),
	}
}

// NewErrNoCredentialsForSession creates a new NewErrNoCredentialsForSession
func NewErrNoCredentialsForSession() *ErrNoActiveSessionFound {
	e := NewErrNoActiveSessionFound()
	e.credentialsMissing = true
	return e
}

func (e *ErrNoActiveSessionFound) EnhanceJSONError() interface{} {
	return e
}

// Is returned when an active session was found but the requested AAL is not satisfied.
//
// swagger:model errorAuthenticatorAssuranceLevelNotSatisfied
//
//nolint:deadcode,unused
//lint:ignore U1000 Used to generate Swagger and OpenAPI definitions
type errorAuthenticatorAssuranceLevelNotSatisfied struct {
	Error swagger.GenericError `json:"error"`

	// Points to where to redirect the user to next.
	RedirectTo string `json:"redirect_browser_to"`
}

// ErrAALNotSatisfied is returned when an active session was found but the requested AAL is not satisfied.
type ErrAALNotSatisfied struct {
	*herodot.DefaultError `json:"error"`
	RedirectTo            string `json:"redirect_browser_to"`
}

func (e *ErrAALNotSatisfied) EnhanceJSONError() interface{} {
	return e
}

func (e *ErrAALNotSatisfied) PassReturnToAndLoginChallengeParameters(requestURL string) error {
	req, err := url.Parse(requestURL)
	if err != nil {
		return err
	}

	u, err := url.Parse(e.RedirectTo)
	if err != nil {
		return err
	}
	q := u.Query()

	hlc := req.Query().Get("login_challenge")
	if len(hlc) != 0 {
		q.Set("login_challenge", hlc)
	}

	returnTo := req.Query().Get("return_to")
	if len(returnTo) != 0 {
		q.Set("return_to", returnTo)
	}

	u.RawQuery = q.Encode()
	e.RedirectTo = u.String()

	return nil
}

// NewErrAALNotSatisfied creates a new ErrAALNotSatisfied.
func NewErrAALNotSatisfied(redirectTo string) *ErrAALNotSatisfied {
	return &ErrAALNotSatisfied{
		RedirectTo: redirectTo,
		DefaultError: &herodot.DefaultError{
			IDField:     text.ErrIDHigherAALRequired,
			StatusField: http.StatusText(http.StatusForbidden),
			ErrorField:  "Session does not fulfill the requested Authenticator Assurance Level",
			ReasonField: "An active session was found but it does not fulfill the requested Authenticator Assurance Level. Please verify yourself with a second factor to resolve this issue.",
			CodeField:   http.StatusForbidden,
			DetailsField: map[string]interface{}{
				"redirect_browser_to": redirectTo,
			},
		},
	}
}

// Manager handles identity sessions.
type Manager interface {
	// UpsertAndIssueCookie stores a session in the database and issues a cookie by calling IssueCookie.
	//
	// Also regenerates CSRF tokens due to assumed principal change.
	UpsertAndIssueCookie(context.Context, http.ResponseWriter, *http.Request, *Session) error

	// IssueCookie issues a cookie for the given session.
	//
	// Also regenerates CSRF tokens due to assumed principal change.
	IssueCookie(context.Context, http.ResponseWriter, *http.Request, *Session) error

<<<<<<< HEAD
	// fandom-start

	// IssueCookieWithoutCSRF it does the same logic as IssueCookie but without regenerating CSRF.
	//
	// Used to issue session cookie from admin endpoints where do not have CSRF handler
	IssueCookieWithoutCSRF(context.Context, http.ResponseWriter, *http.Request, *Session) error
	// fandom-end
=======
	// RefreshCookie checks if the request uses an outdated cookie and refreshes the cookie if needed.
	RefreshCookie(context.Context, http.ResponseWriter, *http.Request, *Session) error
>>>>>>> 41b7c51c

	// FetchFromRequest creates an HTTP session using cookies.
	FetchFromRequest(context.Context, *http.Request) (*Session, error)

	// PurgeFromRequest removes an HTTP session.
	PurgeFromRequest(context.Context, http.ResponseWriter, *http.Request) error

	// DoesSessionSatisfy answers if a session is satisfying the AAL.
	DoesSessionSatisfy(r *http.Request, sess *Session, requestedAAL string, opts ...ManagerOptions) error

	// SessionAddAuthenticationMethods adds one or more authentication method to the session.
	SessionAddAuthenticationMethods(ctx context.Context, sid uuid.UUID, methods ...AuthenticationMethod) error

	// MaybeRedirectAPICodeFlow for API+Code flows redirects the user to the return_to URL and adds the code query parameter.
	// `handled` is true if the request a redirect was written, false otherwise.
	MaybeRedirectAPICodeFlow(w http.ResponseWriter, r *http.Request, f flow.Flow, sessionID uuid.UUID, uiNode node.UiNodeGroup) (handled bool, err error)
}

type ManagementProvider interface {
	SessionManager() Manager
}<|MERGE_RESOLUTION|>--- conflicted
+++ resolved
@@ -124,7 +124,9 @@
 	// Also regenerates CSRF tokens due to assumed principal change.
 	IssueCookie(context.Context, http.ResponseWriter, *http.Request, *Session) error
 
-<<<<<<< HEAD
+	// RefreshCookie checks if the request uses an outdated cookie and refreshes the cookie if needed.
+	RefreshCookie(context.Context, http.ResponseWriter, *http.Request, *Session) error
+
 	// fandom-start
 
 	// IssueCookieWithoutCSRF it does the same logic as IssueCookie but without regenerating CSRF.
@@ -132,10 +134,6 @@
 	// Used to issue session cookie from admin endpoints where do not have CSRF handler
 	IssueCookieWithoutCSRF(context.Context, http.ResponseWriter, *http.Request, *Session) error
 	// fandom-end
-=======
-	// RefreshCookie checks if the request uses an outdated cookie and refreshes the cookie if needed.
-	RefreshCookie(context.Context, http.ResponseWriter, *http.Request, *Session) error
->>>>>>> 41b7c51c
 
 	// FetchFromRequest creates an HTTP session using cookies.
 	FetchFromRequest(context.Context, *http.Request) (*Session, error)
