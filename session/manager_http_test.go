--- conflicted
+++ resolved
@@ -223,21 +223,13 @@
 			})
 
 			rp.GET("/session/set/invalid", func(w http.ResponseWriter, r *http.Request, _ httprouter.Params) {
-<<<<<<< HEAD
-				require.Error(t, reg.SessionManager().CreateAndIssueCookie(r.Context(), w, r, s))
-=======
 				require.Error(t, reg.SessionManager().UpsertAndIssueCookie(r.Context(), w, r, s))
->>>>>>> 3e443b77
 				w.WriteHeader(http.StatusInternalServerError)
 			})
 
 			i := identity.Identity{Traits: []byte("{}")}
 			require.NoError(t, reg.PrivilegedIdentityPool().CreateIdentity(context.Background(), &i))
-<<<<<<< HEAD
-			s, _ = session.NewActiveSession(&i, conf, time.Now())
-=======
-			s, _ = session.NewActiveSession(&i, conf, time.Now(), identity.CredentialsTypePassword)
->>>>>>> 3e443b77
+			s, _ = session.NewActiveSession(&i, conf, time.Now(), identity.CredentialsTypePassword)
 
 			c := testhelpers.NewClientWithCookies(t)
 			res, err := c.Get(pts.URL + "/session/set/invalid")
