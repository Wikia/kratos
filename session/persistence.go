// Copyright © 2023 Ory Corp
// SPDX-License-Identifier: Apache-2.0

package session

import (
	"context"
<<<<<<< HEAD
	"testing"
=======
>>>>>>> 41b7c51c
	"time"

	"github.com/gobuffalo/pop/v6"

	"github.com/ory/kratos/identity"

	"github.com/ory/x/pagination/keysetpagination"

	"github.com/gofrs/uuid"
)

type PersistenceProvider interface {
	SessionPersister() Persister
}

type Persister interface {
	GetConnection(ctx context.Context) *pop.Connection

	// GetSession retrieves a session from the store.
	GetSession(ctx context.Context, sid uuid.UUID, expandables Expandables) (*Session, error)

	// ListSessions retrieves all sessions.
	ListSessions(ctx context.Context, active *bool, paginatorOpts []keysetpagination.Option, expandables Expandables) ([]Session, int64, *keysetpagination.Paginator, error)

	// ListSessionsByIdentity retrieves sessions for an identity from the store.
	ListSessionsByIdentity(ctx context.Context, iID uuid.UUID, active *bool, page, perPage int, except uuid.UUID, expandables Expandables) ([]Session, int64, error)

	// UpsertSession inserts or updates a session into / in the store.
	UpsertSession(ctx context.Context, s *Session) error

	// DeleteSession removes a session from the store.
	DeleteSession(ctx context.Context, id uuid.UUID) error

	// DeleteSessionsByIdentity removes all active session from the store for the given identity.
	DeleteSessionsByIdentity(ctx context.Context, identity uuid.UUID) error

	// GetSessionByToken gets the session associated with the given token.
	//
	// Functionality is similar to GetSession but accepts a session token
	// instead of a session ID.
	GetSessionByToken(ctx context.Context, token string, expandables Expandables, identityExpandables identity.Expandables) (*Session, error)

	// DeleteExpiredSessions deletes sessions that expired before the given time.
	DeleteExpiredSessions(context.Context, time.Time, int) error

	// DeleteSessionByToken deletes a session associated with the given token.
	//
	// Functionality is similar to DeleteSession but accepts a session token
	// instead of a session ID.
	DeleteSessionByToken(context.Context, string) error

	// DeleteExpiredSessions deletes sessions that expired before the given time.
	DeleteExpiredSessions(context.Context, time.Time, int) error

	// RevokeSessionByToken marks a session inactive with the given token.
	RevokeSessionByToken(ctx context.Context, token string) error

	// RevokeSessionById marks a session inactive with the specified uuid
	RevokeSessionById(ctx context.Context, sID uuid.UUID) error

	// RevokeSession marks a given session inactive.
	RevokeSession(ctx context.Context, iID, sID uuid.UUID) error

	// RevokeSessionsIdentityExcept marks all except the given session of an identity inactive. It returns the number of sessions that were revoked.
	RevokeSessionsIdentityExcept(ctx context.Context, iID, sID uuid.UUID) (int, error)
}

type DevicePersister interface {
	CreateDevice(ctx context.Context, d *Device) error
}<|MERGE_RESOLUTION|>--- conflicted
+++ resolved
@@ -5,10 +5,6 @@
 
 import (
 	"context"
-<<<<<<< HEAD
-	"testing"
-=======
->>>>>>> 41b7c51c
 	"time"
 
 	"github.com/gobuffalo/pop/v6"
@@ -60,9 +56,6 @@
 	// instead of a session ID.
 	DeleteSessionByToken(context.Context, string) error
 
-	// DeleteExpiredSessions deletes sessions that expired before the given time.
-	DeleteExpiredSessions(context.Context, time.Time, int) error
-
 	// RevokeSessionByToken marks a session inactive with the given token.
 	RevokeSessionByToken(ctx context.Context, token string) error
 
