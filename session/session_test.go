--- conflicted
+++ resolved
@@ -64,34 +64,6 @@
 		assert.Empty(t, s.AuthenticatedAt)
 	})
 
-<<<<<<< HEAD
-	t.Run("case=session refresh", func(t *testing.T) {
-		conf.MustSet(config.ViperKeySessionLifespan, "24h")
-		conf.MustSet(config.ViperKeySessionRefreshMinTimeLeft, "12h")
-		t.Cleanup(func() {
-			conf.MustSet(config.ViperKeySessionLifespan, "1m")
-			conf.MustSet(config.ViperKeySessionRefreshMinTimeLeft, "1m")
-		})
-		i := new(identity.Identity)
-		i.State = identity.StateActive
-		s, _ := session.NewActiveSession(i, conf, authAt, identity.CredentialsTypePassword)
-		assert.False(t, s.CanBeRefreshed(conf), "fresh session is not refreshable")
-
-		s.ExpiresAt = s.ExpiresAt.Add(-12 * time.Hour)
-		assert.True(t, s.CanBeRefreshed(conf), "session is refreshable after 12hrs")
-
-	})
-
-	t.Run("case=aal", func(t *testing.T) {
-		for _, tc := range []struct {
-			d        string
-			methods  []identity.CredentialsType
-			expected identity.AuthenticatorAssuranceLevel
-		}{
-			{
-				d:        "no amr means no assurance",
-				expected: identity.NoAuthenticatorAssuranceLevel,
-=======
 	for k, tc := range []struct {
 		d        string
 		methods  []session.AuthenticationMethod
@@ -122,7 +94,6 @@
 				{Method: identity.CredentialsTypeRecoveryLink},
 				{Method: identity.CredentialsTypeOIDC},
 				{Method: identity.CredentialsTypePassword},
->>>>>>> ab16580b
 			},
 			expected: identity.AuthenticatorAssuranceLevel1,
 		},
