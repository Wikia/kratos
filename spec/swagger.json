--- conflicted
+++ resolved
@@ -392,6 +392,49 @@
         }
       }
     },
+    "/identities/{id}/credentials": {
+      "put": {
+        "description": "Calling this endpoint updates the credentials according to the specification provided.\n\nLearn how identities work in [Ory Kratos' User And Identity Model Documentation](https://www.ory.sh/docs/next/kratos/concepts/identity-user-model).",
+        "produces": [
+          "application/json"
+        ],
+        "schemes": [
+          "http",
+          "https"
+        ],
+        "tags": [
+          "v0alpha2"
+        ],
+        "summary": "Update Identity Credentials",
+        "operationId": "adminUpdateCredentials",
+        "parameters": [
+          {
+            "type": "string",
+            "description": "ID is the identity's ID.",
+            "name": "id",
+            "in": "path",
+            "required": true
+          }
+        ],
+        "responses": {
+          "204": {
+            "$ref": "#/responses/emptyResponse"
+          },
+          "404": {
+            "description": "jsonError",
+            "schema": {
+              "$ref": "#/definitions/jsonError"
+            }
+          },
+          "500": {
+            "description": "jsonError",
+            "schema": {
+              "$ref": "#/definitions/jsonError"
+            }
+          }
+        }
+      }
+    },
     "/identities/{id}/sessions": {
       "delete": {
         "security": [
@@ -1916,16 +1959,10 @@
     },
     "/sessions/identity/{id}": {
       "get": {
-<<<<<<< HEAD
         "security": [
           {
             "oryAccessToken": []
           }
-=======
-        "description": "Uses the HTTP Headers in the GET request to determine (e.g. by using checking the cookies) who is authenticated.\nReturns a session object in the body or 401 if the credentials are invalid or no credentials were sent.\nAdditionally when the request it successful it adds the user ID to the 'X-Kratos-Authenticated-Identity-Id' header in the response.\n\nIf you call this endpoint from a server-side application, you must forward the HTTP Cookie Header to this endpoint:\n\n```js\npseudo-code example\nrouter.get('/protected-endpoint', async function (req, res) {\nconst session = await client.toSession(undefined, req.header('cookie'))\n\nconsole.log(session)\n})\n```\n\nWhen calling this endpoint from a non-browser application (e.g. mobile app) you must include the session token:\n\n```js\npseudo-code example\n...\nconst session = await client.toSession(\"the-session-token\")\n\nconsole.log(session)\n```\n\nDepending on your configuration this endpoint might return a 403 status code if the session has a lower Authenticator\nAssurance Level (AAL) than is possible for the identity. This can happen if the identity has password + webauthn\ncredentials (which would result in AAL2) but the session has only AAL1. If this error occurs, ask the user\nto sign in with the second factor or change the configuration.\n\nThis endpoint is useful for:\n\nAJAX calls. Remember to send credentials and set up CORS correctly!\nReverse proxies and API Gateways\nServer-side calls - use the `X-Session-Token` header!\n\nThis endpoint authenticates users by checking\n\nif the `Cookie` HTTP header was set containing an Ory Kratos Session Cookie;\nif the `Authorization: bearer \u003cory-session-token\u003e` HTTP header was set with a valid Ory Kratos Session Token;\nif the `X-Session-Token` HTTP header was set with a valid Ory Kratos Session Token.\n\nIf none of these headers are set or the cooke or token are invalid, the endpoint returns a HTTP 401 status code.\n\nAs explained above, this request may fail due to several reasons. The `error.id` can be one of:\n\n`session_inactive`: No active session was found in the request (e.g. no Ory Session Cookie / Ory Session Token).\n`session_aal2_required`: An active session was found but it does not fulfil the Authenticator Assurance Level, implying that the session must (e.g.) authenticate the second factor.",
-        "produces": [
-          "application/json"
->>>>>>> 3e443b77
         ],
         "description": "This endpoint is useful for:\n\nIssuing session or session token for a given identity without authenticating",
         "schemes": [
@@ -1959,12 +1996,6 @@
               "$ref": "#/definitions/jsonError"
             }
           },
-          "403": {
-            "description": "jsonError",
-            "schema": {
-              "$ref": "#/definitions/jsonError"
-            }
-          },
           "500": {
             "description": "jsonError",
             "schema": {
@@ -1985,9 +2016,8 @@
           "https"
         ],
         "tags": [
-          "v0alpha1"
-        ],
-<<<<<<< HEAD
+          "v0alpha2"
+        ],
         "summary": "Calling this endpoint irrecoverably and permanently Invalidates all sessions tha belongs to a given Identity.",
         "operationId": "adminLogoutIdentity",
         "parameters": [
@@ -2020,7 +2050,7 @@
     },
     "/sessions/whoami": {
       "get": {
-        "description": "Uses the HTTP Headers in the GET request to determine (e.g. by using checking the cookies) who is authenticated.\nReturns a session object in the body or 401 if the credentials are invalid or no credentials were sent.\nAdditionally when the request it successful it adds the user ID to the 'X-Kratos-Authenticated-Identity-Id' header in the response.\n\nIf you call this endpoint from a server-side application, you must forward the HTTP Cookie Header to this endpoint:\n\n```js\npseudo-code example\nrouter.get('/protected-endpoint', async function (req, res) {\nconst session = await client.toSession(undefined, req.header('cookie'))\n\nconsole.log(session)\n})\n```\n\nWhen calling this endpoint from a non-browser application (e.g. mobile app) you must include the session token:\n\n```js\npseudo-code example\n...\nconst session = await client.toSession(\"the-session-token\")\n\nconsole.log(session)\n```\n\nThis endpoint is useful for:\n\nAJAX calls. Remember to send credentials and set up CORS correctly!\nReverse proxies and API Gateways\nServer-side calls - use the `X-Session-Token` header!\n\nThis endpoint authenticates users by checking\n\nif the `Cookie` HTTP header was set containing an Ory Kratos Session Cookie;\nif the `Authorization: bearer \u003cory-session-token\u003e` HTTP header was set with a valid Ory Kratos Session Token;\nif the `X-Session-Token` HTTP header was set with a valid Ory Kratos Session Token.\n\nIf none of these headers are set or the cooke or token are invalid, the endpoint returns a HTTP 401 status code.",
+        "description": "Uses the HTTP Headers in the GET request to determine (e.g. by using checking the cookies) who is authenticated.\nReturns a session object in the body or 401 if the credentials are invalid or no credentials were sent.\nAdditionally when the request it successful it adds the user ID to the 'X-Kratos-Authenticated-Identity-Id' header in the response.\n\nIf you call this endpoint from a server-side application, you must forward the HTTP Cookie Header to this endpoint:\n\n```js\npseudo-code example\nrouter.get('/protected-endpoint', async function (req, res) {\nconst session = await client.toSession(undefined, req.header('cookie'))\n\nconsole.log(session)\n})\n```\n\nWhen calling this endpoint from a non-browser application (e.g. mobile app) you must include the session token:\n\n```js\npseudo-code example\n...\nconst session = await client.toSession(\"the-session-token\")\n\nconsole.log(session)\n```\n\nDepending on your configuration this endpoint might return a 403 status code if the session has a lower Authenticator\nAssurance Level (AAL) than is possible for the identity. This can happen if the identity has password + webauthn\ncredentials (which would result in AAL2) but the session has only AAL1. If this error occurs, ask the user\nto sign in with the second factor or change the configuration.\n\nThis endpoint is useful for:\n\nAJAX calls. Remember to send credentials and set up CORS correctly!\nReverse proxies and API Gateways\nServer-side calls - use the `X-Session-Token` header!\n\nThis endpoint authenticates users by checking\n\nif the `Cookie` HTTP header was set containing an Ory Kratos Session Cookie;\nif the `Authorization: bearer \u003cory-session-token\u003e` HTTP header was set with a valid Ory Kratos Session Token;\nif the `X-Session-Token` HTTP header was set with a valid Ory Kratos Session Token.\n\nIf none of these headers are set or the cooke or token are invalid, the endpoint returns a HTTP 401 status code.\n\nAs explained above, this request may fail due to several reasons. The `error.id` can be one of:\n\n`session_inactive`: No active session was found in the request (e.g. no Ory Session Cookie / Ory Session Token).\n`session_aal2_required`: An active session was found but it does not fulfil the Authenticator Assurance Level, implying that the session must (e.g.) authenticate the second factor.",
         "produces": [
           "application/json"
         ],
@@ -2029,7 +2059,7 @@
           "https"
         ],
         "tags": [
-          "v0alpha1"
+          "v0alpha2"
         ],
         "summary": "Check Who the Current HTTP Session Belongs To",
         "operationId": "toSession",
@@ -2055,6 +2085,12 @@
             }
           },
           "401": {
+            "description": "jsonError",
+            "schema": {
+              "$ref": "#/definitions/jsonError"
+            }
+          },
+          "403": {
             "description": "jsonError",
             "schema": {
               "$ref": "#/definitions/jsonError"
@@ -2078,8 +2114,6 @@
         "tags": [
           "version"
         ],
-=======
->>>>>>> 3e443b77
         "summary": "Get service version",
         "operationId": "getVersion",
         "responses": {
@@ -2114,17 +2148,10 @@
         }
       }
     },
-<<<<<<< HEAD
-    "CredentialsType": {
-      "description": "and so on.",
-      "type": "string",
-      "title": "CredentialsType  represents several different credential types, like password credentials, passwordless credentials,"
-=======
     "Duration": {
       "description": "A Duration represents the elapsed time between two instants\nas an int64 nanosecond count. The representation limits the\nlargest representable duration to approximately 290 years.",
       "type": "integer",
       "format": "int64"
->>>>>>> 3e443b77
     },
     "ID": {
       "type": "integer",
@@ -2134,19 +2161,6 @@
       "type": "object",
       "title": "JSONRawMessage represents a json.RawMessage that works well with JSON, SQL, and Swagger."
     },
-<<<<<<< HEAD
-    "Meta": {
-      "description": "This might include a label and other information that can optionally\nbe used to render UIs.",
-      "type": "object",
-      "title": "A Node's Meta Information",
-      "properties": {
-        "label": {
-          "$ref": "#/definitions/uiText"
-        }
-      }
-    },
-=======
->>>>>>> 3e443b77
     "RecoveryAddress": {
       "type": "object",
       "required": [
@@ -2157,8 +2171,6 @@
       "properties": {
         "created_at": {
           "description": "CreatedAt is a helper struct field for gobuffalo.pop.",
-<<<<<<< HEAD
-=======
           "type": "string",
           "format": "date-time"
         },
@@ -2210,7 +2222,6 @@
       "properties": {
         "expires_in": {
           "description": "Link Expires In\n\nThe recovery link will expire at that point in time. Defaults to the configuration value of\n`selfservice.flows.recovery.request_lifespan`.",
->>>>>>> 3e443b77
           "type": "string",
           "pattern": "^[0-9]+(ns|us|ms|s|m|h)$"
         },
@@ -2219,21 +2230,6 @@
         }
       }
     },
-<<<<<<< HEAD
-    "RecoveryAddressType": {
-      "type": "string"
-    },
-    "UUID": {"type": "string", "format": "uuid4"},
-    "adminCreateIdentityBody": {
-      "type": "object",
-      "required": [
-        "schema_id",
-        "traits"
-      ],
-      "properties": {
-        "schema_id": {
-          "description": "SchemaID is the ID of the JSON Schema to be used for validating the identity's traits.",
-=======
     "authenticatorAssuranceLevel": {
       "description": "The authenticator assurance level can be one of \"aal1\", \"aal2\", or \"aal3\". A higher number means that it is harder\nfor an attacker to compromise the account.\n\nGenerally, \"aal1\" implies that one authentication factor was used while AAL2 implies that two factors (e.g.\npassword + TOTP) have been used.\n\nTo learn more about these levels please head over to: https://www.ory.sh/kratos/docs/concepts/credentials",
       "type": "string",
@@ -2277,7 +2273,6 @@
           "example": "User with ID 1234 does not exist."
         },
         "redirect_browser_to": {
->>>>>>> 3e443b77
           "type": "string"
         },
         "request": {
@@ -2468,8 +2463,6 @@
         "$ref": "#/definitions/identity"
       }
     },
-<<<<<<< HEAD
-=======
     "identitySchema": {
       "type": "object",
       "properties": {
@@ -2490,7 +2483,6 @@
         "$ref": "#/definitions/identitySchema"
       }
     },
->>>>>>> 3e443b77
     "identityState": {
       "description": "The state can either be `active` or `inactive`.",
       "type": "string",
@@ -2787,12 +2779,8 @@
     "selfServiceLogoutUrl": {
       "type": "object",
       "required": [
-<<<<<<< HEAD
-        "logout_url"
-=======
         "logout_url",
         "logout_token"
->>>>>>> 3e443b77
       ],
       "properties": {
         "logout_token": {
