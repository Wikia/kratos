--- conflicted
+++ resolved
@@ -60,11 +60,7 @@
 // SecureRedirectToIsWhitelisted validates if the redirect_to param is allowed for a given wildcard
 func SecureRedirectToIsWhiteListedHost(returnTo *url.URL, allowed url.URL) bool {
 	if allowed.Host != "" && allowed.Host[:1] == "*" {
-<<<<<<< HEAD
-		return strings.HasSuffix(returnTo.Host, allowed.Host[1:])
-=======
 		return strings.HasSuffix(strings.ToLower(returnTo.Host), strings.ToLower(allowed.Host)[1:])
->>>>>>> 3e443b77
 	}
 	return strings.EqualFold(allowed.Host, returnTo.Host)
 }
